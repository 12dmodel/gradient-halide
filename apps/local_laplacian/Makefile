--- conflicted
+++ resolved
@@ -9,23 +9,15 @@
 	$(CXX) $(CXXFLAGS) -g -fno-rtti $(filter-out %.h,$^) -o $@ $(LDFLAGS) $(HALIDE_SYSTEM_LDFLAGS)
 
 $(BIN)/local_laplacian.a: $(BIN)/local_laplacian_exec
-<<<<<<< HEAD
-	@-mkdir -p $(BIN)
+	@mkdir -p $(@D)
 	$^ -o $(BIN) -f local_laplacian target=$(HL_TARGET) auto_schedule=false
 
 $(BIN)/local_laplacian_auto_schedule.a: $(BIN)/local_laplacian_exec
-	@-mkdir -p $(BIN)
+	@mkdir -p $(@D)
 	$^ -o $(BIN) -f local_laplacian_auto_schedule target=$(HL_TARGET)-no_runtime auto_schedule=true
 
 $(BIN)/process: process.cpp $(BIN)/local_laplacian.a $(BIN)/local_laplacian_auto_schedule.a
-	@-mkdir -p $(BIN)
-=======
 	@mkdir -p $(@D)
-	$^ -o $(BIN)  target=$(HL_TARGET)
-
-$(BIN)/process: process.cpp $(BIN)/local_laplacian.a
-	@mkdir -p $(@D)
->>>>>>> 89343c77
 	$(CXX) $(CXXFLAGS) -I$(BIN) -Wall -O3 $^ -o $@ $(LDFLAGS) $(IMAGE_IO_FLAGS) $(CUDA_LDFLAGS) $(OPENCL_LDFLAGS) $(OPENGL_LDFLAGS)
 
 $(BIN)/out.png: $(BIN)/process
