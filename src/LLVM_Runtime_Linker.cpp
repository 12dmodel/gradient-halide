#include "LLVM_Runtime_Linker.h"
#include "LLVM_Headers.h"

namespace Halide {

using std::string;
using std::vector;

namespace {

std::unique_ptr<llvm::Module> parse_bitcode_file(llvm::StringRef buf, llvm::LLVMContext *context, const char *id) {

    #if LLVM_VERSION >= 36
    llvm::MemoryBufferRef bitcode_buffer = llvm::MemoryBufferRef(buf, id);
    #else
    llvm::MemoryBuffer *bitcode_buffer = llvm::MemoryBuffer::getMemBuffer(buf);
    #endif

    auto ret_val = llvm::parseBitcodeFile(bitcode_buffer, *context);
    if (!ret_val) {
        internal_error << "Could not parse built-in bitcode file " << id
                       << " llvm error is " << ret_val.getError() << "\n";
    }

    #if LLVM_VERSION < 36
    delete bitcode_buffer;
    #endif

    std::unique_ptr<llvm::Module> result(std::move(*ret_val));
    result->setModuleIdentifier(id);

    return result;
}

}

#define DECLARE_INITMOD(mod)                                                              \
    extern "C" unsigned char halide_internal_initmod_##mod[];                             \
    extern "C" int halide_internal_initmod_##mod##_length;                                \
    std::unique_ptr<llvm::Module> get_initmod_##mod(llvm::LLVMContext *context) {         \
        llvm::StringRef sb = llvm::StringRef((const char *)halide_internal_initmod_##mod, \
                                             halide_internal_initmod_##mod##_length);     \
        return parse_bitcode_file(sb, context, #mod);                                    \
    }

#define DECLARE_NO_INITMOD(mod)                                                      \
  std::unique_ptr<llvm::Module> get_initmod_##mod(llvm::LLVMContext *, bool, bool) { \
        user_error << "Halide was compiled without support for this target\n";       \
        return std::unique_ptr<llvm::Module>();                                      \
    }                                                                                \
  std::unique_ptr<llvm::Module> get_initmod_##mod##_ll(llvm::LLVMContext *) {        \
        user_error << "Halide was compiled without support for this target\n";       \
        return std::unique_ptr<llvm::Module>();                                      \
    }

#define DECLARE_CPP_INITMOD(mod) \
    DECLARE_INITMOD(mod ## _32_debug) \
    DECLARE_INITMOD(mod ## _64_debug) \
    DECLARE_INITMOD(mod ## _32) \
    DECLARE_INITMOD(mod ## _64) \
    std::unique_ptr<llvm::Module> get_initmod_##mod(llvm::LLVMContext *context, bool bits_64, bool debug) { \
        if (bits_64) {                                                                      \
            if (debug) return get_initmod_##mod##_64_debug(context);                        \
            else return get_initmod_##mod##_64(context);                                    \
        } else {                                                                            \
            if (debug) return get_initmod_##mod##_32_debug(context);                        \
            else return get_initmod_##mod##_32(context);                                    \
        }                                                                                   \
    }

#define DECLARE_LL_INITMOD(mod) \
    DECLARE_INITMOD(mod ## _ll)

DECLARE_CPP_INITMOD(android_clock)
DECLARE_CPP_INITMOD(android_host_cpu_count)
DECLARE_CPP_INITMOD(android_io)
DECLARE_CPP_INITMOD(android_ion)
DECLARE_CPP_INITMOD(android_mman)
DECLARE_CPP_INITMOD(android_opengl_context)
DECLARE_CPP_INITMOD(ios_io)
DECLARE_CPP_INITMOD(cuda)
DECLARE_CPP_INITMOD(destructors)
DECLARE_CPP_INITMOD(windows_cuda)
DECLARE_CPP_INITMOD(fake_ion)
DECLARE_CPP_INITMOD(fake_thread_pool)
DECLARE_CPP_INITMOD(float16_t)
DECLARE_CPP_INITMOD(gcd_thread_pool)
DECLARE_CPP_INITMOD(linux_clock)
DECLARE_CPP_INITMOD(linux_host_cpu_count)
DECLARE_CPP_INITMOD(linux_mman)
DECLARE_CPP_INITMOD(linux_opengl_context)
DECLARE_CPP_INITMOD(osx_opengl_context)
DECLARE_CPP_INITMOD(opencl)
DECLARE_CPP_INITMOD(windows_opencl)
DECLARE_CPP_INITMOD(opengl)
DECLARE_CPP_INITMOD(openglcompute)
DECLARE_CPP_INITMOD(osx_host_cpu_count)
DECLARE_CPP_INITMOD(posix_allocator)
DECLARE_CPP_INITMOD(posix_clock)
DECLARE_CPP_INITMOD(windows_clock)
DECLARE_CPP_INITMOD(osx_clock)
DECLARE_CPP_INITMOD(posix_error_handler)
DECLARE_CPP_INITMOD(errors)
DECLARE_CPP_INITMOD(posix_io)
DECLARE_CPP_INITMOD(ssp)
DECLARE_CPP_INITMOD(windows_io)
DECLARE_CPP_INITMOD(posix_thread_pool)
DECLARE_CPP_INITMOD(windows_thread_pool)
DECLARE_CPP_INITMOD(tracing)
DECLARE_CPP_INITMOD(write_debug_image)
DECLARE_CPP_INITMOD(posix_print)
DECLARE_CPP_INITMOD(gpu_device_selection)
DECLARE_CPP_INITMOD(cache)
DECLARE_CPP_INITMOD(nacl_host_cpu_count)
DECLARE_CPP_INITMOD(to_string)
DECLARE_CPP_INITMOD(mingw_math)
DECLARE_CPP_INITMOD(module_jit_ref_count)
DECLARE_CPP_INITMOD(module_aot_ref_count)
DECLARE_CPP_INITMOD(device_interface)
DECLARE_CPP_INITMOD(hexagon_host)
DECLARE_CPP_INITMOD(metadata)
DECLARE_CPP_INITMOD(matlab)
DECLARE_CPP_INITMOD(noos)
DECLARE_CPP_INITMOD(posix_get_symbol)
DECLARE_CPP_INITMOD(osx_get_symbol)
DECLARE_CPP_INITMOD(windows_get_symbol)
DECLARE_CPP_INITMOD(renderscript)
DECLARE_CPP_INITMOD(profiler)
DECLARE_CPP_INITMOD(profiler_inlined)
DECLARE_CPP_INITMOD(runtime_api)
DECLARE_CPP_INITMOD(qurt_hvx)
#ifdef WITH_METAL
DECLARE_CPP_INITMOD(metal)
#ifdef WITH_ARM
DECLARE_CPP_INITMOD(metal_objc_arm)
#else
DECLARE_NO_INITMOD(metal_objc_arm)
#endif
#ifdef WITH_X86
DECLARE_CPP_INITMOD(metal_objc_x86)
#else
DECLARE_NO_INITMOD(metal_objc_x86)
#endif
#else
DECLARE_NO_INITMOD(metal)
DECLARE_NO_INITMOD(metal_objc_arm)
DECLARE_NO_INITMOD(metal_objc_x86)
#endif

#ifdef WITH_ARM
DECLARE_LL_INITMOD(arm)
DECLARE_LL_INITMOD(arm_no_neon)
#else
DECLARE_NO_INITMOD(arm)
DECLARE_NO_INITMOD(arm_no_neon)
#endif
#ifdef WITH_AARCH64
DECLARE_LL_INITMOD(aarch64)
#else
DECLARE_NO_INITMOD(aarch64)
#endif
DECLARE_LL_INITMOD(posix_math)
DECLARE_LL_INITMOD(pnacl_math)
DECLARE_LL_INITMOD(win32_math)
DECLARE_LL_INITMOD(ptx_dev)
DECLARE_LL_INITMOD(renderscript_dev)
#ifdef WITH_PTX
DECLARE_LL_INITMOD(ptx_compute_20)
DECLARE_LL_INITMOD(ptx_compute_30)
DECLARE_LL_INITMOD(ptx_compute_35)
#endif
#ifdef WITH_X86
DECLARE_LL_INITMOD(x86_avx)
DECLARE_LL_INITMOD(x86)
DECLARE_LL_INITMOD(x86_sse41)
#else
DECLARE_NO_INITMOD(x86_avx)
DECLARE_NO_INITMOD(x86)
DECLARE_NO_INITMOD(x86_sse41)
#endif
#ifdef WITH_MIPS
DECLARE_LL_INITMOD(mips)
#else
DECLARE_NO_INITMOD(mips)
#endif
#ifdef WITH_POWERPC
DECLARE_LL_INITMOD(powerpc)
#else
DECLARE_NO_INITMOD(powerpc)
#endif
#ifdef WITH_HEXAGON
<<<<<<< HEAD
DECLARE_LL_INITMOD(hvx_64)
DECLARE_LL_INITMOD(hvx_128)
#else
DECLARE_NO_INITMOD(hvx_64)
DECLARE_NO_INITMOD(hvx_128)
=======
DECLARE_LL_INITMOD(hexagon)
#else
DECLARE_NO_INITMOD(hexagon)
>>>>>>> 26551f6a
#endif

namespace {

llvm::DataLayout get_data_layout_for_target(Target target) {
    if (target.arch == Target::X86) {
        if (target.bits == 32) {
            if (target.os == Target::OSX) {
                return llvm::DataLayout("e-m:o-p:32:32-f64:32:64-f80:128-n8:16:32-S128");
            } else if (target.os == Target::Windows && !target.has_feature(Target::JIT)) {
                #if LLVM_VERSION >= 37
                return llvm::DataLayout("e-m:x-p:32:32-i64:64-f80:32-n8:16:32-a:0:32-S32");
                #else
                return llvm::DataLayout("e-m:w-p:32:32-i64:64-f80:32-n8:16:32-a:0:32-S32");
                #endif
            } else if (target.os == Target::Windows) {
                return llvm::DataLayout("e-m:e-p:32:32-i64:64-f80:32-n8:16:32-a:0:32-S32");
            } else {
                // Linux/Android/NaCl
                return llvm::DataLayout("e-m:e-p:32:32-f64:32:64-f80:32-n8:16:32-S128");
            }
        } else { // 64-bit
            if (target.os == Target::NaCl) {
                return llvm::DataLayout("e-m:e-p:32:32-i64:64-f80:128-n8:16:32:64-S128");
            } else if (target.os == Target::OSX) {
                return llvm::DataLayout("e-m:o-i64:64-f80:128-n8:16:32:64-S128");
            } else if (target.os == Target::Windows && !target.has_feature(Target::JIT)) {
                return llvm::DataLayout("e-m:w-i64:64-f80:128-n8:16:32:64-S128");
            } else if (target.os == Target::Windows) {
               return llvm::DataLayout("e-m:e-i64:64-f80:128-n8:16:32:64-S128");
            } else {
                return llvm::DataLayout("e-m:e-i64:64-f80:128-n8:16:32:64-S128");
            }
        }
    } else if (target.arch == Target::ARM) {
        if (target.bits == 32) {
            if (target.os == Target::IOS) {
                return llvm::DataLayout("e-m:o-p:32:32-f64:32:64-v64:32:64-v128:32:128-a:0:32-n32-S32");
            } else {
                return llvm::DataLayout("e-m:e-p:32:32-i64:64-v128:64:128-a:0:32-n32-S64");
            }
        } else { // 64-bit
            if (target.os == Target::IOS) {
                return llvm::DataLayout("e-m:o-i64:64-i128:128-n32:64-S128");
            } else {
                return llvm::DataLayout("e-m:e-i64:64-i128:128-n32:64-S128");
            }
        }
    } else if (target.arch == Target::MIPS) {
        if (target.bits == 32) {
            return llvm::DataLayout("e-m:m-p:32:32-i8:8:32-i16:16:32-i64:64-n32-S64");
        } else {
            return llvm::DataLayout("e-m:m-i8:8:32-i16:16:32-i64:64-n32:64-S128");
        }
    } else if (target.arch == Target::POWERPC) {
        if (target.bits == 32) {
            return llvm::DataLayout("e-m:e-i32:32-n32");
        } else {
            return llvm::DataLayout("e-m:e-i64:64-n32:64");
        }
    } else if (target.arch == Target::PNaCl) {
        return llvm::DataLayout("e-i1:8:8-i8:8:8-i16:16:16-i32:32:32-i64:64:64-f32:32:32-f64:64:64-p:32:32:32-v128:32:32");
    } else if (target.arch == Target::Hexagon) {
<<<<<<< HEAD
        return llvm::DataLayout(
            "e-m:e-p:32:32:32-a:0-n16:32-i64:64:64-i32:32:32-i16:16:16-i1:8:8"
            "-f32:32:32-f64:64:64-v32:32:32-v64:64:64-v512:512:512-v1024:1024:1024-v2048:2048:2048");
=======
      return llvm::DataLayout(
         "e-m:e-p:32:32:32-a:0-n16:32-i64:64:64-i32:32:32-i16:16:16-i1:8:8"
         "-f32:32:32-f64:64:64-v32:32:32-v64:64:64-v512:512:512-v1024:1024:1024-v2048:2048:2048");
>>>>>>> 26551f6a
    } else {
        internal_error << "Bad target arch: " << target.arch << "\n";
        return llvm::DataLayout("unreachable");
    }
}

llvm::Triple get_triple_for_target(Target target) {
    llvm::Triple triple;

    if (target.arch == Target::X86) {
        if (target.bits == 32) {
            triple.setArch(llvm::Triple::x86);
        } else {
            user_assert(target.bits == 64) << "Target must be 32- or 64-bit.\n";
            triple.setArch(llvm::Triple::x86_64);
        }

        if (target.os == Target::Linux) {
            triple.setOS(llvm::Triple::Linux);
            triple.setEnvironment(llvm::Triple::GNU);
        } else if (target.os == Target::OSX) {
            triple.setVendor(llvm::Triple::Apple);
            triple.setOS(llvm::Triple::MacOSX);
        } else if (target.os == Target::Windows) {
            triple.setVendor(llvm::Triple::PC);
            triple.setOS(llvm::Triple::Win32);
            #if LLVM_VERSION >= 36
            if (target.has_feature(Target::MinGW)) {
                triple.setEnvironment(llvm::Triple::GNU);
            } else {
                triple.setEnvironment(llvm::Triple::MSVC);
            }
            #endif
            if (target.has_feature(Target::JIT)) {
                // Use ELF for jitting
                #if LLVM_VERSION < 35
                triple.setEnvironment(llvm::Triple::ELF);
                #else
                triple.setObjectFormat(llvm::Triple::ELF);
                #endif
            }
        } else if (target.os == Target::Android) {
            triple.setOS(llvm::Triple::Linux);
            triple.setEnvironment(llvm::Triple::Android);

            if (target.bits == 64) {
                std::cerr << "Warning: x86-64 android is untested\n";
            }
        } else if (target.os == Target::NaCl) {
            #ifdef WITH_NATIVE_CLIENT
            triple.setOS(llvm::Triple::NaCl);
            triple.setEnvironment(llvm::Triple::GNU);
            #else
            user_error << "This version of Halide was compiled without nacl support.\n";
            #endif
        } else if (target.os == Target::IOS) {
            // X86 on iOS for the simulator
            triple.setVendor(llvm::Triple::Apple);
            triple.setOS(llvm::Triple::IOS);
        }
    } else if (target.arch == Target::ARM) {
        if (target.bits == 32) {
            if (target.has_feature(Target::ARMv7s)) {
                triple.setArchName("armv7s");
            } else {
                triple.setArch(llvm::Triple::arm);
            }
        } else {
            user_assert(target.bits == 64) << "Target bits must be 32 or 64\n";
            #if (WITH_AARCH64)
            triple.setArch(llvm::Triple::aarch64);
            #else
            user_error << "AArch64 llvm target not enabled in this build of Halide\n";
            #endif
        }

        if (target.os == Target::Android) {
            triple.setOS(llvm::Triple::Linux);
            triple.setEnvironment(llvm::Triple::EABI);
        } else if (target.os == Target::IOS) {
            triple.setOS(llvm::Triple::IOS);
            triple.setVendor(llvm::Triple::Apple);
        } else if (target.os == Target::NaCl) {
            user_assert(target.bits == 32) << "ARM NaCl must be 32-bit\n";
            #ifdef WITH_NATIVE_CLIENT
            triple.setOS(llvm::Triple::NaCl);
            triple.setEnvironment(llvm::Triple::EABI);
            #else
            user_error << "This version of Halide was compiled without nacl support\b";
            #endif
        } else if (target.os == Target::Linux) {
            triple.setOS(llvm::Triple::Linux);
            triple.setEnvironment(llvm::Triple::GNUEABIHF);
        } else {
            user_error << "No arm support for this OS\n";
        }
    } else if (target.arch == Target::MIPS) {
        // Currently MIPS support is only little-endian.
        if (target.bits == 32) {
            triple.setArch(llvm::Triple::mipsel);
        } else {
            user_assert(target.bits == 64) << "Target must be 32- or 64-bit.\n";
            triple.setArch(llvm::Triple::mips64el);
        }

        if (target.os == Target::Android) {
            triple.setOS(llvm::Triple::Linux);
            triple.setEnvironment(llvm::Triple::Android);
        } else {
            user_error << "No mips support for this OS\n";
        }
    } else if (target.arch == Target::POWERPC) {
        #if (WITH_POWERPC)
        // Only ppc*-unknown-linux-gnu are supported for the time being.
        user_assert(target.os == Target::Linux) << "PowerPC target is Linux-only.\n";
        triple.setVendor(llvm::Triple::UnknownVendor);
        triple.setOS(llvm::Triple::Linux);
        triple.setEnvironment(llvm::Triple::GNU);
        if (target.bits == 32) {
            triple.setArch(llvm::Triple::ppc);
        } else {
            // Currently POWERPC64 support is only little-endian.
            user_assert(target.bits == 64) << "Target must be 32- or 64-bit.\n";
            triple.setArch(llvm::Triple::ppc64le);
        }
        #else
        user_error << "PowerPC llvm target not enabled in this build of Halide\n";
        #endif
    } else if (target.arch == Target::PNaCl) {
        #if (WITH_NATIVE_CLIENT)
        triple.setArch(llvm::Triple::le32);
        triple.setVendor(llvm::Triple::UnknownVendor);
        triple.setOS(llvm::Triple::NaCl);
        #else
        user_error << "This version of Halide was compiled without nacl support.\n";
        #endif
    } else if (target.arch == Target::Hexagon) {
<<<<<<< HEAD
        triple.setVendor(llvm::Triple::UnknownVendor);
        triple.setArch(llvm::Triple::hexagon);
        triple.setObjectFormat(llvm::Triple::ELF);
    } else {
=======
      triple.setVendor(llvm::Triple::UnknownVendor);
      triple.setArch(llvm::Triple::hexagon);
      triple.setObjectFormat(llvm::Triple::ELF);
 } else {
>>>>>>> 26551f6a
        internal_error << "Bad target arch: " << target.arch << "\n";
    }

    return triple;
}

namespace {
uint32_t simple_string_hash(const string &s) {
    uint32_t result = 0;
    for (char c : s) {
        result = result * 101 + c;
    }
    return result;
}
}

// Link all modules together and with the result in modules[0], all
// other input modules are destroyed. Sets the datalayout and target
// triple appropriately for the target.
void link_modules(std::vector<std::unique_ptr<llvm::Module>> &modules, Target t) {

    llvm::DataLayout data_layout = get_data_layout_for_target(t);
    llvm::Triple triple = get_triple_for_target(t);

    // Set the layout and triple on the modules before linking, so
    // llvm doesn't complain while combining them.
    for (size_t i = 0; i < modules.size(); i++) {
        #if LLVM_VERSION >= 37
        modules[i]->setDataLayout(data_layout);
        #else
        modules[i]->setDataLayout(&data_layout);
        #endif
        modules[i]->setTargetTriple(triple.str());
    }

    // Link them all together
    for (size_t i = 1; i < modules.size(); i++) {
        string err_msg;
        #if LLVM_VERSION >= 38
        bool failed = llvm::Linker::linkModules(*modules[0],
                                                std::move(modules[i]));
        #else
            #if LLVM_VERSION >= 36
            bool failed = llvm::Linker::LinkModules(modules[0].get(), modules[i].release());
            #else
            bool failed = llvm::Linker::LinkModules(modules[0].get(), modules[i].release(),
                                                    llvm::Linker::DestroySource, &err_msg);
            #endif
        #endif

        if (failed) {
            internal_error << "Failure linking initial modules: " << err_msg << "\n";
        }
    }

    // Now remark most weak symbols as linkonce. They are only weak to
    // prevent llvm from stripping them during initial module
    // assembly. This means they can be stripped later.

    // The symbols that we might want to call as a user even if not
    // used in the Halide-generated code must remain weak. This is
    // handled automatically by assuming any symbol starting with
    // "halide_" that is weak will be retained. There are a few
    // symbols for which this convention is not followed and these are
    // in this array.
    vector<string> retain = {"__stack_chk_guard",
                             "__stack_chk_fail"};

    if (t.has_feature(Target::MinGW)) {
        retain.insert(retain.end(),
                             {"sincos", "sincosf",
                              "asinh", "asinhf",
                              "acosh", "acoshf",
                              "atanh", "atanhf"});
    }

    // Enumerate the global variables.
    for (auto &gv : modules[0]->globals()) {
        // No variables are part of the public interface (even the ones labelled halide_)
        llvm::GlobalValue::LinkageTypes linkage = gv.getLinkage();
        if (linkage == llvm::GlobalValue::WeakAnyLinkage) {
            gv.setLinkage(llvm::GlobalValue::LinkOnceAnyLinkage);
        } else if (linkage == llvm::GlobalValue::WeakODRLinkage) {
            gv.setLinkage(llvm::GlobalValue::LinkOnceODRLinkage);
        }
    }

    // Enumerate the functions.
    for (auto &f : *modules[0]) {
        bool can_strip = true;
        for (const string &r : retain) {
            if (f.getName() == r) {
                can_strip = false;
            }
        }

        bool is_halide_extern_c_sym = Internal::starts_with(f.getName(), "halide_");
        internal_assert(t.os == Target::NoOS || !is_halide_extern_c_sym || f.isWeakForLinker() || f.isDeclaration())
            << " for function " << (std::string)f.getName() << "\n";
        can_strip = can_strip && !is_halide_extern_c_sym;

        llvm::GlobalValue::LinkageTypes linkage = f.getLinkage();
        if (can_strip || t.os == Target::NoOS) {
            if (linkage == llvm::GlobalValue::WeakAnyLinkage) {
                f.setLinkage(llvm::GlobalValue::LinkOnceAnyLinkage);
            } else if (linkage == llvm::GlobalValue::WeakODRLinkage) {
                f.setLinkage(llvm::GlobalValue::LinkOnceODRLinkage);
            }
        }
    }

    // Now remove the force-usage global that prevented clang from
    // dropping functions from the initial module.
    llvm::GlobalValue *llvm_used = modules[0]->getNamedGlobal("llvm.used");
    if (llvm_used) {
        llvm_used->eraseFromParent();
    }

    // Also drop the dummy runtime api usage. We only needed it so
    // that the declarations are retained in the module during the
    // linking procedure above.
    llvm::GlobalValue *runtime_api =
        modules[0]->getNamedGlobal("halide_runtime_api_functions");
    if (runtime_api) {
        runtime_api->eraseFromParent();
    }

}

}

namespace Internal {

/** When JIT-compiling on 32-bit windows, we need to rewrite calls
 *  to name-mangled win32 api calls to non-name-mangled versions.
 */
void undo_win32_name_mangling(llvm::Module *m) {
    llvm::IRBuilder<> builder(m->getContext());
    // For every function prototype...
    for (llvm::Module::iterator iter = m->begin(); iter != m->end(); ++iter) {
        llvm::Function *f = (llvm::Function *)(iter);
        string n = f->getName();
        // if it's a __stdcall call that starts with \01_, then we're making a win32 api call
        if (f->getCallingConv() == llvm::CallingConv::X86_StdCall &&
            f->empty() &&
            n.size() > 2 && n[0] == 1 && n[1] == '_') {

            // Unmangle the name.
            string unmangled_name = n.substr(2);
            size_t at = unmangled_name.rfind('@');
            unmangled_name = unmangled_name.substr(0, at);

            // Extern declare the unmangled version.
            llvm::Function *unmangled = llvm::Function::Create(f->getFunctionType(), f->getLinkage(), unmangled_name, m);
            unmangled->setCallingConv(f->getCallingConv());

            // Add a body to the mangled version that calls the unmangled version.
            llvm::BasicBlock *block = llvm::BasicBlock::Create(m->getContext(), "entry", f);
            builder.SetInsertPoint(block);

            vector<llvm::Value *> args;
            for (auto &arg : f->args()) {
                args.push_back(&arg);
            }

            llvm::CallInst *c = builder.CreateCall(unmangled, args);
            c->setCallingConv(f->getCallingConv());

            if (f->getReturnType()->isVoidTy()) {
                builder.CreateRetVoid();
            } else {
                builder.CreateRet(c);
            }
        }
    }
}

void add_underscore_to_posix_call(llvm::CallInst *call, llvm::Function *fn, llvm::Module *m) {
    string new_name = "_" + fn->getName().str();
    llvm::Function *alt = m->getFunction(new_name);
    if (!alt) {
        alt = llvm::Function::Create(fn->getFunctionType(),
                                     llvm::GlobalValue::ExternalLinkage,
                                     new_name, m);
    }
    internal_assert(alt->getName() == new_name);
    call->setCalledFunction(alt);
}

/** Windows uses _close, _open, _write, etc instead of the posix
 * names. Defining stubs that redirect causes mis-compilations inside
 * of mcjit, so we just rewrite uses of these functions to include an
 * underscore. */
void add_underscores_to_posix_calls_on_windows(llvm::Module *m) {
    string posix_fns[] = {"vsnprintf", "open", "close", "write"};

    string *posix_fns_begin = posix_fns;
    string *posix_fns_end = posix_fns + sizeof(posix_fns) / sizeof(posix_fns[0]);

    for (auto &fn : *m) {
        for (auto &basic_block : fn) {
            for (auto &instruction : basic_block) {
                if (llvm::CallInst *call = llvm::dyn_cast<llvm::CallInst>(&instruction)) {
                    if (llvm::Function *called_fn = call->getCalledFunction()) {
                        if (std::find(posix_fns_begin, posix_fns_end, called_fn->getName()) != posix_fns_end) {
                            add_underscore_to_posix_call(call, called_fn, m);
                        }
                    }
                }
            }
        }
    }
}

/** Create an llvm module containing the support code for a given target. */
std::unique_ptr<llvm::Module> get_initial_module_for_target(Target t, llvm::LLVMContext *c, bool for_shared_jit_runtime, bool just_gpu) {
    enum InitialModuleType {
        ModuleAOT,
        ModuleAOTNoRuntime,
        ModuleJITShared,
        ModuleJITInlined,
        ModuleGPU
    } module_type;

    if (t.has_feature(Target::JIT)) {
        if (just_gpu) {
            module_type = ModuleGPU;
        } else if (for_shared_jit_runtime) {
            module_type = ModuleJITShared;
        } else {
            module_type = ModuleJITInlined;
        }
    } else if (t.has_feature(Target::NoRuntime)) {
        module_type = ModuleAOTNoRuntime;
    } else {
        module_type = ModuleAOT;
    }

    //    Halide::Internal::debug(0) << "Getting initial module type " << (int)module_type << "\n";

    internal_assert(t.bits == 32 || t.bits == 64);
    // NaCl always uses the 32-bit runtime modules, because pointers
    // and size_t are 32-bit in 64-bit NaCl, and that's the only way
    // in which the 32- and 64-bit runtimes differ.
    bool bits_64 = (t.bits == 64) && (t.os != Target::NaCl);
    bool debug = t.has_feature(Target::Debug);

    vector<std::unique_ptr<llvm::Module>> modules;

    if (module_type != ModuleGPU) {
        if (module_type != ModuleJITInlined && module_type != ModuleAOTNoRuntime) {
            // OS-dependent modules
            if (t.os == Target::Linux) {
                modules.push_back(get_initmod_posix_allocator(c, bits_64, debug));
                modules.push_back(get_initmod_posix_error_handler(c, bits_64, debug));
                modules.push_back(get_initmod_posix_print(c, bits_64, debug));
                if (t.arch == Target::X86) {
                    modules.push_back(get_initmod_linux_clock(c, bits_64, debug));
                } else {
                    modules.push_back(get_initmod_posix_clock(c, bits_64, debug));
                }
                modules.push_back(get_initmod_posix_io(c, bits_64, debug));
                modules.push_back(get_initmod_linux_host_cpu_count(c, bits_64, debug));
                modules.push_back(get_initmod_linux_mman(c, bits_64, debug));
                modules.push_back(get_initmod_posix_thread_pool(c, bits_64, debug));
                modules.push_back(get_initmod_posix_get_symbol(c, bits_64, debug));
                modules.push_back(get_initmod_fake_ion(c, bits_64, debug));
            } else if (t.os == Target::OSX) {
                modules.push_back(get_initmod_posix_allocator(c, bits_64, debug));
                modules.push_back(get_initmod_posix_error_handler(c, bits_64, debug));
                modules.push_back(get_initmod_posix_print(c, bits_64, debug));
                modules.push_back(get_initmod_osx_clock(c, bits_64, debug));
                modules.push_back(get_initmod_posix_io(c, bits_64, debug));
                modules.push_back(get_initmod_gcd_thread_pool(c, bits_64, debug));
                modules.push_back(get_initmod_osx_get_symbol(c, bits_64, debug));
            } else if (t.os == Target::Android) {
                modules.push_back(get_initmod_posix_allocator(c, bits_64, debug));
                modules.push_back(get_initmod_posix_error_handler(c, bits_64, debug));
                modules.push_back(get_initmod_posix_print(c, bits_64, debug));
                if (t.arch == Target::ARM) {
                    modules.push_back(get_initmod_android_clock(c, bits_64, debug));
                } else {
                    modules.push_back(get_initmod_posix_clock(c, bits_64, debug));
                }
                modules.push_back(get_initmod_android_io(c, bits_64, debug));
                modules.push_back(get_initmod_android_ion(c, bits_64, debug));
                modules.push_back(get_initmod_android_mman(c, bits_64, debug));
                modules.push_back(get_initmod_android_host_cpu_count(c, bits_64, debug));
                modules.push_back(get_initmod_posix_thread_pool(c, bits_64, debug));
                modules.push_back(get_initmod_posix_get_symbol(c, bits_64, debug));
            } else if (t.os == Target::Windows) {
                modules.push_back(get_initmod_posix_allocator(c, bits_64, debug));
                modules.push_back(get_initmod_posix_error_handler(c, bits_64, debug));
                modules.push_back(get_initmod_posix_print(c, bits_64, debug));
                modules.push_back(get_initmod_windows_clock(c, bits_64, debug));
                modules.push_back(get_initmod_windows_io(c, bits_64, debug));
                modules.push_back(get_initmod_windows_thread_pool(c, bits_64, debug));
                modules.push_back(get_initmod_windows_get_symbol(c, bits_64, debug));
                if (t.has_feature(Target::MinGW)) {
                    modules.push_back(get_initmod_mingw_math(c, bits_64, debug));
                }
            } else if (t.os == Target::IOS) {
                modules.push_back(get_initmod_posix_allocator(c, bits_64, debug));
                modules.push_back(get_initmod_posix_error_handler(c, bits_64, debug));
                modules.push_back(get_initmod_posix_print(c, bits_64, debug));
                modules.push_back(get_initmod_posix_clock(c, bits_64, debug));
                modules.push_back(get_initmod_ios_io(c, bits_64, debug));
                modules.push_back(get_initmod_gcd_thread_pool(c, bits_64, debug));
            } else if (t.os == Target::NaCl) {
                modules.push_back(get_initmod_posix_allocator(c, bits_64, debug));
                modules.push_back(get_initmod_posix_error_handler(c, bits_64, debug));
                modules.push_back(get_initmod_posix_print(c, bits_64, debug));
                modules.push_back(get_initmod_posix_clock(c, bits_64, debug));
                modules.push_back(get_initmod_posix_io(c, bits_64, debug));
                modules.push_back(get_initmod_nacl_host_cpu_count(c, bits_64, debug));
                modules.push_back(get_initmod_posix_thread_pool(c, bits_64, debug));
                modules.push_back(get_initmod_ssp(c, bits_64, debug));
<<<<<<< HEAD
            } else if (t.os == Target::QuRT) {
                modules.push_back(get_initmod_posix_allocator(c, bits_64, debug));
                modules.push_back(get_initmod_posix_error_handler(c, bits_64, debug));
                modules.push_back(get_initmod_posix_print(c, bits_64, debug));
                modules.push_back(get_initmod_posix_get_symbol(c, bits_64, debug));
                modules.push_back(get_initmod_posix_io(c, bits_64, debug));
                // TODO: Replace fake thread pool with a real implementation.
                modules.push_back(get_initmod_fake_thread_pool(c, bits_64, debug));
            } else if (t.os == Target::NoOS) {
                // No externally resolved symbols are allowed here.
                modules.push_back(get_initmod_fake_thread_pool(c, bits_64, debug));
                modules.push_back(get_initmod_noos(c, bits_64, debug));
=======
            } else if (t.os == Target::HexagonStandalone) {
                modules.push_back(get_initmod_posix_io(c, bits_64, debug));
                // TODO: Replace fake thread pool with a real implementation.
                modules.push_back(get_initmod_fake_thread_pool(c, bits_64, debug));
>>>>>>> 26551f6a
            }
        }

        if (module_type != ModuleJITShared) {
            // The first module for inline only case has to be C/C++ compiled otherwise the
            // datalayout is not properly setup.
            modules.push_back(get_initmod_destructors(c, bits_64, debug));

            // Math intrinsics vary slightly across platforms
            if (t.os == Target::Windows) {
                if (t.bits == 32) {
                    modules.push_back(get_initmod_win32_math_ll(c));
                } else {
                    modules.push_back(get_initmod_posix_math_ll(c));
                }
            } else if (t.arch == Target::PNaCl) {
                modules.push_back(get_initmod_pnacl_math_ll(c));
            } else {
                modules.push_back(get_initmod_posix_math_ll(c));
            }
        }

        if (module_type != ModuleJITInlined && module_type != ModuleAOTNoRuntime) {
            // These modules are always used and shared
            modules.push_back(get_initmod_errors(c, bits_64, debug));
            modules.push_back(get_initmod_gpu_device_selection(c, bits_64, debug));
            modules.push_back(get_initmod_tracing(c, bits_64, debug));
            modules.push_back(get_initmod_write_debug_image(c, bits_64, debug));
            modules.push_back(get_initmod_cache(c, bits_64, debug));
            modules.push_back(get_initmod_to_string(c, bits_64, debug));

            modules.push_back(get_initmod_device_interface(c, bits_64, debug));
            modules.push_back(get_initmod_metadata(c, bits_64, debug));
            modules.push_back(get_initmod_profiler(c, bits_64, debug));
            modules.push_back(get_initmod_float16_t(c, bits_64, debug));
            modules.push_back(get_initmod_errors(c, bits_64, debug));
        }

        if (module_type != ModuleJITShared) {
            // These modules are optional
            if (t.arch == Target::X86) {
                modules.push_back(get_initmod_x86_ll(c));
            }
            if (t.arch == Target::ARM) {
                if (t.bits == 64) {
                  modules.push_back(get_initmod_aarch64_ll(c));
                } else if (t.has_feature(Target::ARMv7s)) {
                    modules.push_back(get_initmod_arm_ll(c));
                } else if (!t.has_feature(Target::NoNEON)) {
                    modules.push_back(get_initmod_arm_ll(c));
                } else {
                    modules.push_back(get_initmod_arm_no_neon_ll(c));
                }
            }
            if (t.arch == Target::MIPS) {
                modules.push_back(get_initmod_mips_ll(c));
            }
            if (t.arch == Target::POWERPC) {
                modules.push_back(get_initmod_powerpc_ll(c));
            }
            if (t.arch == Target::Hexagon) {
                modules.push_back(get_initmod_qurt_hvx(c, bits_64, debug));
                if (t.has_feature(Target::HVX_64)) {
                    modules.push_back(get_initmod_hvx_64_ll(c));
                } else if (t.has_feature(Target::HVX_128)) {
                    modules.push_back(get_initmod_hvx_128_ll(c));
                }
            }
            if (t.has_feature(Target::SSE41)) {
                modules.push_back(get_initmod_x86_sse41_ll(c));
            }
            if (t.has_feature(Target::AVX)) {
                modules.push_back(get_initmod_x86_avx_ll(c));
            }
            if (t.has_feature(Target::Profile)) {
                modules.push_back(get_initmod_profiler_inlined(c, bits_64, debug));
            }
        }
    }

    if (module_type == ModuleJITShared || module_type == ModuleGPU) {
        modules.push_back(get_initmod_module_jit_ref_count(c, bits_64, debug));
    } else if (module_type == ModuleAOT) {
        modules.push_back(get_initmod_module_aot_ref_count(c, bits_64, debug));
    }

    if (module_type == ModuleAOT || module_type == ModuleGPU) {
        if (t.has_feature(Target::CUDA)) {
            if (t.os == Target::Windows) {
                modules.push_back(get_initmod_windows_cuda(c, bits_64, debug));
            } else {
                modules.push_back(get_initmod_cuda(c, bits_64, debug));
            }
        } else if (t.has_feature(Target::OpenCL)) {
            if (t.os == Target::Windows) {
                modules.push_back(get_initmod_windows_opencl(c, bits_64, debug));
            } else {
                modules.push_back(get_initmod_opencl(c, bits_64, debug));
            }
        } else if (t.has_feature(Target::OpenGL)) {
            modules.push_back(get_initmod_opengl(c, bits_64, debug));
            if (t.os == Target::Linux) {
                modules.push_back(get_initmod_linux_opengl_context(c, bits_64, debug));
            } else if (t.os == Target::OSX) {
                modules.push_back(get_initmod_osx_opengl_context(c, bits_64, debug));
            } else if (t.os == Target::Android) {
                modules.push_back(get_initmod_android_opengl_context(c, bits_64, debug));
            } else {
                // You're on your own to provide definitions of halide_opengl_get_proc_address and halide_opengl_create_context
            }
        } else if (t.has_feature(Target::OpenGLCompute)) {
            modules.push_back(get_initmod_openglcompute(c, bits_64, debug));
            if (t.os == Target::Android) {
                // Only platform that supports OpenGL Compute for now.
                modules.push_back(get_initmod_android_opengl_context(c, bits_64, debug));
            } else if (t.os == Target::Linux) {
                modules.push_back(get_initmod_linux_opengl_context(c, bits_64, debug));
            } else if (t.os == Target::OSX) {
                modules.push_back(get_initmod_osx_opengl_context(c, bits_64, debug));
            } else {
                // You're on your own to provide definitions of halide_opengl_get_proc_address and halide_opengl_create_context
            }

        } else if (t.has_feature(Target::Renderscript)) {
            modules.push_back(get_initmod_renderscript(c, bits_64, debug));
        } else if (t.has_feature(Target::Metal)) {
            modules.push_back(get_initmod_metal(c, bits_64, debug));
            if (t.arch == Target::ARM) {
                modules.push_back(get_initmod_metal_objc_arm(c, bits_64, debug));
            } else if (t.arch == Target::X86) {
                modules.push_back(get_initmod_metal_objc_x86(c, bits_64, debug));
            } else {
                user_error << "Metal can only be used on ARM or X86 architectures.\n";
            }
        } else if (t.arch != Target::Hexagon && t.features_any_of({Target::HVX_64, Target::HVX_128})) {
            modules.push_back(get_initmod_module_jit_ref_count(c, bits_64, debug));
            modules.push_back(get_initmod_hexagon_host(c, bits_64, debug));
            if (t.os == Target::Android) {
                modules.push_back(get_initmod_android_ion(c, bits_64, debug));
            } else {
                modules.push_back(get_initmod_fake_ion(c, bits_64, debug));
            }
        }
    }

    if (module_type == ModuleAOT && t.has_feature(Target::Matlab)) {
        modules.push_back(get_initmod_matlab(c, bits_64, debug));
    }

    if (module_type == ModuleAOTNoRuntime ||
        module_type == ModuleJITInlined) {
        modules.push_back(get_initmod_runtime_api(c, bits_64, debug));
    }

    link_modules(modules, t);

    if (t.os == Target::Windows &&
        t.bits == 32 &&
        (t.has_feature(Target::JIT))) {
        undo_win32_name_mangling(modules[0].get());
    }

    if (t.os == Target::Windows) {
        add_underscores_to_posix_calls_on_windows(modules[0].get());
    }

    return std::move(modules[0]);
}

#ifdef WITH_PTX
std::unique_ptr<llvm::Module> get_initial_module_for_ptx_device(Target target, llvm::LLVMContext *c) {
    std::vector<std::unique_ptr<llvm::Module>> modules;
    modules.push_back(get_initmod_ptx_dev_ll(c));

    std::unique_ptr<llvm::Module> module;

    // This table is based on the guidance at:
    // http://docs.nvidia.com/cuda/libdevice-users-guide/basic-usage.html#linking-with-libdevice
    if (target.has_feature(Target::CUDACapability35)) {
        module = get_initmod_ptx_compute_35_ll(c);
    } else if (target.features_any_of({Target::CUDACapability32,
                                       Target::CUDACapability50})) {
        // For some reason sm_32 and sm_50 use libdevice 20
        module = get_initmod_ptx_compute_20_ll(c);
    } else if (target.has_feature(Target::CUDACapability30)) {
        module = get_initmod_ptx_compute_30_ll(c);
    } else {
        module = get_initmod_ptx_compute_20_ll(c);
    }
    modules.push_back(std::move(module));

    link_modules(modules, target);

    // For now, the PTX backend does not handle calling functions. So mark all functions
    // AvailableExternally to ensure they are inlined or deleted.
    for (llvm::Module::iterator iter = modules[0]->begin(); iter != modules[0]->end(); iter++) {
        llvm::Function *f = (llvm::Function *)(iter);

        // This is intended to set all definitions (not extern declarations)
        // to "available externally" which should guarantee they do not exist
        // after the resulting module is finalized to code. That is they must
        // be inlined to be used.
        //
        // However libdevice has a few routines that are marked
        // "noinline" which must either be changed to alow inlining or
        // preserved in generated code. This preserves the intent of
        // keeping these routines out-of-line and hence called by
        // not marking them AvailableExternally.

        if (!f->isDeclaration() && !f->hasFnAttribute(llvm::Attribute::NoInline)) {
            f->setLinkage(llvm::GlobalValue::AvailableExternallyLinkage);
        }

        // Also mark the halide_gpu_thread_barrier as noduplicate.
        #if LLVM_VERSION > 32
        if (f->getName() == "halide_gpu_thread_barrier") {
            f->addFnAttr(llvm::Attribute::NoDuplicate);
        }
        #endif
    }

    llvm::Triple triple("nvptx64--");
    modules[0]->setTargetTriple(triple.str());

    llvm::DataLayout dl("e-i64:64-v16:16-v32:32-n16:32:64");
    #if LLVM_VERSION > 36
    modules[0]->setDataLayout(dl);
    #else
    modules[0]->setDataLayout(&dl);
    #endif

    return std::move(modules[0]);
}
#endif

#ifdef WITH_RENDERSCRIPT
std::unique_ptr<llvm::Module> get_initial_module_for_renderscript_device(Target target, llvm::LLVMContext *c) {
    std::unique_ptr<llvm::Module> m(get_initmod_renderscript_dev_ll(c));

    llvm::Triple triple("armv7-none-linux-gnueabi");
    m->setTargetTriple(triple.str());

    llvm::DataLayout dl("e-m:e-p:32:32-i64:64-v128:64:128-n32-S64");
    #if LLVM_VERSION > 36
    m->setDataLayout(dl);
    #else
    m->setDataLayout(&dl);
    #endif

    return m;
}
#endif

}

}<|MERGE_RESOLUTION|>--- conflicted
+++ resolved
@@ -189,17 +189,11 @@
 DECLARE_NO_INITMOD(powerpc)
 #endif
 #ifdef WITH_HEXAGON
-<<<<<<< HEAD
 DECLARE_LL_INITMOD(hvx_64)
 DECLARE_LL_INITMOD(hvx_128)
 #else
 DECLARE_NO_INITMOD(hvx_64)
 DECLARE_NO_INITMOD(hvx_128)
-=======
-DECLARE_LL_INITMOD(hexagon)
-#else
-DECLARE_NO_INITMOD(hexagon)
->>>>>>> 26551f6a
 #endif
 
 namespace {
@@ -263,15 +257,9 @@
     } else if (target.arch == Target::PNaCl) {
         return llvm::DataLayout("e-i1:8:8-i8:8:8-i16:16:16-i32:32:32-i64:64:64-f32:32:32-f64:64:64-p:32:32:32-v128:32:32");
     } else if (target.arch == Target::Hexagon) {
-<<<<<<< HEAD
         return llvm::DataLayout(
             "e-m:e-p:32:32:32-a:0-n16:32-i64:64:64-i32:32:32-i16:16:16-i1:8:8"
             "-f32:32:32-f64:64:64-v32:32:32-v64:64:64-v512:512:512-v1024:1024:1024-v2048:2048:2048");
-=======
-      return llvm::DataLayout(
-         "e-m:e-p:32:32:32-a:0-n16:32-i64:64:64-i32:32:32-i16:16:16-i1:8:8"
-         "-f32:32:32-f64:64:64-v32:32:32-v64:64:64-v512:512:512-v1024:1024:1024-v2048:2048:2048");
->>>>>>> 26551f6a
     } else {
         internal_error << "Bad target arch: " << target.arch << "\n";
         return llvm::DataLayout("unreachable");
@@ -409,17 +397,10 @@
         user_error << "This version of Halide was compiled without nacl support.\n";
         #endif
     } else if (target.arch == Target::Hexagon) {
-<<<<<<< HEAD
         triple.setVendor(llvm::Triple::UnknownVendor);
         triple.setArch(llvm::Triple::hexagon);
         triple.setObjectFormat(llvm::Triple::ELF);
     } else {
-=======
-      triple.setVendor(llvm::Triple::UnknownVendor);
-      triple.setArch(llvm::Triple::hexagon);
-      triple.setObjectFormat(llvm::Triple::ELF);
- } else {
->>>>>>> 26551f6a
         internal_error << "Bad target arch: " << target.arch << "\n";
     }
 
@@ -737,7 +718,6 @@
                 modules.push_back(get_initmod_nacl_host_cpu_count(c, bits_64, debug));
                 modules.push_back(get_initmod_posix_thread_pool(c, bits_64, debug));
                 modules.push_back(get_initmod_ssp(c, bits_64, debug));
-<<<<<<< HEAD
             } else if (t.os == Target::QuRT) {
                 modules.push_back(get_initmod_posix_allocator(c, bits_64, debug));
                 modules.push_back(get_initmod_posix_error_handler(c, bits_64, debug));
@@ -750,12 +730,6 @@
                 // No externally resolved symbols are allowed here.
                 modules.push_back(get_initmod_fake_thread_pool(c, bits_64, debug));
                 modules.push_back(get_initmod_noos(c, bits_64, debug));
-=======
-            } else if (t.os == Target::HexagonStandalone) {
-                modules.push_back(get_initmod_posix_io(c, bits_64, debug));
-                // TODO: Replace fake thread pool with a real implementation.
-                modules.push_back(get_initmod_fake_thread_pool(c, bits_64, debug));
->>>>>>> 26551f6a
             }
         }
 
