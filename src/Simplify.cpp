#include <iostream>
#include <algorithm>
#include <cmath>
#include <limits>
#include <stdio.h>

#include "Simplify.h"
#include "IROperator.h"
#include "IREquality.h"
#include "IRPrinter.h"
#include "IRMutator.h"
#include "Scope.h"
#include "Var.h"
#include "Debug.h"
#include "ModulusRemainder.h"
#include "Substitute.h"
#include "Bounds.h"
#include "Deinterleave.h"
#include "ExprUsesVar.h"

#ifdef _MSC_VER
#define snprintf _snprintf
#endif

namespace Halide {
namespace Internal {

using std::string;
using std::map;
using std::pair;
using std::make_pair;
using std::ostringstream;
using std::vector;

namespace {

// Things that we can constant fold: Immediates and broadcasts of
// immediates.
bool is_simple_const(Expr e) {
    if (e.as<IntImm>()) return true;
    if (e.as<UIntImm>()) return true;
    if (e.as<FloatImm>()) return true;
    if (const Broadcast *b = e.as<Broadcast>()) {
        return is_simple_const(b->value);
    }
    return false;
}

// Returns true iff t is a scalar integral type where overflow is undefined
bool no_overflow_scalar_int(Type t) {
    return (t.is_scalar() && t.is_int() && t.bits() >= 32);
}

// Returns true iff t does not have a well defined overflow behavior.
bool no_overflow(Type t) {
    return t.is_float() || no_overflow_scalar_int(t.element_of());
}

// Make a poison value used when overflow is detected during constant
// folding.
Expr signed_integer_overflow_error(Type t) {
    // Mark each call with an atomic counter, so that the errors can't
    // cancel against each other.
    static std::atomic<int> counter;
    return Call::make(t, Call::signed_integer_overflow, {counter++}, Call::Intrinsic);
}

}

class Simplify : public IRMutator {
public:
    Simplify(bool r, const Scope<Interval> *bi, const Scope<ModulusRemainder> *ai) :
        simplify_lets(r) {
        alignment_info.set_containing_scope(ai);

        // Only respect the constant bounds from the containing scope.
        for (Scope<Interval>::const_iterator iter = bi->cbegin(); iter != bi->cend(); ++iter) {
            int64_t i_min, i_max;
            if (const_int(iter.value().min, &i_min) &&
                const_int(iter.value().max, &i_max)) {
                bounds_info.push(iter.name(), make_pair(i_min, i_max));
            }
        }

    }

    // Uncomment to debug all Expr mutations.
    /*
    Expr mutate(Expr e) {
        static int indent = 0;
        std::string spaces;
        for (int i = 0; i < indent; i++) spaces += ' ';

        debug(1) << spaces << "Simplifying " << e << "\n";
        indent++;
        Expr new_e = IRMutator::mutate(e);
        indent--;
        if (!new_e.same_as(e)) {
            debug(1)
                << spaces << "Before: " << e << "\n"
                << spaces << "After:  " << new_e << "\n";
        }
        return new_e;
    }
    using IRMutator::mutate;
    */

private:
    bool simplify_lets;

    struct VarInfo {
        Expr replacement;
        int old_uses, new_uses;
    };

    Scope<VarInfo> var_info;
    Scope<pair<int64_t, int64_t>> bounds_info;
    Scope<ModulusRemainder> alignment_info;


    using IRMutator::visit;

    // Wrappers for as_const_foo that are more convenient to use in
    // the large chains of conditions in the visit methods
    // below. Unlike the versions in IROperator, these only match
    // scalars.
    bool const_float(Expr e, double *f) {
        if (e.type().is_vector()) {
            return false;
        } else if (const double *p = as_const_float(e)) {
            *f = *p;
            return true;
        } else {
            return false;
        }
    }

    bool const_int(Expr e, int64_t *i) {
        if (e.type().is_vector()) {
            return false;
        } else if (const int64_t *p = as_const_int(e)) {
            *i = *p;
            return true;
        } else {
            return false;
        }
    }

    bool const_uint(Expr e, uint64_t *u) {
        if (e.type().is_vector()) {
            return false;
        } else if (const uint64_t *p = as_const_uint(e)) {
            *u = *p;
            return true;
        } else {
            return false;
        }
    }

    // Similar to bounds_of_expr_in_scope, but gives up immediately if
    // anything isn't a constant. This stops rules from taking the
    // bounds of something then having to simplify it to see whether
    // it constant-folds. For some expressions the bounds of the
    // expression is at least as complex as the expression, so
    // recursively mutating the bounds causes havoc.
    bool const_int_bounds(Expr e, int64_t *min_val, int64_t *max_val) {
        if (!no_overflow_scalar_int(e.type())) {
            return false;
        }

        if (const int64_t *i = as_const_int(e)) {
            *min_val = *max_val = *i;
            return true;
        } else if (const Variable *v = e.as<Variable>()) {
            if (bounds_info.contains(v->name)) {
                pair<int64_t, int64_t> b = bounds_info.get(v->name);
                *min_val = b.first;
                *max_val = b.second;
                return true;
            }
        } else if (const Add *add = e.as<Add>()) {
            int64_t min_a, min_b, max_a, max_b;
            if (const_int_bounds(add->a, &min_a, &max_a) &&
                const_int_bounds(add->b, &min_b, &max_b)) {
                *min_val = min_a + min_b;
                *max_val = max_a + max_b;
                return true;
            }
        } else if (const Sub *sub = e.as<Sub>()) {
            int64_t min_a, min_b, max_a, max_b;
            if (const_int_bounds(sub->a, &min_a, &max_a) &&
                const_int_bounds(sub->b, &min_b, &max_b)) {
                *min_val = min_a - max_b;
                *max_val = max_a - min_b;
                return true;
            }
        } else if (const Max *max = e.as<Max>()) {
            int64_t min_a, min_b, max_a, max_b;
            if (const_int_bounds(max->a, &min_a, &max_a) &&
                const_int_bounds(max->b, &min_b, &max_b)) {
                *min_val = std::max(min_a, min_b);
                *max_val = std::max(max_a, max_b);
                return true;
            }
        } else if (const Min *min = e.as<Min>()) {
            int64_t min_a, min_b, max_a, max_b;
            if (const_int_bounds(min->a, &min_a, &max_a) &&
                const_int_bounds(min->b, &min_b, &max_b)) {
                *min_val = std::min(min_a, min_b);
                *max_val = std::min(max_a, max_b);
                return true;
            }
        } else if (const Mul *mul = e.as<Mul>()) {
            int64_t min_a, min_b, max_a, max_b;
            if (const_int_bounds(mul->a, &min_a, &max_a) &&
                const_int_bounds(mul->b, &min_b, &max_b)) {
                int64_t
                    t0 = min_a*min_b,
                    t1 = min_a*max_b,
                    t2 = max_a*min_b,
                    t3 = max_a*max_b;
                *min_val = std::min(std::min(t0, t1), std::min(t2, t3));
                *max_val = std::max(std::max(t0, t1), std::max(t2, t3));
                return true;
            }
        } else if (const Select *sel = e.as<Select>()) {
            int64_t min_a, min_b, max_a, max_b;
            if (const_int_bounds(sel->true_value, &min_a, &max_a) &&
                const_int_bounds(sel->false_value, &min_b, &max_b)) {
                *min_val = std::min(min_a, min_b);
                *max_val = std::max(max_a, max_b);
                return true;
            }
        } else if (const Mod *mod = e.as<Mod>()) {
            int64_t min_b, max_b;
            if (const_int_bounds(mod->b, &min_b, &max_b) &&
                (min_b > 0 || max_b < 0)) {
                *min_val = 0;
                *max_val = std::abs(max_b) - 1;
                return true;
            }
        } else if (const Div *div = e.as<Div>()) {
            int64_t min_a, min_b, max_a, max_b;
            if (const_int_bounds(div->a, &min_a, &max_a) &&
                const_int_bounds(div->b, &min_b, &max_b) &&
                (min_b > 0 || max_b < 0)) {
                int64_t
                    t0 = div_imp(min_a, min_b),
                    t1 = div_imp(min_a, max_b),
                    t2 = div_imp(max_a, min_b),
                    t3 = div_imp(max_a, max_b);
                *min_val = std::min(std::min(t0, t1), std::min(t2, t3));
                *max_val = std::max(std::max(t0, t1), std::max(t2, t3));
                return true;
            }
        }
        return false;
    }


    // Check if an Expr is integer-division-rounding-up by the given
    // factor. If so, return the core expression.
    Expr is_round_up_div(Expr e, int64_t factor) {
        if (!no_overflow(e.type())) return Expr();
        const Div *div = e.as<Div>();
        if (!div) return Expr();
        if (!is_const(div->b, factor)) return Expr();
        const Add *add = div->a.as<Add>();
        if (!add) return Expr();
        if (!is_const(add->b, factor-1)) return Expr();
        return add->a;
    }

    // Check if an Expr is a rounding-up operation, and if so, return
    // the factor.
    Expr is_round_up(Expr e, int64_t *factor) {
        if (!no_overflow(e.type())) return Expr();
        const Mul *mul = e.as<Mul>();
        if (!mul) return Expr();
        if (!const_int(mul->b, factor)) return Expr();
        return is_round_up_div(mul->a, *factor);
    }

    void visit(const Cast *op) {
        Expr value = mutate(op->value);
        const Cast *cast = value.as<Cast>();
        const Broadcast *broadcast_value = value.as<Broadcast>();
        double f = 0.0;
        int64_t i = 0;
        uint64_t u = 0;
        if (value.type() == op->type) {
            expr = value;
        } else if (op->type.is_int() &&
                   const_float(value, &f)) {
            // float -> int
            expr = IntImm::make(op->type, (int64_t)f);
        } else if (op->type.is_uint() &&
                   const_float(value, &f)) {
            // float -> uint
            expr = UIntImm::make(op->type, (uint64_t)f);
        } else if (op->type.is_float() &&
                   const_float(value, &f)) {
            // float -> float
            expr = FloatImm::make(op->type, f);
        } else if (op->type.is_int() &&
                   const_int(value, &i)) {
            // int -> int
            expr = IntImm::make(op->type, i);
        } else if (op->type.is_uint() &&
                   const_int(value, &i)) {
            // int -> uint
            expr = UIntImm::make(op->type, (uint64_t)i);
        } else if (op->type.is_float() &&
                   const_int(value, &i)) {
            // int -> float
            expr = FloatImm::make(op->type, (double)i);
        } else if (op->type.is_int() &&
                   const_uint(value, &u)) {
            // uint -> int
            expr = IntImm::make(op->type, (int64_t)u);
        } else if (op->type.is_uint() &&
                   const_uint(value, &u)) {
            // uint -> uint
            expr = UIntImm::make(op->type, u);
        } else if (op->type.is_float() &&
                   const_uint(value, &u)) {
            // uint -> float
            expr = FloatImm::make(op->type, (double)u);
        } else if (cast &&
                   op->type.code() == cast->type.code() &&
                   op->type.bits() < cast->type.bits()) {
            // If this is a cast of a cast of the same type, where the
            // outer cast is narrower, the inner cast can be
            // eliminated.
            expr = mutate(Cast::make(op->type, cast->value));
        } else if (broadcast_value) {
            // cast(broadcast(x)) -> broadcast(cast(x))
            expr = mutate(Broadcast::make(Cast::make(op->type.element_of(), broadcast_value->value), broadcast_value->lanes));
        } else if (value.same_as(op->value)) {
            expr = op;
        } else {
            expr = Cast::make(op->type, value);
        }
    }

    void visit(const Variable *op) {
        if (var_info.contains(op->name)) {
            VarInfo &info = var_info.ref(op->name);

            // if replacement is defined, we should substitute it in (unless
            // it's a var that has been hidden by a nested scope).
            if (info.replacement.defined()) {
                internal_assert(info.replacement.type() == op->type);
                expr = info.replacement;
                info.new_uses++;
            } else {
                // This expression was not something deemed
                // substitutable - no replacement is defined.
                expr = op;
                info.old_uses++;
            }
        } else {
            // We never encountered a let that defines this var. Must
            // be a uniform. Don't touch it.
            expr = op;
        }
    }

    void visit(const Add *op) {
        int64_t ia = 0, ib = 0, ic = 0;
        uint64_t ua = 0, ub = 0;
        double fa = 0.0f, fb = 0.0f;

        Expr a = mutate(op->a);
        Expr b = mutate(op->b);

        // Rearrange a few patterns to cut down on the number of cases
        // to check later.
        if ((is_simple_const(a) && !is_simple_const(b)) ||
            (b.as<Min>() && !a.as<Min>()) ||
            (b.as<Max>() && !a.as<Max>())) {
            std::swap(a, b);
        }

        const Ramp *ramp_a = a.as<Ramp>();
        const Ramp *ramp_b = b.as<Ramp>();
        const Broadcast *broadcast_a = a.as<Broadcast>();
        const Broadcast *broadcast_b = b.as<Broadcast>();
        const Add *add_a = a.as<Add>();
        const Add *add_b = b.as<Add>();
        const Sub *sub_a = a.as<Sub>();
        const Sub *sub_b = b.as<Sub>();
        const Mul *mul_a = a.as<Mul>();
        const Mul *mul_b = b.as<Mul>();

        const Div *div_a = a.as<Div>();

        const Div *div_a_a = mul_a ? mul_a->a.as<Div>() : nullptr;
        const Mod *mod_a = a.as<Mod>();
        const Mod *mod_b = b.as<Mod>();

        const Mul *mul_a_a = add_a ? add_a->a.as<Mul>(): nullptr;
        const Mod *mod_a_a = add_a ? add_a->a.as<Mod>(): nullptr;
        const Mul *mul_a_b = add_a ? add_a->b.as<Mul>(): nullptr;
        const Mod *mod_a_b = add_a ? add_a->b.as<Mod>(): nullptr;

        const Min *min_a = a.as<Min>();
        const Max *max_a = a.as<Max>();
        const Sub *sub_a_a = min_a ? min_a->a.as<Sub>() : nullptr;
        const Sub *sub_a_b = min_a ? min_a->b.as<Sub>() : nullptr;
        const Add *add_a_a = min_a ? min_a->a.as<Add>() : nullptr;
        const Add *add_a_b = min_a ? min_a->b.as<Add>() : nullptr;
        sub_a_a = max_a ? max_a->a.as<Sub>() : sub_a_a;
        sub_a_b = max_a ? max_a->b.as<Sub>() : sub_a_b;
        add_a_a = max_a ? max_a->a.as<Add>() : add_a_a;
        add_a_b = max_a ? max_a->b.as<Add>() : add_a_b;

        add_a_a = div_a ? div_a->a.as<Add>() : add_a_a;

        const Select *select_a = a.as<Select>();
        const Select *select_b = b.as<Select>();

        if (const_int(a, &ia) &&
            const_int(b, &ib)) {
            if (no_overflow(a.type()) &&
                add_would_overflow(a.type().bits(), ia, ib)) {
                expr = signed_integer_overflow_error(a.type());
            } else {
                expr = IntImm::make(a.type(), ia + ib);
            }
        } else if (const_uint(a, &ua) &&
                   const_uint(b, &ub)) {
            // const uint + const uint
            expr = UIntImm::make(a.type(), ua + ub);
        } else if (const_float(a, &fa) &&
                   const_float(b, &fb)) {
            // const float + const float
            expr = FloatImm::make(a.type(), fa + fb);
        } else if (is_zero(b)) {
            expr = a;
        } else if (is_zero(a)) {
            expr = b;
        } else if (ramp_a &&
                   ramp_b) {
            // Ramp + Ramp
            expr = mutate(Ramp::make(ramp_a->base + ramp_b->base,
                                     ramp_a->stride + ramp_b->stride, ramp_a->lanes));
        } else if (ramp_a &&
                   broadcast_b) {
            // Ramp + Broadcast
            expr = mutate(Ramp::make(ramp_a->base + broadcast_b->value,
                                     ramp_a->stride, ramp_a->lanes));
        } else if (broadcast_a &&
                   ramp_b) {
            // Broadcast + Ramp
            expr = mutate(Ramp::make(broadcast_a->value + ramp_b->base,
                                     ramp_b->stride, ramp_b->lanes));
        } else if (broadcast_a &&
                   broadcast_b) {
            // Broadcast + Broadcast
            expr = Broadcast::make(mutate(broadcast_a->value + broadcast_b->value),
                                   broadcast_a->lanes);

        } else if (select_a &&
                   select_b &&
                   equal(select_a->condition, select_b->condition)) {
            // select(c, a, b) + select(c, d, e) -> select(c, a+d, b+e)
            expr = mutate(Select::make(select_a->condition,
                                       select_a->true_value + select_b->true_value,
                                       select_a->false_value + select_b->false_value));
        } else if (select_a &&
                   is_const(b) &&
                   (is_const(select_a->true_value) ||
                    is_const(select_a->false_value))) {
            // select(c, c1, c2) + c3 -> select(c, c1+c3, c2+c3)
            expr = mutate(Select::make(select_a->condition,
                                       select_a->true_value + b,
                                       select_a->false_value + b));
        } else if (add_a &&
                   is_simple_const(add_a->b)) {
            // In ternary expressions, pull constants outside
            if (is_simple_const(b)) {
                expr = mutate(add_a->a + (add_a->b + b));
            } else {
                expr = mutate((add_a->a + b) + add_a->b);
            }
        } else if (add_b &&
                   is_simple_const(add_b->b)) {
            expr = mutate((a + add_b->a) + add_b->b);
        } else if (sub_a &&
                   is_simple_const(sub_a->a)) {
            if (is_simple_const(b)) {
                expr = mutate((sub_a->a + b) - sub_a->b);
            } else {
                expr = mutate((b - sub_a->b) + sub_a->a);
            }

        } else if (sub_a &&
                   equal(b, sub_a->b)) {
            // Additions that cancel an inner term
            // (a - b) + b
            expr = sub_a->a;
        } else if (sub_a &&
                   is_zero(sub_a->a)) {
            expr = mutate(b - sub_a->b);
        } else if (sub_b && equal(a, sub_b->b)) {
            // a + (b - a)
            expr = sub_b->a;
        } else if (sub_b &&
                   is_simple_const(sub_b->a)) {
            // a + (7 - b) -> (a - b) + 7
            expr = mutate((a - sub_b->b) + sub_b->a);
        } else if (sub_a &&
                   sub_b &&
                   equal(sub_a->b, sub_b->a)) {
            // (a - b) + (b - c) -> a - c
            expr = mutate(sub_a->a - sub_b->b);
        } else if (sub_a &&
                   sub_b &&
                   equal(sub_a->a, sub_b->b)) {
            // (a - b) + (c - a) -> c - b
            expr = mutate(sub_b->a - sub_a->b);
        } else if (mul_b &&
                   is_negative_negatable_const(mul_b->b)) {
            // a + b*-x -> a - b*x
            expr = mutate(a - mul_b->a * (-mul_b->b));
        } else if (mul_a &&
                   is_negative_negatable_const(mul_a->b)) {
            // a*-x + b -> b - a*x
            expr = mutate(b - mul_a->a * (-mul_a->b));
        } else if (mul_b &&
                   !is_const(a) &&
                   equal(a, mul_b->a) &&
                   no_overflow(op->type)) {
            // a + a*b -> a*(1 + b)
            expr = mutate(a * (make_one(op->type) + mul_b->b));
        } else if (mul_b &&
                   !is_const(a) &&
                   equal(a, mul_b->b) &&
                   no_overflow(op->type)) {
            // a + b*a -> (1 + b)*a
            expr = mutate((make_one(op->type) + mul_b->a) * a);
        } else if (mul_a &&
                   !is_const(b) &&
                   equal(mul_a->a, b) &&
                   no_overflow(op->type)) {
            // a*b + a -> a*(b + 1)
            expr = mutate(mul_a->a * (mul_a->b + make_one(op->type)));
        } else if (mul_a &&
                   !is_const(b) &&
                   equal(mul_a->b, b) &&
                   no_overflow(op->type)) {
            // a*b + b -> (a + 1)*b
            expr = mutate((mul_a->a + make_one(op->type)) * b);
        } else if (no_overflow(op->type) &&
                   min_a &&
                   sub_a_b &&
                   equal(sub_a_b->b, b)) {
            // min(a, b-c) + c -> min(a+c, b)
            expr = mutate(Min::make(Add::make(min_a->a, b), sub_a_b->a));
        } else if (no_overflow(op->type) &&
                   min_a &&
                   sub_a_a &&
                   equal(sub_a_a->b, b)) {
            // min(a-c, b) + c -> min(a, b+c)
            expr = mutate(Min::make(sub_a_a->a, Add::make(min_a->b, b)));
        } else if (no_overflow(op->type) &&
                   max_a &&
                   sub_a_b &&
                   equal(sub_a_b->b, b)) {
            // max(a, b-c) + c -> max(a+c, b)
            expr = mutate(Max::make(Add::make(max_a->a, b), sub_a_b->a));
        } else if (no_overflow(op->type) &&
                   max_a &&
                   sub_a_a &&
                   equal(sub_a_a->b, b)) {
            // max(a-c, b) + c -> max(a, b+c)
            expr = mutate(Max::make(sub_a_a->a, Add::make(max_a->b, b)));

        } else if (no_overflow(op->type) &&
                   min_a &&
                   add_a_b &&
                   const_int(add_a_b->b, &ia) &&
                   const_int(b, &ib) &&
                   ia + ib == 0) {
            // min(a, b + (-2)) + 2 -> min(a + 2, b)
            expr = mutate(Min::make(Add::make(min_a->a, b), add_a_b->a));
        } else if (no_overflow(op->type) &&
                   min_a &&
                   add_a_a &&
                   const_int(add_a_a->b, &ia) &&
                   const_int(b, &ib) &&
                   ia + ib == 0) {
            // min(a + (-2), b) + 2 -> min(a, b + 2)
            expr = mutate(Min::make(add_a_a->a, Add::make(min_a->b, b)));
        } else if (no_overflow(op->type) &&
                   max_a &&
                   add_a_b &&
                   const_int(add_a_b->b, &ia) &&
                   const_int(b, &ib) &&
                   ia + ib == 0) {
            // max(a, b + (-2)) + 2 -> max(a + 2, b)
            expr = mutate(Max::make(Add::make(max_a->a, b), add_a_b->a));
        } else if (no_overflow(op->type) &&
                   max_a &&
                   add_a_a &&
                   const_int(add_a_a->b, &ia) &&
                   const_int(b, &ib) &&
                   ia + ib == 0) {
            // max(a + (-2), b) + 2 -> max(a, b + 2)
            expr = mutate(Max::make(add_a_a->a, Add::make(max_a->b, b)));
        } else if (no_overflow(op->type) &&
                   div_a &&
                   add_a_a &&
                   const_int(add_a_a->b, &ia) &&
                   const_int(div_a->b, &ib) && ib &&
                   const_int(b, &ic)) {
            // ((a + ia) / ib + ic) -> (a + (ia + ib*ic)) / ib
            expr = mutate((add_a_a->a + IntImm::make(op->type, ia + ib*ic)) / div_a->b);
        } else if (mul_a &&
                   mul_b &&
                   equal(mul_a->a, mul_b->a)) {
            // Pull out common factors a*x + b*x
            expr = mutate(mul_a->a * (mul_a->b + mul_b->b));
        } else if (mul_a &&
                   mul_b &&
                   equal(mul_a->b, mul_b->a)) {
            expr = mutate(mul_a->b * (mul_a->a + mul_b->b));
        } else if (mul_a &&
                   mul_b &&
                   equal(mul_a->b, mul_b->b)) {
            expr = mutate(mul_a->b * (mul_a->a + mul_b->a));
        } else if (mul_a &&
                   mul_b &&
                   equal(mul_a->a, mul_b->b)) {
            expr = mutate(mul_a->a * (mul_a->b + mul_b->a));
        } else if (mod_a &&
                   mul_b &&
                   equal(mod_a->b, mul_b->b)) {
            // (x%3) + y*3 -> y*3 + x%3
            expr = mutate(b + a);
        } else if (no_overflow(op->type) &&
                   mul_a &&
                   mod_b &&
                   div_a_a &&
                   equal(mul_a->b, div_a_a->b) &&
                   equal(mul_a->b, mod_b->b) &&
                   equal(div_a_a->a, mod_b->a)) {
            // (x/3)*3 + x%3 -> x
            expr = div_a_a->a;
        } else if (no_overflow(op->type) &&
                   add_a &&
                   mul_a_a &&
                   mod_b &&
                   equal(mul_a_a->b, mod_b->b) &&
                   (!mod_a_b || !equal(mod_a_b->b, mod_b->b))) {
            // ((x*3) + y) + z%3 -> (x*3 + z%3) + y
            expr = mutate((add_a->a + b) + add_a->b);
        } else if (no_overflow(op->type) &&
                   add_a &&
                   mod_a_a &&
                   mul_b &&
                   equal(mod_a_a->b, mul_b->b) &&
                   (!mod_a_b || !equal(mod_a_b->b, mul_b->b))) {
            // ((x%3) + y) + z*3 -> (z*3 + x%3) + y
            expr = mutate((b + add_a->a) + add_a->b);
        } else if (no_overflow(op->type) &&
                   add_a &&
                   mul_a_b &&
                   mod_b &&
                   equal(mul_a_b->b, mod_b->b) &&
                   (!mod_a_a || !equal(mod_a_a->b, mod_b->b))) {
            // (y + (x*3)) + z%3 -> y + (x*3 + z%3)
            expr = mutate(add_a->a + (add_a->b + b));
        } else if (no_overflow(op->type) &&
                   add_a &&
                   mod_a_b &&
                   mul_b &&
                   equal(mod_a_b->b, mul_b->b) &&
                   (!mod_a_a || !equal(mod_a_a->b, mul_b->b))) {
            // (y + (x%3)) + z*3 -> y + (z*3 + x%3)
            expr = mutate(add_a->a + (b + add_a->b));
        } else if (mul_a && mul_b &&
                   const_int(mul_a->b, &ia) &&
                   const_int(mul_b->b, &ib) &&
                   ia % ib == 0) {
            // x*4 + y*2 -> (x*2 + y)*2
            Expr ratio = make_const(a.type(), div_imp(ia, ib));
            expr = mutate((mul_a->a * ratio + mul_b->a) * mul_b->b);
        } else if (a.same_as(op->a) && b.same_as(op->b)) {
            // If we've made no changes, and can't find a rule to apply, return the operator unchanged.
            expr = op;
        } else {
            expr = Add::make(a, b);
        }
    }

    void visit(const Sub *op) {
        Expr a = mutate(op->a);
        Expr b = mutate(op->b);

        int64_t ia = 0, ib = 0;
        uint64_t ua = 0, ub = 0;
        double fa = 0.0f, fb = 0.0f;

        const Ramp *ramp_a = a.as<Ramp>();
        const Ramp *ramp_b = b.as<Ramp>();
        const Broadcast *broadcast_a = a.as<Broadcast>();
        const Broadcast *broadcast_b = b.as<Broadcast>();
        const Add *add_a = a.as<Add>();
        const Add *add_b = b.as<Add>();
        const Sub *sub_a = a.as<Sub>();
        const Sub *sub_b = b.as<Sub>();
        const Mul *mul_a = a.as<Mul>();
        const Mul *mul_b = b.as<Mul>();
        const Div *div_a_a = mul_a ? mul_a->a.as<Div>() : nullptr;
        const Div *div_b_a = mul_b ? mul_b->a.as<Div>() : nullptr;

        const Div *div_a = a.as<Div>();
        const Div *div_b = b.as<Div>();

        const Min *min_b = b.as<Min>();
        const Add *add_b_a = min_b ? min_b->a.as<Add>() : nullptr;
        const Add *add_b_b = min_b ? min_b->b.as<Add>() : nullptr;

        const Min *min_a = a.as<Min>();
        const Add *add_a_a = min_a ? min_a->a.as<Add>() : nullptr;
        const Add *add_a_b = min_a ? min_a->b.as<Add>() : nullptr;

        if (div_a) {
            add_a_a = div_a->a.as<Add>();
            add_a_b = div_a->b.as<Add>();
        }
        if (div_b) {
            add_b_a = div_b->a.as<Add>();
            add_b_b = div_b->b.as<Add>();
        }

        const Max *max_a = a.as<Max>();
        const Max *max_b = b.as<Max>();

        const Sub *sub_a_a = div_a ? div_a->a.as<Sub>() : nullptr;
        const Sub *sub_b_a = div_b ? div_b->a.as<Sub>() : nullptr;

        const Select *select_a = a.as<Select>();
        const Select *select_b = b.as<Select>();

        if (is_zero(b)) {
            expr = a;
        } else if (equal(a, b)) {
            expr = make_zero(op->type);
        } else if (const_int(a, &ia) && const_int(b, &ib)) {
            if (no_overflow(a.type()) &&
                sub_would_overflow(a.type().bits(), ia, ib)) {
                expr = signed_integer_overflow_error(a.type());
            } else {
                expr = IntImm::make(a.type(), ia - ib);
            }
        } else if (const_uint(a, &ua) && const_uint(b, &ub)) {
            expr = UIntImm::make(a.type(), ua - ub);
        } else if (const_float(a, &fa) && const_float(b, &fb)) {
            expr = FloatImm::make(a.type(), fa - fb);
        } else if (const_int(b, &ib)) {
            expr = mutate(a + IntImm::make(a.type(), (-ib)));
        } else if (const_float(b, &fb)) {
            expr = mutate(a + FloatImm::make(a.type(), (-fb)));
        } else if (ramp_a && ramp_b) {
            // Ramp - Ramp
            expr = mutate(Ramp::make(ramp_a->base - ramp_b->base,
                                   ramp_a->stride - ramp_b->stride, ramp_a->lanes));
        } else if (ramp_a && broadcast_b) {
            // Ramp - Broadcast
            expr = mutate(Ramp::make(ramp_a->base - broadcast_b->value,
                                   ramp_a->stride, ramp_a->lanes));
        } else if (broadcast_a && ramp_b) {
            // Broadcast - Ramp
            expr = mutate(Ramp::make(broadcast_a->value - ramp_b->base,
                                   make_zero(ramp_b->stride.type())- ramp_b->stride,
                                   ramp_b->lanes));
        } else if (broadcast_a && broadcast_b) {
            // Broadcast + Broadcast
            expr = Broadcast::make(mutate(broadcast_a->value - broadcast_b->value),
                                 broadcast_a->lanes);
        } else if (select_a && select_b &&
                   equal(select_a->condition, select_b->condition)) {
            // select(c, a, b) - select(c, d, e) -> select(c, a+d, b+e)
            expr = mutate(Select::make(select_a->condition,
                                       select_a->true_value - select_b->true_value,
                                       select_a->false_value - select_b->false_value));
        } else if (select_a &&
                   equal(select_a->true_value, b)) {
            // select(c, a, b) - a -> select(c, 0, b-a)
            expr = mutate(Select::make(select_a->condition,
                                       make_zero(op->type),
                                       select_a->false_value - select_a->true_value));
        } else if (select_a &&
                   equal(select_a->false_value, b)) {
            // select(c, a, b) - b -> select(c, a-b, 0)
            expr = mutate(Select::make(select_a->condition,
                                       select_a->true_value - select_a->false_value,
                                       make_zero(op->type)));
        } else if (select_b &&
                   equal(select_b->true_value, a)) {
            // a - select(c, a, b) -> select(c, 0, a-b)
            expr = mutate(Select::make(select_b->condition,
                                       make_zero(op->type),
                                       select_b->true_value - select_b->false_value));
        } else if (select_b &&
                   equal(select_b->false_value, a)) {
            // b - select(c, a, b) -> select(c, b-a, 0)
            expr = mutate(Select::make(select_b->condition,
                                       select_b->false_value - select_b->true_value,
                                       make_zero(op->type)));
        } else if (add_a && equal(add_a->b, b)) {
            // Ternary expressions where a term cancels
            expr = add_a->a;
        } else if (add_a &&
                   equal(add_a->a, b)) {
            expr = add_a->b;
        } else if (add_b &&
                   equal(add_b->b, a)) {
            expr = mutate(make_zero(add_b->a.type()) - add_b->a);
        } else if (add_b &&
                   equal(add_b->a, a)) {
            expr = mutate(make_zero(add_b->a.type()) - add_b->b);

        } else if (max_a &&
                   equal(max_a->a, b) &&
                   !is_const(b) &&
                   no_overflow(op->type)) {
            // max(a, b) - a -> max(0, b-a)
            expr = mutate(Max::make(make_zero(op->type), max_a->b - max_a->a));
        } else if (min_a &&
                   equal(min_a->a, b) &&
                   !is_const(b) &&
                   no_overflow(op->type)) {
            // min(a, b) - a -> min(0, b-a)
            expr = mutate(Min::make(make_zero(op->type), min_a->b - min_a->a));
        } else if (max_a &&
                   equal(max_a->b, b) &&
                   !is_const(b) &&
                   no_overflow(op->type)) {
            // max(a, b) - b -> max(a-b, 0)
            expr = mutate(Max::make(max_a->a - max_a->b, make_zero(op->type)));
        } else if (min_a &&
                   equal(min_a->b, b) &&
                   !is_const(b) &&
                   no_overflow(op->type)) {
            // min(a, b) - b -> min(a-b, 0)
            expr = mutate(Min::make(min_a->a - min_a->b, make_zero(op->type)));

        } else if (max_b &&
                   equal(max_b->a, a) &&
                   !is_const(a) &&
                   no_overflow(op->type)) {
            // a - max(a, b) -> 0 - max(0, b-a) -> min(0, a-b)
            expr = mutate(Min::make(make_zero(op->type), max_b->a - max_b->b));
        } else if (min_b &&
                   equal(min_b->a, a) &&
                   !is_const(a) &&
                   no_overflow(op->type)) {
            // a - min(a, b) -> 0 - min(0, b-a) -> max(0, a-b)
            expr = mutate(Max::make(make_zero(op->type), min_b->a - min_b->b));
        } else if (max_b &&
                   equal(max_b->b, a) &&
                   !is_const(a) &&
                   no_overflow(op->type)) {
            // b - max(a, b) -> 0 - max(a-b, 0) -> min(b-a, 0)
            expr = mutate(Min::make(max_b->b - max_b->a, make_zero(op->type)));
        } else if (min_b &&
                   equal(min_b->b, a) &&
                   !is_const(a) &&
                   no_overflow(op->type)) {
            // b - min(a, b) -> 0 - min(a-b, 0) -> max(b-a, 0)
            expr = mutate(Max::make(min_b->b - min_b->a, make_zero(op->type)));

        } else if (add_a &&
                   is_simple_const(add_a->b)) {
            // In ternary expressions, pull constants outside
            if (is_simple_const(b)) {
                expr = mutate(add_a->a + (add_a->b - b));
            } else {
                expr = mutate((add_a->a - b) + add_a->b);
            }
        } else if (sub_a &&
                   sub_b &&
                   is_const(sub_a->a) &&
                   is_const(sub_b->a)) {
            // (c1 - a) - (c2 - b) -> (b - a) + (c1 - c2)
            expr = mutate((sub_b->b - sub_a->b) + (sub_a->a - sub_b->a));
        } else if (sub_b) {
            // a - (b - c) -> a + (c - b)
            expr = mutate(a + (sub_b->b - sub_b->a));
        } else if (mul_b &&
                   is_negative_negatable_const(mul_b->b)) {
            // a - b*-x -> a + b*x
            expr = mutate(a + mul_b->a * (-mul_b->b));
        } else if (mul_b &&
                   !is_const(a) &&
                   equal(a, mul_b->a) &&
                   no_overflow(op->type)) {
            // a - a*b -> a*(1 - b)
            expr = mutate(a * (make_one(op->type) - mul_b->b));
        } else if (mul_b &&
                   !is_const(a) &&
                   equal(a, mul_b->b) &&
                   no_overflow(op->type)) {
            // a - b*a -> (1 - b)*a
            expr = mutate((make_one(op->type) - mul_b->a) * a);
        } else if (mul_a &&
                   !is_const(b) &&
                   equal(mul_a->a, b) &&
                   no_overflow(op->type)) {
            // a*b - a -> a*(b - 1)
            expr = mutate(mul_a->a * (mul_a->b - make_one(op->type)));
        } else if (mul_a &&
                   !is_const(b) &&
                   equal(mul_a->b, b) &&
                   no_overflow(op->type)) {
            // a*b - b -> (a - 1)*b
            expr = mutate((mul_a->a - make_one(op->type)) * b);
        } else if (add_b &&
                   is_simple_const(add_b->b)) {
            expr = mutate((a - add_b->a) - add_b->b);
        } else if (sub_a &&
                   is_simple_const(sub_a->a) &&
                   is_simple_const(b)) {
            expr = mutate((sub_a->a - b) - sub_a->b);
        } else if (mul_a &&
                   mul_b &&
                   equal(mul_a->a, mul_b->a)) {
            // Pull out common factors a*x + b*x
            expr = mutate(mul_a->a * (mul_a->b - mul_b->b));
        } else if (mul_a &&
                   mul_b &&
                   equal(mul_a->b, mul_b->a)) {
            expr = mutate(mul_a->b * (mul_a->a - mul_b->b));
        } else if (mul_a &&
                   mul_b &&
                   equal(mul_a->b, mul_b->b)) {
            expr = mutate(mul_a->b * (mul_a->a - mul_b->a));
        } else if (mul_a &&
                   mul_b &&
                   equal(mul_a->a, mul_b->b)) {
            expr = mutate(mul_a->a * (mul_a->b - mul_b->a));
        } else if (add_a &&
                   add_b &&
                   equal(add_a->b, add_b->b)) {
            // Quaternary expressions where a term cancels
            // (a + b) - (c + b) -> a - c
            expr = mutate(add_a->a - add_b->a);
        } else if (add_a &&
                   add_b &&
                   equal(add_a->a, add_b->a)) {
            // (a + b) - (a + c) -> b - c
            expr = mutate(add_a->b - add_b->b);
        } else if (add_a &&
                   add_b &&
                   equal(add_a->a, add_b->b)) {
            // (a + b) - (c + a) -> b - c
            expr = mutate(add_a->b - add_b->a);
        } else if (add_a &&
                   add_b &&
                   equal(add_a->b, add_b->a)) {
            // (b + a) - (a + c) -> b - c
            expr = mutate(add_a->a - add_b->b);
        } else if (no_overflow(op->type) &&
                   min_b &&
                   add_b_a &&
                   no_overflow(op->type) &&
                   equal(a, add_b_a->a)) {
            // Quaternary expressions involving mins where a term
            // cancels. These are important for bounds inference
            // simplifications.
            // a - min(a + b, c) -> max(-b, a-c)
            expr = mutate(max(0 - add_b_a->b, a - min_b->b));
        } else if (no_overflow(op->type) &&
                   min_b &&
                   add_b_a &&
                   no_overflow(op->type) &&
                   equal(a, add_b_a->b)) {
            // a - min(b + a, c) -> max(-b, a-c)
            expr = mutate(max(0 - add_b_a->a, a - min_b->b));
        } else if (no_overflow(op->type) &&
                   min_b &&
                   add_b_b &&
                   equal(a, add_b_b->a)) {
            // a - min(c, a + b) -> max(-b, a-c)
            expr = mutate(max(0 - add_b_b->b, a - min_b->a));
        } else if (no_overflow(op->type) &&
                   min_b &&
                   add_b_b &&
                   equal(a, add_b_b->b)) {
            // a - min(c, b + a) -> max(-b, a-c)
            expr = mutate(max(0 - add_b_b->a, a - min_b->a));
        } else if (no_overflow(op->type) &&
                   min_a &&
                   add_a_a &&
                   equal(b, add_a_a->a)) {
            // min(a + b, c) - a -> min(b, c-a)
            expr = mutate(min(add_a_a->b, min_a->b - b));
        } else if (no_overflow(op->type) &&
                   min_a &&
                   add_a_a &&
                   equal(b, add_a_a->b)) {
            // min(b + a, c) - a -> min(b, c-a)
            expr = mutate(min(add_a_a->a, min_a->b - b));
        } else if (no_overflow(op->type) &&
                   min_a &&
                   add_a_b &&
                   equal(b, add_a_b->a)) {
            // min(c, a + b) - a -> min(b, c-a)
            expr = mutate(min(add_a_b->b, min_a->a - b));
        } else if (no_overflow(op->type) &&
                   min_a &&
                   add_a_b &&
                   equal(b, add_a_b->b)) {
            // min(c, b + a) - a -> min(b, c-a)
            expr = mutate(min(add_a_b->a, min_a->a - b));
        } else if (min_a &&
                   min_b &&
                   equal(min_a->a, min_b->b) &&
                   equal(min_a->b, min_b->a)) {
            // min(a, b) - min(b, a) -> 0
            expr = make_zero(op->type);
        } else if (max_a &&
                   max_b &&
                   equal(max_a->a, max_b->b) &&
                   equal(max_a->b, max_b->a)) {
            // max(a, b) - max(b, a) -> 0
            expr = make_zero(op->type);
        } else if (min_a &&
                   min_b &&
                   is_zero(mutate((min_a->a + min_b->b) - (min_a->b + min_b->a)))) {
            // min(a, b) - min(c, d) where a-b == c-d -> b - d
            expr = mutate(min_a->b - min_b->b);
        } else if (max_a &&
                   max_b &&
                   is_zero(mutate((max_a->a + max_b->b) - (max_a->b + max_b->a)))) {
            // max(a, b) - max(c, d) where a-b == c-d -> b - d
            expr = mutate(max_a->b - max_b->b);
        } else if (min_a &&
                   min_b &&
                   is_zero(mutate((min_a->a + min_b->a) - (min_a->b + min_b->b)))) {
            // min(a, b) - min(c, d) where a-b == d-c -> b - c
            expr = mutate(min_a->b - min_b->a);
        } else if (max_a &&
                   max_b &&
                   is_zero(mutate((max_a->a + max_b->a) - (max_a->b + max_b->b)))) {
            // max(a, b) - max(c, d) where a-b == d-c -> b - c
            expr = mutate(max_a->b - max_b->a);
        } else if (no_overflow(op->type) &&
                   (op->type.is_int() || op->type.is_uint()) &&
                   mul_a &&
                   div_a_a &&
                   is_positive_const(mul_a->b) &&
                   equal(mul_a->b, div_a_a->b) &&
                   equal(div_a_a->a, b)) {
            // (x/4)*4 - x -> -(x%4)
            expr = mutate(make_zero(a.type()) - (b % mul_a->b));
        } else if (no_overflow(op->type) &&
                   (op->type.is_int() || op->type.is_uint()) &&
                   mul_b &&
                   div_b_a &&
                   is_positive_const(mul_b->b) &&
                   equal(mul_b->b, div_b_a->b) &&
                   equal(div_b_a->a, a)) {
            // x - (x/4)*4 -> x%4
            expr = mutate(a % mul_b->b);
        } else if (div_a &&
                   div_b &&
                   is_positive_const(div_a->b) &&
                   equal(div_a->b, div_b->b) &&
                   op->type.is_int() &&
                   no_overflow(op->type) &&
                   add_a_a &&
                   add_b_a &&
                   equal(add_a_a->a, add_b_a->a) &&
                   (is_simple_const(add_a_a->b) ||
                    is_simple_const(add_b_a->b))) {
            // This pattern comes up in bounds inference on upsampling code:
            // (x + a)/c - (x + b)/c ->
            //    ((c + a - 1 - b) - (x + a)%c)/c (duplicates a)
            // or ((x + b)%c + (a - b))/c         (duplicates b)
            Expr x = add_a_a->a, a = add_a_a->b, b = add_b_a->b, c = div_a->b;
            if (is_simple_const(b)) {
                // Use the version that injects two copies of b
                expr = mutate((((x + (b % c)) % c) + (a - b))/c);
            } else {
                // Use the version that injects two copies of a
                expr = mutate((((c + a - 1) - b) - ((x + (a % c)) % c))/c);
            }
        } else if (div_a &&
                   div_b &&
                   is_positive_const(div_a->b) &&
                   equal(div_a->b, div_b->b) &&
                   op->type.is_int() &&
                   no_overflow(op->type) &&
                   add_b_a &&
                   equal(div_a->a, add_b_a->a)) {
            // Same as above, where a == 0
            Expr x = div_a->a, b = add_b_a->b, c = div_a->b;
            expr = mutate(((c - 1 - b) - (x % c))/c);
        } else if (div_a &&
                   div_b &&
                   is_positive_const(div_a->b) &&
                   equal(div_a->b, div_b->b) &&
                   op->type.is_int() &&
                   no_overflow(op->type) &&
                   add_a_a &&
                   equal(add_a_a->a, div_b->a)) {
            // Same as above, where b == 0
            Expr x = add_a_a->a, a = add_a_a->b, c = div_a->b;
            expr = mutate(((x % c) + a)/c);
        } else if (div_a &&
                   div_b &&
                   is_positive_const(div_a->b) &&
                   equal(div_a->b, div_b->b) &&
                   op->type.is_int() &&
                   no_overflow(op->type) &&
                   sub_b_a &&
                   equal(div_a->a, sub_b_a->a)) {
            // Same as above, where a == 0 and b is subtracted
            Expr x = div_a->a, b = sub_b_a->b, c = div_a->b;
            expr = mutate(((c - 1 + b) - (x % c))/c);
        } else if (div_a &&
                   div_b &&
                   is_positive_const(div_a->b) &&
                   equal(div_a->b, div_b->b) &&
                   op->type.is_int() &&
                   no_overflow(op->type) &&
                   sub_a_a &&
                   equal(sub_a_a->a, div_b->a)) {
            // Same as above, where b == 0, and a is subtracted
            Expr x = sub_a_a->a, a = sub_a_a->b, c = div_a->b;
            expr = mutate(((x % c) - a)/c);
        } else if (div_a &&
                   div_b &&
                   is_positive_const(div_a->b) &&
                   equal(div_a->b, div_b->b) &&
                   op->type.is_int() &&
                   no_overflow(op->type) &&
                   sub_a_a &&
                   add_b_a &&
                   equal(sub_a_a->a, add_b_a->a) &&
                   is_simple_const(add_b_a->b)) {
            // Same as above, where a is subtracted and b is a constant
            // (x - a)/c - (x + b)/c -> ((x + b)%c - a - b)/c
            Expr x = sub_a_a->a, a = sub_a_a->b, b = add_b_a->b, c = div_a->b;
            expr = mutate((((x + (b % c)) % c) - a - b)/c);
        } else if (div_a &&
                   div_b &&
                   is_positive_const(div_a->b) &&
                   equal(div_a->b, div_b->b) &&
                   op->type.is_int() &&
                   no_overflow(op->type) &&
                   add_a_a &&
                   sub_b_a &&
                   equal(add_a_a->a, sub_b_a->a) &&
                   is_simple_const(add_a_a->b)) {
            // Same as above, where b is subtracted and a is a constant
            // (x + a)/c - (x - b)/c -> (b - (x + a)%c + (a + c - 1))/c
            Expr x = add_a_a->a, a = add_a_a->b, b = sub_b_a->b, c = div_a->b;
            expr = mutate((b - (x + (a % c))%c + (a + c - 1))/c);
        } else if (a.same_as(op->a) && b.same_as(op->b)) {
            expr = op;
        } else {
            expr = Sub::make(a, b);
        }
    }

    void visit(const Mul *op) {
        Expr a = mutate(op->a);
        Expr b = mutate(op->b);

        if (is_simple_const(a)) std::swap(a, b);

        int64_t ia = 0, ib = 0;
        uint64_t ua = 0, ub = 0;
        double fa = 0.0f, fb = 0.0f;

        const Ramp *ramp_a = a.as<Ramp>();
        const Ramp *ramp_b = b.as<Ramp>();
        const Broadcast *broadcast_a = a.as<Broadcast>();
        const Broadcast *broadcast_b = b.as<Broadcast>();
        const Add *add_a = a.as<Add>();
        const Sub *sub_a = a.as<Sub>();
        const Mul *mul_a = a.as<Mul>();
        const Mul *mul_b = b.as<Mul>();

        if (is_zero(a)) {
            expr = a;
        } else if (is_zero(b)) {
            expr = b;
        } else if (is_one(a)) {
            expr = b;
        } else if (is_one(b)) {
            expr = a;
        } else if (const_int(a, &ia) && const_int(b, &ib)) {
            if (no_overflow(a.type()) &&
                mul_would_overflow(a.type().bits(), ia, ib)) {
                expr = signed_integer_overflow_error(a.type());
            } else {
                expr = IntImm::make(a.type(), ia * ib);
            }
        } else if (const_uint(a, &ua) && const_uint(b, &ub)) {
            expr = UIntImm::make(a.type(), ua * ub);
        } else if (const_float(a, &fa) && const_float(b, &fb)) {
            expr = FloatImm::make(a.type(), fa * fb);
        } else if (broadcast_a && broadcast_b) {
            expr = Broadcast::make(mutate(broadcast_a->value * broadcast_b->value), broadcast_a->lanes);
        } else if (ramp_a && broadcast_b) {
            Expr m = broadcast_b->value;
            expr = mutate(Ramp::make(ramp_a->base * m, ramp_a->stride * m, ramp_a->lanes));
        } else if (broadcast_a && ramp_b) {
            Expr m = broadcast_a->value;
            expr = mutate(Ramp::make(m * ramp_b->base, m * ramp_b->stride, ramp_b->lanes));
        } else if (add_a &&
                   !(add_a->b.as<Ramp>() && ramp_b) &&
                   is_simple_const(add_a->b) &&
                   is_simple_const(b)) {
            expr = mutate(add_a->a * b + add_a->b * b);
        } else if (sub_a && is_negative_negatable_const(b)) {
            expr = mutate(Mul::make(Sub::make(sub_a->b, sub_a->a), -b));
        } else if (mul_a && is_simple_const(mul_a->b) && is_simple_const(b)) {
            expr = mutate(mul_a->a * (mul_a->b * b));
        } else if (mul_b && is_simple_const(mul_b->b)) {
            // Pull constants outside
            expr = mutate((a * mul_b->a) * mul_b->b);
        } else if (a.same_as(op->a) && b.same_as(op->b)) {
            expr = op;
        } else {
            expr = Mul::make(a, b);
        }
    }

    void visit(const Div *op) {
        Expr a = mutate(op->a);
        Expr b = mutate(op->b);

        int64_t ia = 0, ib = 0, ic = 0;
        uint64_t ua = 0, ub = 0;
        double fa = 0.0f, fb = 0.0f;

        const Mul *mul_a = a.as<Mul>();
        const Add *add_a = a.as<Add>();
        const Sub *sub_a = a.as<Sub>();
        const Div *div_a = a.as<Div>();
        const Div *div_a_a = nullptr;
        const Mul *mul_a_a = nullptr;
        const Mul *mul_a_b = nullptr;
        const Broadcast *broadcast_a = a.as<Broadcast>();
        const Ramp *ramp_a = a.as<Ramp>();
        const Broadcast *broadcast_b = b.as<Broadcast>();

        if (add_a) {
            div_a_a = add_a->a.as<Div>();
            mul_a_a = add_a->a.as<Mul>();
            mul_a_b = add_a->b.as<Mul>();
        } else if (sub_a) {
            mul_a_a = sub_a->a.as<Mul>();
            mul_a_b = sub_a->b.as<Mul>();
        }

        if (ramp_a) {
            mul_a_a = ramp_a->base.as<Mul>();
        }

        // Check for bounded numerators divided by constant
        // denominators.
        int64_t num_min, num_max;
        if (const_int(b, &ib) && ib &&
            const_int_bounds(a, &num_min, &num_max) &&
            div_imp(num_max, ib) == div_imp(num_min, ib)) {
            expr = make_const(op->type, div_imp(num_max, ib));
            return;
        }

        ModulusRemainder mod_rem(0, 1);
        if (ramp_a && no_overflow_scalar_int(ramp_a->base.type())) {
            // Do modulus remainder analysis on the base.
            mod_rem = modulus_remainder(ramp_a->base, alignment_info);
        }

        if (is_zero(a) && !is_zero(b)) {
            expr = a;
        } else if (is_one(b)) {
            expr = a;
        } else if (equal(a, b) &&
                   !is_zero(b)) {
            expr = make_one(op->type);
        } else if (const_int(a, &ia) &&
                   const_int(b, &ib) && ib) {
            expr = IntImm::make(op->type, div_imp(ia, ib));
        } else if (const_uint(a, &ua) &&
                   const_uint(b, &ub) && ub) {
            expr = UIntImm::make(op->type, ua / ub);
        } else if (const_float(a, &fa) &&
                   const_float(b, &fb) &&
                   fb != 0.0f) {
            expr = FloatImm::make(op->type, fa / fb);
        } else if (broadcast_a && broadcast_b) {
            expr = mutate(Broadcast::make(Div::make(broadcast_a->value, broadcast_b->value), broadcast_a->lanes));
        } else if (ramp_a &&
                   no_overflow_scalar_int(ramp_a->base.type()) &&
                   const_int(ramp_a->stride, &ia) &&
                   broadcast_b &&
                   const_int(broadcast_b->value, &ib) &&
                   ib &&
                   ia % ib == 0) {
            // ramp(x, 4, w) / broadcast(2, w) -> ramp(x / 2, 2, w)
            Type t = op->type.element_of();
            expr = mutate(Ramp::make(ramp_a->base / broadcast_b->value,
                                     IntImm::make(t, div_imp(ia, ib)),
                                     ramp_a->lanes));
        } else if (ramp_a &&
                   no_overflow_scalar_int(ramp_a->base.type()) &&
                   const_int(ramp_a->stride, &ia) &&
                   broadcast_b &&
                   const_int(broadcast_b->value, &ib) &&
                   ib != 0 &&
                   mod_rem.modulus % ib == 0 &&
                   div_imp((int64_t)mod_rem.remainder, ib) == div_imp(mod_rem.remainder + (ramp_a->lanes-1)*ia, ib)) {
            // ramp(k*z + x, y, w) / z = broadcast(k, w) if x/z == (x + (w-1)*y)/z
            expr = mutate(Broadcast::make(ramp_a->base / broadcast_b->value, ramp_a->lanes));
        } else if (no_overflow(op->type) &&
                   div_a &&
                   const_int(div_a->b, &ia) &&
                   ia >= 0 &&
                   const_int(b, &ib) &&
                   ib >= 0) {
            // (x / 3) / 4 -> x / 12
            expr = mutate(div_a->a / make_const(op->type, ia * ib));
        } else if (no_overflow(op->type) &&
                   div_a_a &&
                   add_a &&
                   const_int(div_a_a->b, &ia) &&
                   ia >= 0 &&
                   const_int(add_a->b, &ib) &&
                   const_int(b, &ic) &&
                   ic >= 0) {
            // (x / ia + ib) / ic -> (x + ia*ib) / (ia*ic)
            expr = mutate((div_a_a->a + make_const(op->type, ia*ib)) / make_const(op->type, ia*ic));
        } else if (no_overflow(op->type) &&
                   mul_a &&
                   const_int(mul_a->b, &ia) &&
                   const_int(b, &ib) &&
                   ia > 0 &&
                   ib > 0 &&
                   (ia % ib == 0 || ib % ia == 0)) {
            if (ia % ib == 0) {
                // (x * 4) / 2 -> x * 2
                expr = mutate(mul_a->a * make_const(op->type, div_imp(ia, ib)));
            } else {
                // (x * 2) / 4 -> x / 2
                expr = mutate(mul_a->a / make_const(op->type, div_imp(ib, ia)));
            }
        } else if (no_overflow(op->type) &&
                   add_a &&
                   mul_a_a &&
                   const_int(mul_a_a->b, &ia) &&
                   const_int(b, &ib) &&
                   ib > 0 &&
                   (ia % ib == 0)) {
            // Pull terms that are a multiple of the divisor out
            // (x*4 + y) / 2 -> x*2 + y/2
            Expr ratio = make_const(op->type, div_imp(ia, ib));
            expr = mutate((mul_a_a->a * ratio) + (add_a->b / b));
        } else if (no_overflow(op->type) &&
                   add_a &&
                   mul_a_b &&
                   const_int(mul_a_b->b, &ia) &&
                   const_int(b, &ib) &&
                   ib > 0 &&
                   (ia % ib == 0)) {
            // (y + x*4) / 2 -> y/2 + x*2
            Expr ratio = make_const(op->type, div_imp(ia, ib));
            expr = mutate((add_a->a / b) + (mul_a_b->a * ratio));
        } else if (no_overflow(op->type) &&
                   sub_a &&
                   mul_a_a &&
                   const_int(mul_a_a->b, &ia) &&
                   const_int(b, &ib) &&
                   ib > 0 &&
                   (ia % ib == 0)) {
            // Pull terms that are a multiple of the divisor out
            // (x*4 - y) / 2 -> x*2 - y/2
            Expr ratio = make_const(op->type, div_imp(ia, ib));
            expr = mutate((mul_a_a->a * ratio) - (sub_a->b / b));
        } else if (no_overflow(op->type) &&
                   sub_a &&
                   mul_a_b &&
                   const_int(mul_a_b->b, &ia) &&
                   const_int(b, &ib) &&
                   ib > 0 &&
                   (ia % ib == 0)) {
            // (y - x*4) / 2 -> y/2 - x*2
            Expr ratio = make_const(op->type, div_imp(ia, ib));
            expr = mutate((sub_a->a / b) - (mul_a_b->a * ratio));
        } else if (no_overflow(op->type) &&
                   add_a &&
                   const_int(add_a->b, &ia) &&
                   const_int(b, &ib) &&
                   ib > 0 &&
                   (ia % ib == 0)) {
            // (y + 8) / 2 -> y/2 + 4
            Expr ratio = make_const(op->type, div_imp(ia, ib));
            expr = mutate((add_a->a / b) + ratio);
        } else if (b.type().is_float() && is_simple_const(b)) {
            // Convert const float division to multiplication
            // x / 2 -> x * 0.5
            expr = mutate(a * (make_one(b.type()) / b));
        } else if (a.same_as(op->a) && b.same_as(op->b)) {
            expr = op;
        } else {
            expr = Div::make(a, b);
        }
    }

    void visit(const Mod *op) {
        Expr a = mutate(op->a);
        Expr b = mutate(op->b);

        int64_t ia = 0, ib = 0;
        uint64_t ua = 0, ub = 0;
        double fa = 0.0f, fb = 0.0f;
        const Broadcast *broadcast_a = a.as<Broadcast>();
        const Broadcast *broadcast_b = b.as<Broadcast>();
        const Mul *mul_a = a.as<Mul>();
        const Add *add_a = a.as<Add>();
        const Mul *mul_a_a = add_a ? add_a->a.as<Mul>() : nullptr;
        const Mul *mul_a_b = add_a ? add_a->b.as<Mul>() : nullptr;
        const Ramp *ramp_a = a.as<Ramp>();

        // If the RHS is a constant, do modulus remainder analysis on the LHS
        ModulusRemainder mod_rem(0, 1);

        if (const_int(b, &ib) &&
            ib &&
            no_overflow_scalar_int(op->type)) {

            // If the LHS is bounded, we can possibly bail out early
            int64_t a_min, a_max;
            if (const_int_bounds(a, &a_min, &a_max) &&
                a_max < ib && a_min >= 0) {
                expr = a;
                return;
            }

            mod_rem = modulus_remainder(a, alignment_info);
        }

        // If the RHS is a constant and the LHS is a ramp, do modulus
        // remainder analysis on the base.
        if (broadcast_b &&
            const_int(broadcast_b->value, &ib) &&
            ib &&
            ramp_a &&
            no_overflow_scalar_int(ramp_a->base.type())) {
            mod_rem = modulus_remainder(ramp_a->base, alignment_info);
        }

        if (is_zero(a) && !is_zero(b)) {
            expr = a;
        } else if (const_int(a, &ia) && const_int(b, &ib) && ib) {
            expr = IntImm::make(op->type, mod_imp(ia, ib));
        } else if (const_uint(a, &ua) && const_uint(b, &ub) && ub) {
            expr = UIntImm::make(op->type, ua % ub);
        } else if (const_float(a, &fa) && const_float(b, &fb)) {
            expr = FloatImm::make(op->type, mod_imp(fa, fb));
        } else if (broadcast_a && broadcast_b) {
            expr = mutate(Broadcast::make(Mod::make(broadcast_a->value, broadcast_b->value), broadcast_a->lanes));
        } else if (no_overflow(op->type) &&
                   mul_a &&
                   const_int(b, &ib) &&
                   ib &&
                   const_int(mul_a->b, &ia) &&
                   (ia % ib == 0)) {
            // (x * (b*a)) % b -> 0
            expr = make_zero(op->type);
        } else if (no_overflow(op->type) &&
                   add_a &&
                   mul_a_a &&
                   const_int(mul_a_a->b, &ia) &&
                   const_int(b, &ib) &&
                   ib &&
                   (ia % ib == 0)) {
            // (x * (b*a) + y) % b -> (y % b)
            expr = mutate(add_a->b % b);
        } else if (no_overflow(op->type) &&
                   add_a &&
                   const_int(add_a->b, &ia) &&
                   const_int(b, &ib) &&
                   ib &&
                   (ia % ib == 0)) {
            // (y + (b*a)) % b -> (y % b)
            expr = mutate(add_a->a % b);
        } else if (no_overflow(op->type) &&
                   add_a &&
                   mul_a_b &&
                   const_int(mul_a_b->b, &ia) &&
                   const_int(b, &ib) &&
                   ib &&
                   (ia % ib == 0)) {
            // (y + x * (b*a)) % b -> (y % b)
            expr = mutate(add_a->a % b);
        } else if (no_overflow_scalar_int(op->type) &&
                   const_int(b, &ib) &&
                   ib &&
                   mod_rem.modulus % ib == 0) {
            // ((a*b)*x + c) % a -> c % a
            expr = make_const(op->type, mod_imp((int64_t)mod_rem.remainder, ib));
        } else if (no_overflow(op->type) &&
                   ramp_a &&
                   const_int(ramp_a->stride, &ia) &&
                   broadcast_b &&
                   const_int(broadcast_b->value, &ib) &&
                   ib &&
                   ia % ib == 0) {
            // ramp(x, 4, w) % broadcast(2, w)
            expr = mutate(Broadcast::make(ramp_a->base % broadcast_b->value, ramp_a->lanes));
        } else if (ramp_a &&
                   no_overflow_scalar_int(ramp_a->base.type()) &&
                   const_int(ramp_a->stride, &ia) &&
                   broadcast_b &&
                   const_int(broadcast_b->value, &ib) &&
                   ib != 0 &&
                   mod_rem.modulus % ib == 0 &&
                   div_imp((int64_t)mod_rem.remainder, ib) == div_imp(mod_rem.remainder + (ramp_a->lanes-1)*ia, ib)) {
            // ramp(k*z + x, y, w) % z = ramp(x, y, w) if x/z == (x + (w-1)*y)/z
            Expr new_base = make_const(ramp_a->base.type(), mod_imp((int64_t)mod_rem.remainder, ib));
            expr = mutate(Ramp::make(new_base, ramp_a->stride, ramp_a->lanes));
        } else if (ramp_a &&
                   no_overflow_scalar_int(ramp_a->base.type()) &&
                   const_int(ramp_a->stride, &ia) &&
                   !is_const(ramp_a->base) &&
                   broadcast_b &&
                   const_int(broadcast_b->value, &ib) &&
                   ib != 0 &&
                   mod_rem.modulus % ib == 0) {
            // ramp(k*z + x, y, w) % z = ramp(x, y, w) % z
            Type t = ramp_a->base.type();
            Expr new_base = make_const(t, mod_imp((int64_t)mod_rem.remainder, ib));
            expr = mutate(Ramp::make(new_base, ramp_a->stride, ramp_a->lanes) % b);
        } else if (a.same_as(op->a) && b.same_as(op->b)) {
            expr = op;
        } else {
            expr = Mod::make(a, b);
        }
    }

    void visit(const Min *op) {
        Expr a = mutate(op->a);
        Expr b = mutate(op->b);

        // Move constants to the right to cut down on number of cases to check
        if (is_simple_const(a) && !is_simple_const(b)) {
            std::swap(a, b);
        }

        int64_t ia = 0, ib = 0, ic = 0;
        uint64_t ua = 0, ub = 0;
        double fa = 0.0f, fb = 0.0f;
        int64_t a_min, a_max, b_min, b_max;
        const Broadcast *broadcast_a = a.as<Broadcast>();
        const Broadcast *broadcast_b = b.as<Broadcast>();
        const Ramp *ramp_a = a.as<Ramp>();
        const Add *add_a = a.as<Add>();
        const Add *add_b = b.as<Add>();
        const Div *div_a = a.as<Div>();
        const Div *div_b = b.as<Div>();
        const Mul *mul_a = a.as<Mul>();
        const Mul *mul_b = b.as<Mul>();
        const Sub *sub_a = a.as<Sub>();
        const Sub *sub_b = b.as<Sub>();
        const Min *min_a = a.as<Min>();
        const Min *min_b = b.as<Min>();
        const Min *min_a_a = min_a ? min_a->a.as<Min>() : nullptr;
        const Min *min_a_a_a = min_a_a ? min_a_a->a.as<Min>() : nullptr;
        const Min *min_a_a_a_a = min_a_a_a ? min_a_a_a->a.as<Min>() : nullptr;
        const Max *max_a = a.as<Max>();
        const Max *max_b = b.as<Max>();
        const Call *call_a = a.as<Call>();
        const Call *call_b = b.as<Call>();
        const Select *select_a = a.as<Select>();
        const Select *select_b = b.as<Select>();

        min_a_a = max_a ? max_a->a.as<Min>() : min_a_a;

        // Detect if the lhs or rhs is a rounding-up operation
        int64_t a_round_up_factor = 0, b_round_up_factor = 0;
        Expr a_round_up = is_round_up(a, &a_round_up_factor);
        Expr b_round_up = is_round_up(b, &b_round_up_factor);

        if (equal(a, b)) {
            expr = a;
            return;
        } else if (const_int(a, &ia) &&
                   const_int(b, &ib)) {
            expr = IntImm::make(op->type, std::min(ia, ib));
            return;
        } else if (const_uint(a, &ua) &&
                   const_uint(b, &ub)) {
            expr = UIntImm::make(op->type, std::min(ua, ub));
            return;
        } else if (const_float(a, &fa) &&
                   const_float(b, &fb)) {
            expr = FloatImm::make(op->type, std::min(fa, fb));
            return;
        } else if (const_int(b, &ib) &&
                   b.type().is_max(ib)) {
            // Compute minimum of expression of type and maximum of type --> expression
            expr = a;
            return;
        } else if (const_int(b, &ib) &&
                   b.type().is_min(ib)) {
            // Compute minimum of expression of type and minimum of type --> min of type
            expr = b;
            return;
        } else if (const_uint(b, &ub) &&
                   b.type().is_max(ub)) {
            // Compute minimum of expression of type and maximum of type --> expression
            expr = a;
            return;
        } else if (op->type.is_uint() &&
                   is_zero(b)) {
            // Compute minimum of expression of type and minimum of type --> min of type
            expr = b;
            return;
        } else if (broadcast_a &&
                   broadcast_b) {
            expr = mutate(Broadcast::make(Min::make(broadcast_a->value, broadcast_b->value), broadcast_a->lanes));
            return;
        } else if (const_int_bounds(a, &a_min, &a_max) &&
                   const_int_bounds(b, &b_min, &b_max)) {
            if (a_min >= b_max) {
                expr = b;
                return;
            } else if (b_min >= a_max) {
                expr = a;
                return;
            }
        } else if (no_overflow(op->type) &&
                   ramp_a &&
                   broadcast_b &&
                   const_int(ramp_a->base, &ia) &&
                   const_int(ramp_a->stride, &ib) &&
                   const_int(broadcast_b->value, &ic)) {
            // min(ramp(a, b, n), broadcast(c, n))
            int ramp_start = ia;
            int ramp_end = ia + ib * (ramp_a->lanes - 1);
            if (ramp_start <= ic && ramp_end <= ic) {
                // ramp dominates
                expr = a;
                return;
            } if (ramp_start >= ic && ramp_end >= ic) {
                // broadcast dominates
                expr = b;
                return;
            }
        }

        if (no_overflow(op->type) &&
            add_a &&
            const_int(add_a->b, &ia) &&
            add_b &&
            const_int(add_b->b, &ib) &&
            equal(add_a->a, add_b->a)) {
            // min(x + 3, x - 2) -> x - 2
            if (ia > ib) {
                expr = b;
            } else {
                expr = a;
            }
        } else if (no_overflow(op->type) &&
                   add_a &&
                   const_int(add_a->b, &ia) &&
                   equal(add_a->a, b)) {
            // min(x + 5, x) -> x
            if (ia > 0) {
                expr = b;
            } else {
                expr = a;
            }
        } else if (no_overflow(op->type) &&
                   add_b &&
                   const_int(add_b->b, &ib) &&
                   equal(add_b->a, a)) {
            // min(x, x + 5) -> x
            if (ib > 0) {
                expr = a;
            } else {
                expr = b;
            }
        } else if (no_overflow(op->type) &&
                   sub_a &&
                   sub_b &&
                   equal(sub_a->b, sub_b->b) &&
                   const_int(sub_a->a, &ia) &&
                   const_int(sub_b->a, &ib)) {
            // min (100-x, 101-x) -> 100-x
            if (ia < ib) {
                expr = a;
            } else {
                expr = b;
            }
        } else if (a_round_up.defined() &&
                   equal(a_round_up, b)) {
            // min(((a + 3)/4)*4, a) -> a
            expr = b;
        } else if (a_round_up.defined() &&
                   max_b &&
                   equal(a_round_up, max_b->a) &&
                   is_const(max_b->b, a_round_up_factor)) {
            // min(((a + 3)/4)*4, max(a, 4)) -> max(a, 4)
            expr = b;
        } else if (b_round_up.defined() &&
                   equal(b_round_up, a)) {
            // min(a, ((a + 3)/4)*4) -> a
            expr = a;
        } else if (b_round_up.defined() &&
                   max_a &&
                   equal(b_round_up, max_a->a) &&
                   is_const(max_a->b, b_round_up_factor)) {
            // min(max(a, 4), ((a + 3)/4)*4) -> max(a, 4)
            expr = a;
        } else if (max_a &&
                   equal(max_a->b, b)) {
            // min(max(x, y), y) -> y
            expr = b;
        } else if (min_a &&
                   (equal(min_a->b, b) || equal(min_a->a, b))) {
            // min(min(x, y), y) -> min(x, y)
            expr = a;
        } else if (min_b &&
                   (equal(min_b->b, a) || equal(min_b->a, a))) {
            // min(y, min(x, y)) -> min(x, y)
            expr = b;
        } else if (min_a &&
                   min_a_a &&
                   equal(min_a_a->b, b)) {
            // min(min(min(x, y), z), y) -> min(min(x, y), z)
            expr = a;
        } else if (min_a &&
                   min_a_a_a &&
                   equal(min_a_a_a->b, b)) {
            // min(min(min(min(x, y), z), w), y) -> min(min(min(x, y), z), w)
            expr = a;
        } else if (min_a &&
                   min_a_a_a_a &&
                   equal(min_a_a_a_a->b, b)) {
            // min(min(min(min(min(x, y), z), w), l), y) -> min(min(min(min(x, y), z), w), l)
            expr = a;
        } else if (max_a &&
                   max_b &&
                   equal(max_a->a, max_b->a)) {
            // Distributive law for min/max
            // min(max(x, y), max(x, z)) -> max(min(y, z), x)
            expr = mutate(Max::make(Min::make(max_a->b, max_b->b), max_a->a));
        } else if (max_a &&
                   max_b &&
                   equal(max_a->a, max_b->b)) {
            // min(max(x, y), max(z, x)) -> max(min(y, z), x)
            expr = mutate(Max::make(Min::make(max_a->b, max_b->a), max_a->a));
        } else if (max_a &&
                   max_b &&
                   equal(max_a->b, max_b->a)) {
            // min(max(y, x), max(x, z)) -> max(min(y, z), x)
            expr = mutate(Max::make(Min::make(max_a->a, max_b->b), max_a->b));
        } else if (max_a &&
                   max_b &&
                   equal(max_a->b, max_b->b)) {
            // min(max(y, x), max(z, x)) -> max(min(y, z), x)
            expr = mutate(Max::make(Min::make(max_a->a, max_b->a), max_a->b));
        } else if (min_a &&
                   min_b &&
                   equal(min_a->a, min_b->a)) {
            // min(min(x, y), min(x, z)) -> min(min(y, z), x)
            expr = mutate(Min::make(Min::make(min_a->b, min_b->b), min_a->a));
        } else if (min_a &&
                   min_b &&
                   equal(min_a->a, min_b->b)) {
            // min(min(x, y), min(z, x)) -> min(min(y, z), x)
            expr = mutate(Min::make(Min::make(min_a->b, min_b->a), min_a->a));
        } else if (min_a &&
                   min_b &&
                   equal(min_a->b, min_b->a)) {
            // min(min(y, x), min(x, z)) -> min(min(y, z), x)
            expr = mutate(Min::make(Min::make(min_a->a, min_b->b), min_a->b));
        } else if (min_a &&
                   min_b &&
                   equal(min_a->b, min_b->b)) {
            // min(min(y, x), min(z, x)) -> min(min(y, z), x)
            expr = mutate(Min::make(Min::make(min_a->a, min_b->a), min_a->b));
        } else if (no_overflow(op->type) &&
                   add_a &&
                   add_b &&
                   equal(add_a->b, add_b->b)) {
            // Distributive law for addition
            // min(a + b, c + b) -> min(a, c) + b
            expr = mutate(min(add_a->a, add_b->a)) + add_a->b;
        } else if (no_overflow(op->type) &&
                   add_a &&
                   add_b &&
                   equal(add_a->a, add_b->a)) {
            // min(b + a, b + c) -> min(a, c) + b
            expr = mutate(min(add_a->b, add_b->b)) + add_a->a;
        } else if (no_overflow(op->type) &&
                   add_a &&
                   add_b &&
                   equal(add_a->a, add_b->b)) {
            // min(b + a, c + b) -> min(a, c) + b
            expr = mutate(min(add_a->b, add_b->a)) + add_a->a;
        } else if (no_overflow(op->type) &&
                   add_a &&
                   add_b &&
                   equal(add_a->b, add_b->a)) {
            // min(a + b, b + c) -> min(a, c) + b
            expr = mutate(min(add_a->a, add_b->b)) + add_a->b;
        } else if (min_a &&
                   is_simple_const(min_a->b)) {
            if (is_simple_const(b)) {
                // min(min(x, 4), 5) -> min(x, 4)
                expr = Min::make(min_a->a, mutate(Min::make(b, min_a->b)));
            } else {
                // min(min(x, 4), y) -> min(min(x, y), 4)
                expr = mutate(Min::make(Min::make(min_a->a, b), min_a->b));
            }
        } else if (no_overflow(op->type) &&
                   div_a &&
                   div_b &&
                   const_int(div_a->b, &ia) &&
                   ia &&
                   const_int(div_b->b, &ib) &&
                   (ia == ib)) {
            // min(a / 4, b / 4) -> min(a, b) / 4
            Expr factor = make_const(op->type, ia);
            if (ia > 0) {
                expr = mutate(min(div_a->a, div_b->a) / factor);
            } else {
                expr = mutate(max(div_a->a, div_b->a) / factor);
            }
        } else if (no_overflow(op->type) &&
                   mul_a &&
                   mul_b &&
                   const_int(mul_a->b, &ia) &&
                   const_int(mul_b->b, &ib) &&
                   (ia == ib)) {
            Expr factor = make_const(op->type, ia);
            if (ia > 0) {
                expr = mutate(min(mul_a->a, mul_b->a) * factor);
            } else {
                expr = mutate(max(mul_a->a, mul_b->a) * factor);
            }
        } else if (no_overflow(op->type) &&
                   mul_a &&
                   const_int(mul_a->b, &ia) &&
                   const_int(b, &ib) &&
                   ia &&
                   (ib % ia == 0)) {
            // min(x*8, 24) -> min(x, 3)*8
            Expr ratio  = make_const(op->type, ib / ia);
            Expr factor = make_const(op->type, ia);
            if (ia > 0) {
                expr = mutate(min(mul_a->a, ratio) * factor);
            } else {
                expr = mutate(max(mul_a->a, ratio) * factor);
            }
        } else if (call_a &&
                   call_a->is_intrinsic(Call::likely) &&
                   equal(call_a->args[0], b)) {
            // min(likely(b), b) -> likely(b)
            expr = a;
        } else if (call_b &&
                   call_b->is_intrinsic(Call::likely) &&
                   equal(call_b->args[0], a)) {
            // min(a, likely(a)) -> likely(a)
            expr = b;
        } else if (no_overflow(op->type) &&
                   sub_a &&
                   is_const(sub_a->a) &&
                   is_const(b)) {
            // min(8 - x, 3) -> 8 - max(x, 5)
            expr = mutate(sub_a->a - max(sub_a->b, sub_a->a - b));
        } else if (select_a &&
                   select_b &&
                   equal(select_a->condition, select_b->condition)) {
            expr = mutate(select(select_a->condition,
                                 min(select_a->true_value, select_b->true_value),
                                 min(select_a->false_value, select_b->false_value)));
        } else if (a.same_as(op->a) && b.same_as(op->b)) {
            expr = op;
        } else {
            expr = Min::make(a, b);
        }
    }

    void visit(const Max *op) {
        Expr a = mutate(op->a), b = mutate(op->b);

        // Move constants to the right to cut down on number of cases to check
        if (is_simple_const(a) && !is_simple_const(b)) {
            std::swap(a, b);
        }


        int64_t ia = 0, ib = 0, ic = 0;
        uint64_t ua = 0, ub = 0;
        double fa = 0.0f, fb = 0.0f;
        int64_t a_min, a_max, b_min, b_max;
        const Broadcast *broadcast_a = a.as<Broadcast>();
        const Broadcast *broadcast_b = b.as<Broadcast>();
        const Ramp *ramp_a = a.as<Ramp>();
        const Add *add_a = a.as<Add>();
        const Add *add_b = b.as<Add>();
        const Div *div_a = a.as<Div>();
        const Div *div_b = b.as<Div>();
        const Mul *mul_a = a.as<Mul>();
        const Mul *mul_b = b.as<Mul>();
        const Sub *sub_a = a.as<Sub>();
        const Sub *sub_b = b.as<Sub>();
        const Max *max_a = a.as<Max>();
        const Max *max_b = b.as<Max>();
        const Max *max_a_a = max_a ? max_a->a.as<Max>() : nullptr;
        const Max *max_a_a_a = max_a_a ? max_a_a->a.as<Max>() : nullptr;
        const Max *max_a_a_a_a = max_a_a_a ? max_a_a_a->a.as<Max>() : nullptr;
        const Min *min_a = a.as<Min>();
        const Min *min_b = b.as<Min>();
        const Call *call_a = a.as<Call>();
        const Call *call_b = b.as<Call>();
        const Select *select_a = a.as<Select>();
        const Select *select_b = b.as<Select>();

        if (equal(a, b)) {
            expr = a;
            return;
        } else if (const_int(a, &ia) &&
                   const_int(b, &ib)) {
            expr = IntImm::make(op->type, std::max(ia, ib));
            return;
        } else if (const_uint(a, &ua) &&
                   const_uint(b, &ub)) {
            expr = UIntImm::make(op->type, std::max(ua, ub));
            return;
        } else if (const_float(a, &fa) &&
                   const_float(b, &fb)) {
            expr = FloatImm::make(op->type, std::max(fa, fb));
            return;
        } else if (const_int(b, &ib) &&
                   b.type().is_min(ib)) {
            // Compute maximum of expression of type and minimum of type --> expression
            expr = a;
            return;
        } else if (const_int(b, &ib) &&
                   b.type().is_max(ib)) {
            // Compute maximum of expression of type and maximum of type --> max of type
            expr = b;
            return;
        } else if (op->type.is_uint() &&
                   is_zero(b)) {
            // Compute maximum of expression of type and minimum of type --> expression
            expr = a;
            return;
        } else if (const_uint(b, &ub) &&
                   b.type().is_max(ub)) {
            // Compute maximum of expression of type and maximum of type --> max of type
            expr = b;
            return;
        } else if (broadcast_a && broadcast_b) {
            expr = mutate(Broadcast::make(Max::make(broadcast_a->value, broadcast_b->value), broadcast_a->lanes));
            return;
        } else if (const_int_bounds(a, &a_min, &a_max) &&
                   const_int_bounds(b, &b_min, &b_max)) {
            if (a_min >= b_max) {
                expr = a;
                return;
            } else if (b_min >= a_max) {
                expr = b;
                return;
            }
        } else if (no_overflow(op->type) &&
                   ramp_a &&
                   broadcast_b &&
                   const_int(ramp_a->base, &ia) &&
                   const_int(ramp_a->stride, &ib) &&
                   const_int(broadcast_b->value, &ic)) {
            // max(ramp(a, b, n), broadcast(c, n))
            int ramp_start = ia;
            int ramp_end = ia + ib * (ramp_a->lanes - 1);
            if (ramp_start >= ic && ramp_end >= ic) {
                // ramp dominates
                expr = a;
                return;
            }
            if (ramp_start <= ic && ramp_end <= ic) {
                // broadcast dominates
                expr = b;
                return;
            }
        }

        if (no_overflow(op->type) &&
            add_a &&
            const_int(add_a->b, &ia) &&
            add_b &&
            const_int(add_b->b, &ib) &&
            equal(add_a->a, add_b->a)) {
            // max(x + 3, x - 2) -> x - 2
            if (ia > ib) {
                expr = a;
            } else {
                expr = b;
            }
        } else if (no_overflow(op->type) &&
                   add_a &&
                   const_int(add_a->b, &ia) &&
                   equal(add_a->a, b)) {
            // max(x + 5, x)
            if (ia > 0) {
                expr = a;
            } else {
                expr = b;
            }
        } else if (no_overflow(op->type) &&
                   add_b &&
                   const_int(add_b->b, &ib) &&
                   equal(add_b->a, a)) {
            // max(x, x + 5)
            if (ib > 0) {
                expr = b;
            } else {
                expr = a;
            }
        } else if (no_overflow(op->type) &&
                   sub_a &&
                   sub_b &&
                   equal(sub_a->b, sub_b->b) &&
                   const_int(sub_a->a, &ia) &&
                   const_int(sub_b->a, &ib)) {
            // max (100-x, 101-x) -> 101-x
            if (ia > ib) {
                expr = a;
            } else {
                expr = b;
            }
        } else if (min_a &&
                   equal(min_a->b, b)) {
            // max(min(x, y), y) -> y
            expr = b;
        } else if (max_a &&
                   (equal(max_a->b, b) || equal(max_a->a, b))) {
            // max(max(x, y), y) -> max(x, y)
            expr = a;
        } else if (max_b &&
                   (equal(max_b->b, a) || equal(max_b->a, a))) {
            // max(y, max(x, y)) -> max(x, y)
            expr = b;
        } else if (max_a_a &&
                   equal(max_a_a->b, b)) {
            // max(max(max(x, y), z), y) -> max(max(x, y), z)
            expr = a;
        } else if (max_a_a_a &&
                   equal(max_a_a_a->b, b)) {
            // max(max(max(max(x, y), z), w), y) -> max(max(max(x, y), z), w)
            expr = a;
        } else if (max_a_a_a_a &&
                   equal(max_a_a_a_a->b, b)) {
            // max(max(max(max(max(x, y), z), w), l), y) -> max(max(max(max(x, y), z), w), l)
            expr = a;
        } else if (max_a &&
                   max_b &&
                   equal(max_a->a, max_b->a)) {
            // Distributive law for min/max
            // max(max(x, y), max(x, z)) -> max(max(y, z), x)
            expr = mutate(Max::make(Max::make(max_a->b, max_b->b), max_a->a));
        } else if (max_a &&
                   max_b &&
                   equal(max_a->a, max_b->b)) {
            // max(max(x, y), max(z, x)) -> max(max(y, z), x)
            expr = mutate(Max::make(Max::make(max_a->b, max_b->a), max_a->a));
        } else if (max_a &&
                   max_b &&
                   equal(max_a->b, max_b->a)) {
            // max(max(y, x), max(x, z)) -> max(max(y, z), x)
            expr = mutate(Max::make(Max::make(max_a->a, max_b->b), max_a->b));
        } else if (max_a &&
                   max_b &&
                   equal(max_a->b, max_b->b)) {
            // max(max(y, x), max(z, x)) -> max(max(y, z), x)
            expr = mutate(Max::make(Max::make(max_a->a, max_b->a), max_a->b));
        } else if (min_a &&
                   min_b &&
                   equal(min_a->a, min_b->a)) {
            // max(min(x, y), min(x, z)) -> min(max(y, z), x)
            expr = mutate(Min::make(Max::make(min_a->b, min_b->b), min_a->a));
        } else if (min_a &&
                   min_b &&
                   equal(min_a->a, min_b->b)) {
            // max(min(x, y), min(z, x)) -> min(max(y, z), x)
            expr = mutate(Min::make(Max::make(min_a->b, min_b->a), min_a->a));
        } else if (min_a &&
                   min_b &&
                   equal(min_a->b, min_b->a)) {
            // max(min(y, x), min(x, z)) -> min(max(y, z), x)
            expr = mutate(Min::make(Max::make(min_a->a, min_b->b), min_a->b));
        } else if (min_a &&
                   min_b &&
                   equal(min_a->b, min_b->b)) {
            // max(min(y, x), min(z, x)) -> min(max(y, z), x)
            expr = mutate(Min::make(Max::make(min_a->a, min_b->a), min_a->b));
        } else if (no_overflow(op->type) &&
                   add_a &&
                   add_b &&
                   equal(add_a->b, add_b->b)) {
            // Distributive law for addition
            // max(a + b, c + b) -> max(a, c) + b
            expr = mutate(max(add_a->a, add_b->a)) + add_a->b;
        } else if (no_overflow(op->type) &&
                   add_a &&
                   add_b &&
                   equal(add_a->a, add_b->a)) {
            // max(b + a, b + c) -> max(a, c) + b
            expr = mutate(max(add_a->b, add_b->b)) + add_a->a;
        } else if (no_overflow(op->type) &&
                   add_a &&
                   add_b &&
                   equal(add_a->a, add_b->b)) {
            // max(b + a, c + b) -> max(a, c) + b
            expr = mutate(max(add_a->b, add_b->a)) + add_a->a;
        } else if (no_overflow(op->type) &&
                   add_a &&
                   add_b &&
                   equal(add_a->b, add_b->a)) {
            // max(a + b, b + c) -> max(a, c) + b
            expr = mutate(max(add_a->a, add_b->b)) + add_a->b;
        } else if (max_a && is_simple_const(max_a->b)) {
            if (is_simple_const(b)) {
                // max(max(x, 4), 5) -> max(x, 4)
                expr = Max::make(max_a->a, mutate(Max::make(b, max_a->b)));
            } else {
                // max(max(x, 4), y) -> max(max(x, y), 4)
                expr = mutate(Max::make(Max::make(max_a->a, b), max_a->b));
            }
        } else if (no_overflow(op->type) &&
                   div_a &&
                   div_b &&
                   const_int(div_a->b, &ia) &&
                   ia &&
                   const_int(div_b->b, &ib) &&
                   (ia == ib)) {
            // max(a / 4, b / 4) -> max(a, b) / 4
            Expr factor = make_const(op->type, ia);
            if (ia > 0) {
                expr = mutate(max(div_a->a, div_b->a) / factor);
            } else {
                expr = mutate(min(div_a->a, div_b->a) / factor);
            }
        } else if (no_overflow(op->type) &&
                   mul_a &&
                   mul_b &&
                   const_int(mul_a->b, &ia) &&
                   const_int(mul_b->b, &ib) &&
                   (ia == ib)) {
            Expr factor = make_const(op->type, ia);
            if (ia > 0) {
                expr = mutate(max(mul_a->a, mul_b->a) * factor);
            } else {
                expr = mutate(min(mul_a->a, mul_b->a) * factor);
            }
        } else if (no_overflow(op->type) &&
                   mul_a &&
                   const_int(mul_a->b, &ia) &&
                   const_int(b, &ib) &&
                   ia &&
                   (ib % ia == 0)) {
            // max(x*8, 24) -> max(x, 3)*8
            Expr ratio = make_const(op->type, ib / ia);
            Expr factor = make_const(op->type, ia);
            if (ia > 0) {
                expr = mutate(max(mul_a->a, ratio) * factor);
            } else {
                expr = mutate(min(mul_a->a, ratio) * factor);
            }
        } else if (call_a &&
                   call_a->is_intrinsic(Call::likely) &&
                   equal(call_a->args[0], b)) {
            // max(likely(b), b) -> likely(b)
            expr = a;
        } else if (call_b &&
                   call_b->is_intrinsic(Call::likely) &&
                   equal(call_b->args[0], a)) {
            // max(a, likely(a)) -> likely(a)
            expr = b;
        } else if (no_overflow(op->type) &&
                   sub_a &&
                   is_const(sub_a->a) &&
                   is_const(b)) {
            // max(8 - x, 3) -> 8 - min(x, 5)
            expr = mutate(sub_a->a - min(sub_a->b, sub_a->a - b));
        } else if (select_a &&
                   select_b &&
                   equal(select_a->condition, select_b->condition)) {
            expr = mutate(select(select_a->condition,
                                 max(select_a->true_value, select_b->true_value),
                                 max(select_a->false_value, select_b->false_value)));
        } else if (a.same_as(op->a) && b.same_as(op->b)) {
            expr = op;
        } else {
            expr = Max::make(a, b);
        }
    }

    void visit(const EQ *op) {
        Expr delta = mutate(op->a - op->b);

        const Broadcast *broadcast = delta.as<Broadcast>();
        const Add *add = delta.as<Add>();
        const Sub *sub = delta.as<Sub>();
        const Mul *mul = delta.as<Mul>();
        const Select *sel = delta.as<Select>();

        Expr zero = make_zero(delta.type());

        if (is_zero(delta)) {
            expr = const_true(op->type.lanes());
            return;
        } else if (is_const(delta)) {
            bool t = true;
            bool f = true;
            for (int i = 0; i < delta.type().lanes(); i++) {
                Expr deltai = extract_lane(delta, i);
                if (is_zero(deltai)) {
                    f = false;
                } else {
                    t = false;
                }
            }
            if (t) {
                expr = const_true(op->type.lanes());
                return;
            } else if (f) {
                expr = const_false(op->type.lanes());
                return;
            }
        } else if (no_overflow_scalar_int(delta.type())) {
            // Attempt to disprove using modulus remainder analysis
            ModulusRemainder mod_rem = modulus_remainder(delta, alignment_info);
            if (mod_rem.remainder) {
                expr = const_false();
                return;
            }

            // Attempt to disprove using bounds analysis
            int64_t delta_min, delta_max;
            if (const_int_bounds(delta, &delta_min, &delta_max) &&
                (delta_min > 0 || delta_max < 0)) {
                expr = const_false();
                return;
            }
        }

        if (broadcast) {
            // Push broadcasts outwards
            expr = Broadcast::make(mutate(broadcast->value ==
                                          make_zero(broadcast->value.type())),
                                   broadcast->lanes);
        } else if (add && is_const(add->b)) {
            // x + const = 0 -> x = -const
            expr = (add->a == mutate(make_zero(delta.type()) - add->b));
        } else if (sub) {
            if (is_const(sub->a)) {
                // const - x == 0 -> x == const
                expr = sub->b == sub->a;
            } else if (sub->a.same_as(op->a) && sub->b.same_as(op->b)) {
                expr = op;
            } else {
                // x - y == 0 -> x == y
                expr = (sub->a == sub->b);
            }
        } else if (mul &&
                   no_overflow(mul->type)) {
            // Restrict to int32 and greater, because, e.g. 64 * 4 == 0 as a uint8.
            expr = mutate(mul->a == zero || mul->b == zero);
        } else if (sel && is_zero(sel->true_value)) {
            // select(c, 0, f) == 0 -> c || (f == 0)
            expr = mutate(sel->condition || (sel->false_value == zero));
        } else if (sel && is_const(sel->true_value)) {
            // select(c, 4, f) == 0 -> !c && (f == 0)
            expr = mutate((!sel->condition) && (sel->false_value == zero));
        } else if (sel && is_zero(sel->false_value)) {
            // select(c, t, 0) == 0 -> !c || (t == 0)
            expr = mutate((!sel->condition) || (sel->true_value == zero));
        } else if (sel && is_const(sel->false_value)) {
            // select(c, t, 4) == 0 -> c && (t == 0)
            expr = mutate((sel->condition) && (sel->true_value == zero));
        } else {
            expr = (delta == make_zero(delta.type()));
        }
    }

    void visit(const NE *op) {
        expr = mutate(Not::make(op->a == op->b));
    }

    void visit(const LT *op) {
        Expr a = mutate(op->a), b = mutate(op->b);

        int64_t a_min, a_max, b_min, b_max;
        if (const_int_bounds(a, &a_min, &a_max) &&
            const_int_bounds(b, &b_min, &b_max)) {
            if (a_max < b_min) {
                expr = const_true();
                return;
            }
            if (a_min >= b_max) {
                expr = const_false();
                return;
            }
        }

        Expr delta = mutate(a - b);

        const Ramp *ramp_a = a.as<Ramp>();
        const Ramp *ramp_b = b.as<Ramp>();
        const Ramp *delta_ramp = delta.as<Ramp>();
        const Broadcast *broadcast_a = a.as<Broadcast>();
        const Broadcast *broadcast_b = b.as<Broadcast>();
        const Add *add_a = a.as<Add>();
        const Add *add_b = b.as<Add>();
        const Sub *sub_a = a.as<Sub>();
        const Sub *sub_b = b.as<Sub>();
        const Mul *mul_a = a.as<Mul>();
        const Mul *mul_b = b.as<Mul>();
        const Div *div_a = a.as<Div>();
        const Div *div_b = b.as<Div>();
        const Min *min_a = a.as<Min>();
        const Min *min_b = b.as<Min>();
        const Max *max_a = a.as<Max>();
        const Max *max_b = b.as<Max>();
        const Div *div_a_a = mul_a ? mul_a->a.as<Div>() : nullptr;
        const Add *add_a_a_a = div_a_a ? div_a_a->a.as<Add>() : nullptr;

        int64_t ia = 0, ib = 0, ic = 0;
        uint64_t ua = 0, ub = 0;

        ModulusRemainder mod_rem(0, 1);
        if (delta_ramp &&
            no_overflow_scalar_int(delta_ramp->base.type())) {
            // Do modulus remainder analysis on the base.
            mod_rem = modulus_remainder(delta_ramp->base, alignment_info);
        }

        // Note that the computation of delta could be incorrect if
        // ia and/or ib are large unsigned integer constants, especially when
        // int is 32 bits on the machine.
        // Explicit comparison is preferred.
        if (const_int(a, &ia) &&
            const_int(b, &ib)) {
            expr = make_bool(ia < ib, op->type.lanes());
        } else if (const_uint(a, &ua) &&
                   const_uint(b, &ub)) {
            expr = make_bool(ua < ub, op->type.lanes());
        } else if (const_int(a, &ia) &&
                   a.type().is_max(ia)) {
            // Comparing maximum of type < expression of type.  This can never be true.
            expr = const_false(op->type.lanes());
        } else if (const_int(b, &ib) &&
                   b.type().is_min(ib)) {
            // Comparing expression of type < minimum of type.  This can never be true.
            expr = const_false(op->type.lanes());
        } else if (is_zero(delta) ||
                   (no_overflow(delta.type()) &&
                    is_positive_const(delta))) {
            expr = const_false(op->type.lanes());
        } else if (no_overflow(delta.type()) &&
                   is_negative_const(delta)) {
            expr = const_true(op->type.lanes());
        } else if (broadcast_a &&
                   broadcast_b) {
            // Push broadcasts outwards
            expr = mutate(Broadcast::make(broadcast_a->value < broadcast_b->value, broadcast_a->lanes));
        } else if (no_overflow(delta.type())) {
            if (ramp_a &&
                ramp_b &&
                equal(ramp_a->stride, ramp_b->stride)) {
                // Ramps with matching stride
                Expr bases_lt = (ramp_a->base < ramp_b->base);
                expr = mutate(Broadcast::make(bases_lt, ramp_a->lanes));
            } else if (add_a &&
                       add_b &&
                       equal(add_a->a, add_b->a)) {
                // Subtract a term from both sides
                expr = mutate(add_a->b < add_b->b);
            } else if (add_a &&
                       add_b &&
                       equal(add_a->a, add_b->b)) {
                expr = mutate(add_a->b < add_b->a);
            } else if (add_a &&
                       add_b &&
                       equal(add_a->b, add_b->a)) {
                expr = mutate(add_a->a < add_b->b);
            } else if (add_a &&
                       add_b &&
                       equal(add_a->b, add_b->b)) {
                expr = mutate(add_a->a < add_b->a);
            } else if (sub_a &&
                       sub_b &&
                       equal(sub_a->a, sub_b->a)) {
                // Add a term to both sides and negate.
                expr = mutate(sub_b->b < sub_a->b);
            } else if (sub_a &&
                       sub_b &&
                       equal(sub_a->b, sub_b->b)) {
                expr = mutate(sub_a->a < sub_b->a);
            } else if (add_a) {
                // Rearrange so that all adds and subs are on the rhs to cut down on further cases
                expr = mutate(add_a->a < (b - add_a->b));
            } else if (sub_a) {
                expr = mutate(sub_a->a < (b + sub_a->b));
            } else if (add_b &&
                       equal(add_b->a, a)) {
                // Subtract a term from both sides
                expr = mutate(make_zero(add_b->b.type()) < add_b->b);
            } else if (add_b &&
                       equal(add_b->b, a)) {
                expr = mutate(make_zero(add_b->a.type()) < add_b->a);
            } else if (add_b &&
                       is_simple_const(a) &&
                       is_simple_const(add_b->b)) {
                // a < x + b -> (a - b) < x
                expr = mutate((a - add_b->b) < add_b->a);
            } else if (sub_b &&
                       equal(sub_b->a, a)) {
                // Subtract a term from both sides
                expr = mutate(sub_b->b < make_zero(sub_b->b.type()));
            } else if (sub_b &&
                       is_const(a) &&
                       is_const(sub_b->a)) {
                // (c1 < c2 - x) -> (x < c2 - c1)
                expr = mutate(sub_b->b < (sub_b->a - a));
            } else if (mul_a &&
                       mul_b &&
                       is_positive_const(mul_a->b) &&
                       is_positive_const(mul_b->b) &&
                       equal(mul_a->b, mul_b->b)) {
                // Divide both sides by a constant
                expr = mutate(mul_a->a < mul_b->a);
            } else if (mul_a &&
                       is_positive_const(mul_a->b) &&
                       is_const(b)) {
                if (mul_a->type.is_int()) {
                    // (a * c1 < c2) <=> (a < (c2 - 1) / c1 + 1)
                    expr = mutate(mul_a->a < (((b - 1) / mul_a->b) + 1));
                } else {
                    // (a * c1 < c2) <=> (a < c2 / c1)
                    expr = mutate(mul_a->a < (b / mul_a->b));
                }
            } else if (mul_b &&
                       is_positive_const(mul_b->b) &&
                       is_const(a)) {
                // (c1 < b * c2) <=> ((c1 / c2) < b)
                expr = mutate((a / mul_b->b) < mul_b->a);
            } else if (a.type().is_int() &&
                       div_a &&
                       is_positive_const(div_a->b) &&
                       is_const(b)) {
                // a / c1 < c2 <=> a < c1*c2
                expr = mutate(div_a->a < (div_a->b * b));
            } else if (a.type().is_int() &&
                       div_b &&
                       is_positive_const(div_b->b) &&
                       is_const(a)) {
                // c1 < b / c2 <=> (c1+1)*c2-1 < b
                Expr one = make_one(a.type());
                expr = mutate((a + one)*div_b->b - one < div_b->a);
            } else if (min_a) {
                // (min(a, b) < c) <=> (a < c || b < c)
                // See if that would simplify usefully:
                Expr lt_a = mutate(min_a->a < b);
                Expr lt_b = mutate(min_a->b < b);
                if (is_const(lt_a) || is_const(lt_b)) {
                    expr = mutate(lt_a || lt_b);
                } else if (a.same_as(op->a) && b.same_as(op->b)) {
                    expr = op;
                } else {
                    expr = LT::make(a, b);
                }
            } else if (max_a) {
                // (max(a, b) < c) <=> (a < c && b < c)
                Expr lt_a = mutate(max_a->a < b);
                Expr lt_b = mutate(max_a->b < b);
                if (is_const(lt_a) || is_const(lt_b)) {
                    expr = mutate(lt_a && lt_b);
                } else if (a.same_as(op->a) && b.same_as(op->b)) {
                    expr = op;
                } else {
                    expr = LT::make(a, b);
                }
            } else if (min_b) {
                // (a < min(b, c)) <=> (a < b && a < c)
                Expr lt_a = mutate(a < min_b->a);
                Expr lt_b = mutate(a < min_b->b);
                if (is_const(lt_a) || is_const(lt_b)) {
                    expr = mutate(lt_a && lt_b);
                } else if (a.same_as(op->a) && b.same_as(op->b)) {
                    expr = op;
                } else {
                    expr = LT::make(a, b);
                }
            } else if (max_b) {
                // (a < max(b, c)) <=> (a < b || a < c)
                Expr lt_a = mutate(a < max_b->a);
                Expr lt_b = mutate(a < max_b->b);
                if (is_const(lt_a) || is_const(lt_b)) {
                    expr = mutate(lt_a || lt_b);
                } else if (a.same_as(op->a) && b.same_as(op->b)) {
                    expr = op;
                } else {
                    expr = LT::make(a, b);
                }
            } else if (mul_a &&
                       div_a_a &&
                       const_int(div_a_a->b, &ia) &&
                       const_int(mul_a->b, &ib) &&
                       ia > 0 &&
                       ia == ib &&
                       equal(div_a_a->a, b)) {
                // subtract (x/c1)*c1 from both sides
                // (x/c1)*c1 < x -> 0 < x % c1
                expr = mutate(0 < b % make_const(a.type(), ia));
            } else if (mul_a &&
                       div_a_a &&
                       add_b &&
                       const_int(div_a_a->b, &ia) &&
                       const_int(mul_a->b, &ib) &&
                       ia > 0 &&
                       ia == ib &&
                       equal(div_a_a->a, add_b->a)) {
                // subtract (x/c1)*c1 from both sides
                // (x/c1)*c1 < x + y -> 0 < x % c1 + y
                expr = mutate(0 < add_b->a % div_a_a->b + add_b->b);
            } else if (mul_a &&
                       div_a_a &&
                       sub_b &&
                       const_int(div_a_a->b, &ia) &&
                       const_int(mul_a->b, &ib) &&
                       ia > 0 &&
                       ia == ib &&
                       equal(div_a_a->a, sub_b->a)) {
                // subtract (x/c1)*c1 from both sides
                // (x/c1)*c1 < x - y -> y < x % c1
                expr = mutate(sub_b->b < sub_b->a % div_a_a->b);
            } else if (mul_a &&
                       div_a_a &&
                       add_a_a_a &&
                       const_int(div_a_a->b, &ia) &&
                       const_int(mul_a->b, &ib) &&
                       const_int(add_a_a_a->b, &ic) &&
                       ia > 0 &&
                       ia == ib &&
                       equal(add_a_a_a->a, b)) {
                // subtract ((x+c2)/c1)*c1 from both sides
                // ((x+c2)/c1)*c1 < x -> c2 < (x+c2) % c1
                expr = mutate(add_a_a_a->b < div_a_a->a % div_a_a->b);
            } else if (mul_a &&
                       div_a_a &&
                       add_b &&
                       add_a_a_a &&
                       const_int(div_a_a->b, &ia) &&
                       const_int(mul_a->b, &ib) &&
                       const_int(add_a_a_a->b, &ic) &&
                       ia > 0 &&
                       ia == ib &&
                       equal(add_a_a_a->a, add_b->a)) {
                // subtract ((x+c2)/c1)*c1 from both sides
                // ((x+c2)/c1)*c1 < x + y -> c2 < (x+c2) % c1 + y
                expr = mutate(add_a_a_a->b < div_a_a->a % div_a_a->b + add_b->b);
            } else if (mul_a &&
                       div_a_a &&
                       add_a_a_a &&
                       sub_b &&
                       const_int(div_a_a->b, &ia) &&
                       const_int(mul_a->b, &ib) &&
                       const_int(add_a_a_a->b, &ic) &&
                       ia > 0 &&
                       ia == ib &&
                       equal(add_a_a_a->a, sub_b->a)) {
                // subtract ((x+c2)/c1)*c1 from both sides
                // ((x+c2)/c1)*c1 < x - y -> y < (x+c2) % c1 + (-c2)
                expr = mutate(sub_b->b < div_a_a->a % div_a_a->b + make_const(a.type(), -ic));
            } else if (delta_ramp &&
                       is_positive_const(delta_ramp->stride) &&
                       is_one(mutate(delta_ramp->base + delta_ramp->stride*(delta_ramp->lanes - 1) < 0))) {
                expr = const_true(delta_ramp->lanes);
            } else if (delta_ramp &&
                       is_positive_const(delta_ramp->stride) &&
                       is_one(mutate(delta_ramp->base >= 0))) {
                expr = const_false(delta_ramp->lanes);
            } else if (delta_ramp &&
                       is_negative_const(delta_ramp->stride) &&
                       is_one(mutate(delta_ramp->base < 0))) {
                expr = const_true(delta_ramp->lanes);
            } else if (delta_ramp &&
                       is_negative_const(delta_ramp->stride) &&
                       is_one(mutate(delta_ramp->base + delta_ramp->stride*(delta_ramp->lanes - 1) >= 0))) {
                expr = const_false(delta_ramp->lanes);
            } else if (delta_ramp && mod_rem.modulus > 0 &&
                       const_int(delta_ramp->stride, &ia) &&
                       0 <= ia * (delta_ramp->lanes - 1) + mod_rem.remainder &&
                       ia * (delta_ramp->lanes - 1) + mod_rem.remainder < mod_rem.modulus) {
                // ramp(x, a, b) < 0 -> broadcast(x < 0, b)
                expr = Broadcast::make(mutate(LT::make(delta_ramp->base / mod_rem.modulus, 0)), delta_ramp->lanes);
            } else if (a.same_as(op->a) && b.same_as(op->b)) {
                expr = op;
            } else {
                expr = LT::make(a, b);
            }
        } else if (a.same_as(op->a) && b.same_as(op->b)) {
            expr = op;
        } else {
            expr = LT::make(a, b);
        }
    }

    void visit(const LE *op) {
        expr = mutate(!(op->b < op->a));
    }

    void visit(const GT *op) {
        expr = mutate(op->b < op->a);
    }

    void visit(const GE *op) {
        expr = mutate(!(op->a < op->b));
    }

    void visit(const And *op) {
        Expr a = mutate(op->a);
        Expr b = mutate(op->b);

        const Broadcast *broadcast_a = a.as<Broadcast>();
        const Broadcast *broadcast_b = b.as<Broadcast>();
        const LE *le_a = a.as<LE>();
        const LE *le_b = b.as<LE>();
        const LT *lt_a = a.as<LT>();
        const LT *lt_b = b.as<LT>();
        const EQ *eq_a = a.as<EQ>();
        const EQ *eq_b = b.as<EQ>();
        const NE *neq_a = a.as<NE>();
        const NE *neq_b = b.as<NE>();
        const Not *not_a = a.as<Not>();
        const Not *not_b = b.as<Not>();
        const Variable *var_a = a.as<Variable>();
        const Variable *var_b = b.as<Variable>();

        if (is_one(a)) {
            expr = b;
        } else if (is_one(b)) {
            expr = a;
        } else if (is_zero(a)) {
            expr = a;
        } else if (is_zero(b)) {
            expr = b;
        } else if (equal(a, b)) {
            // a && a -> a
            expr = a;
        } else if (le_a &&
                   le_b &&
                   equal(le_a->a, le_b->a)) {
            // (x <= foo && x <= bar) -> x <= min(foo, bar)
            expr = mutate(le_a->a <= min(le_a->b, le_b->b));
        } else if (le_a &&
                   le_b &&
                   equal(le_a->b, le_b->b)) {
            // (foo <= x && bar <= x) -> max(foo, bar) <= x
            expr = mutate(max(le_a->a, le_b->a) <= le_a->b);
        } else if (lt_a &&
                   lt_b &&
                   equal(lt_a->a, lt_b->a)) {
            // (x < foo && x < bar) -> x < min(foo, bar)
            expr = mutate(lt_a->a < min(lt_a->b, lt_b->b));
        } else if (lt_a &&
                   lt_b &&
                   equal(lt_a->b, lt_b->b)) {
            // (foo < x && bar < x) -> max(foo, bar) < x
            expr = mutate(max(lt_a->a, lt_b->a) < lt_a->b);
        } else if (eq_a &&
                   neq_b &&
                   ((equal(eq_a->a, neq_b->a) && equal(eq_a->b, neq_b->b)) ||
                    (equal(eq_a->a, neq_b->b) && equal(eq_a->b, neq_b->a)))) {
            // a == b && a != b
            expr = const_false(op->type.lanes());
        } else if (eq_b &&
                   neq_a &&
                   ((equal(eq_b->a, neq_a->a) && equal(eq_b->b, neq_a->b)) ||
                    (equal(eq_b->a, neq_a->b) && equal(eq_b->b, neq_a->a)))) {
            // a != b && a == b
            expr = const_false(op->type.lanes());
        } else if ((not_a && equal(not_a->a, b)) ||
                   (not_b && equal(not_b->a, a))) {
            // a && !a
            expr = const_false(op->type.lanes());
        } else if (le_a &&
                   lt_b &&
                   equal(le_a->a, lt_b->b) &&
                   equal(le_a->b, lt_b->a)) {
            // a <= b && b < a
            expr = const_false(op->type.lanes());
        } else if (lt_a &&
                   le_b &&
                   equal(lt_a->a, le_b->b) &&
                   equal(lt_a->b, le_b->a)) {
            // a < b && b <= a
            expr = const_false(op->type.lanes());
        } else if (broadcast_a &&
                   broadcast_b &&
                   broadcast_a->lanes == broadcast_b->lanes) {
            // x8(a) && x8(b) -> x8(a && b)
            expr = Broadcast::make(mutate(And::make(broadcast_a->value, broadcast_b->value)), broadcast_a->lanes);
        } else if (var_a && expr_uses_var(b, var_a->name)) {
            expr = mutate(a && substitute(var_a->name, make_one(a.type()), b));
        } else if (var_b && expr_uses_var(a, var_b->name)) {
            expr = mutate(substitute(var_b->name, make_one(b.type()), a) && b);
        } else if (a.same_as(op->a) &&
                   b.same_as(op->b)) {
            expr = op;
        } else {
            expr = And::make(a, b);
        }
    }

    void visit(const Or *op) {
        Expr a = mutate(op->a), b = mutate(op->b);

        const Broadcast *broadcast_a = a.as<Broadcast>();
        const Broadcast *broadcast_b = b.as<Broadcast>();
        const EQ *eq_a = a.as<EQ>();
        const EQ *eq_b = b.as<EQ>();
        const NE *neq_a = a.as<NE>();
        const NE *neq_b = b.as<NE>();
        const Not *not_a = a.as<Not>();
        const Not *not_b = b.as<Not>();
        const LE *le_a = a.as<LE>();
        const LE *le_b = b.as<LE>();
        const LT *lt_a = a.as<LT>();
        const LT *lt_b = b.as<LT>();
        const Variable *var_a = a.as<Variable>();
        const Variable *var_b = b.as<Variable>();

        if (is_one(a)) {
            expr = a;
        } else if (is_one(b)) {
            expr = b;
        } else if (is_zero(a)) {
            expr = b;
        } else if (is_zero(b)) {
            expr = a;
        } else if (equal(a, b)) {
            expr = a;
        } else if (eq_a &&
                   neq_b &&
                   ((equal(eq_a->a, neq_b->a) && equal(eq_a->b, neq_b->b)) ||
                    (equal(eq_a->a, neq_b->b) && equal(eq_a->b, neq_b->a)))) {
            // a == b || a != b
            expr = const_true(op->type.lanes());
        } else if (neq_a &&
                   eq_b &&
                   ((equal(eq_b->a, neq_a->a) && equal(eq_b->b, neq_a->b)) ||
                    (equal(eq_b->a, neq_a->b) && equal(eq_b->b, neq_a->a)))) {
            // a != b || a == b
            expr = const_true(op->type.lanes());
        } else if ((not_a && equal(not_a->a, b)) ||
                   (not_b && equal(not_b->a, a))) {
            // a || !a
            expr = const_true(op->type.lanes());
        } else if (le_a &&
                   lt_b &&
                   equal(le_a->a, lt_b->b) &&
                   equal(le_a->b, lt_b->a)) {
            // a <= b || b < a
            expr = const_true(op->type.lanes());
        } else if (lt_a &&
                   le_b &&
                   equal(lt_a->a, le_b->b) &&
                   equal(lt_a->b, le_b->a)) {
            // a < b || b <= a
            expr = const_true(op->type.lanes());
        } else if (broadcast_a &&
                   broadcast_b &&
                   broadcast_a->lanes == broadcast_b->lanes) {
            // x8(a) || x8(b) -> x8(a || b)
            expr = Broadcast::make(mutate(Or::make(broadcast_a->value, broadcast_b->value)), broadcast_a->lanes);
        } else if (var_a && expr_uses_var(b, var_a->name)) {
            expr = mutate(a || substitute(var_a->name, make_zero(a.type()), b));
        } else if (var_b && expr_uses_var(a, var_b->name)) {
            expr = mutate(substitute(var_b->name, make_zero(b.type()), a) || b);
        } else if (a.same_as(op->a) && b.same_as(op->b)) {
            expr = op;
        } else {
            expr = Or::make(a, b);
        }
    }

    void visit(const Not *op) {
        Expr a = mutate(op->a);

        if (is_one(a)) {
            expr = make_zero(a.type());
        } else if (is_zero(a)) {
            expr = make_one(a.type());
        } else if (const Not *n = a.as<Not>()) {
            // Double negatives cancel
            expr = n->a;
        } else if (const LE *n = a.as<LE>()) {
            expr = LT::make(n->b, n->a);
        } else if (const GE *n = a.as<GE>()) {
            expr = LT::make(n->a, n->b);
        } else if (const LT *n = a.as<LT>()) {
            expr = LE::make(n->b, n->a);
        } else if (const GT *n = a.as<GT>()) {
            expr = LE::make(n->a, n->b);
        } else if (const NE *n = a.as<NE>()) {
            expr = EQ::make(n->a, n->b);
        } else if (const EQ *n = a.as<EQ>()) {
            expr = NE::make(n->a, n->b);
        } else if (const Broadcast *n = a.as<Broadcast>()) {
            expr = mutate(Broadcast::make(!n->value, n->lanes));
        } else if (a.same_as(op->a)) {
            expr = op;
        } else {
            expr = Not::make(a);
        }
    }

    void visit(const Select *op) {
        Expr condition = mutate(op->condition);
        Expr true_value = mutate(op->true_value);
        Expr false_value = mutate(op->false_value);

        const Call *ct = true_value.as<Call>();
        const Call *cf = false_value.as<Call>();
        const Select *sel_t = true_value.as<Select>();
        const Select *sel_f = false_value.as<Select>();
        const Add *add_t = true_value.as<Add>();
        const Add *add_f = false_value.as<Add>();
        const Sub *sub_t = true_value.as<Sub>();
        const Sub *sub_f = false_value.as<Sub>();
        const Mul *mul_t = true_value.as<Mul>();
        const Mul *mul_f = false_value.as<Mul>();

        if (is_zero(condition)) {
            expr = false_value;
        } else if (is_one(condition)) {
            expr = true_value;
        } else if (equal(true_value, false_value)) {
            expr = true_value;
        } else if (true_value.type().is_bool() &&
                   is_one(true_value) &&
                   is_zero(false_value)) {
            if (true_value.type().is_vector() && condition.type().is_scalar()) {
                expr = Broadcast::make(condition, true_value.type().lanes());
            } else {
                expr = condition;
            }
        } else if (true_value.type().is_bool() &&
                   is_zero(true_value) &&
                   is_one(false_value)) {
            if (true_value.type().is_vector() && condition.type().is_scalar()) {
                expr = Broadcast::make(mutate(!condition), true_value.type().lanes());
            } else {
                expr = mutate(!condition);
            }
        } else if (const Broadcast *b = condition.as<Broadcast>()) {
            // Select of broadcast -> scalar select
            expr = mutate(Select::make(b->value, true_value, false_value));
        } else if (const NE *ne = condition.as<NE>()) {
            // Normalize select(a != b, c, d) to select(a == b, d, c)
            expr = mutate(Select::make(ne->a == ne->b, false_value, true_value));
        } else if (const LE *le = condition.as<LE>()) {
            // Normalize select(a <= b, c, d) to select(b < a, d, c)
            expr = mutate(Select::make(le->b < le->a, false_value, true_value));
        } else if (ct && ct->is_intrinsic(Call::likely) &&
                   equal(ct->args[0], false_value)) {
            // select(cond, likely(a), a) -> likely(a)
            expr = true_value;
        } else if (cf &&
                   cf->is_intrinsic(Call::likely) &&
                   equal(cf->args[0], true_value)) {
            // select(cond, a, likely(a)) -> likely(a)
            expr = false_value;
        } else if (sel_t &&
                   equal(sel_t->true_value, false_value)) {
            // select(a, select(b, c, d), c) -> select(a && !b, d, c)
            expr = mutate(Select::make(condition && !sel_t->condition, sel_t->false_value, false_value));
        } else if (sel_t &&
                   equal(sel_t->false_value, false_value)) {
            // select(a, select(b, c, d), d) -> select(a && b, c, d)
            expr = mutate(Select::make(condition && sel_t->condition, sel_t->true_value, false_value));
        } else if (sel_f &&
                   equal(sel_f->false_value, true_value)) {
            // select(a, d, select(b, c, d)) -> select(a || !b, d, c)
            expr = mutate(Select::make(condition || !sel_f->condition, true_value, sel_f->true_value));
        } else if (sel_f &&
                   equal(sel_f->true_value, true_value)) {
            // select(a, d, select(b, d, c)) -> select(a || b, d, c)
            expr = mutate(Select::make(condition || sel_f->condition, true_value, sel_f->false_value));
        } else if (add_t &&
                   add_f &&
                   equal(add_t->a, add_f->a)) {
            // select(c, a+b, a+d) -> a + select(x, b, d)
            expr = mutate(add_t->a + Select::make(condition, add_t->b, add_f->b));
        } else if (add_t &&
                   add_f &&
                   equal(add_t->a, add_f->b)) {
            // select(c, a+b, d+a) -> a + select(x, b, d)
            expr = mutate(add_t->a + Select::make(condition, add_t->b, add_f->a));
        } else if (add_t &&
                   add_f &&
                   equal(add_t->b, add_f->a)) {
            // select(c, b+a, a+d) -> a + select(x, b, d)
            expr = mutate(add_t->b + Select::make(condition, add_t->a, add_f->b));
        } else if (add_t &&
                   add_f &&
                   equal(add_t->b, add_f->b)) {
            // select(c, b+a, d+a) -> select(x, b, d) + a
            expr = mutate(Select::make(condition, add_t->a, add_f->a) + add_t->b);
        } else if (sub_t &&
                   sub_f &&
                   equal(sub_t->a, sub_f->a)) {
            // select(c, a-b, a-d) -> a - select(x, b, d)
            expr = mutate(sub_t->a - Select::make(condition, sub_t->b, sub_f->b));
        } else if (sub_t &&
                   sub_f &&
                   equal(sub_t->b, sub_f->b)) {
            // select(c, b-a, d-a) -> select(x, b, d) - a
            expr = mutate(Select::make(condition, sub_t->a, sub_f->a) - sub_t->b);\
        } else if (add_t &&
                   sub_f &&
                   equal(add_t->a, sub_f->a)) {
            // select(c, a+b, a-d) -> a + select(x, b, 0-d)
            expr = mutate(add_t->a + Select::make(condition, add_t->b, make_zero(sub_f->b.type()) - sub_f->b));
        } else if (add_t &&
                   sub_f &&
                   equal(add_t->b, sub_f->a)) {
            // select(c, b+a, a-d) -> a + select(x, b, 0-d)
            expr = mutate(add_t->b + Select::make(condition, add_t->a, make_zero(sub_f->b.type()) - sub_f->b));
        } else if (sub_t &&
                   add_f &&
                   equal(sub_t->a, add_f->a)) {
            // select(c, a-b, a+d) -> a + select(x, 0-b, d)
            expr = mutate(sub_t->a + Select::make(condition, make_zero(sub_t->b.type()) - sub_t->b, add_f->b));
        } else if (sub_t &&
                   add_f &&
                   equal(sub_t->a, add_f->b)) {
            // select(c, a-b, d+a) -> a + select(x, 0-b, d)
            expr = mutate(sub_t->a + Select::make(condition, make_zero(sub_t->b.type()) - sub_t->b, add_f->a));
        } else if (mul_t &&
                   mul_f &&
                   equal(mul_t->a, mul_f->a)) {
            // select(c, a*b, a*d) -> a * select(x, b, d)
            expr = mutate(mul_t->a * Select::make(condition, mul_t->b, mul_f->b));
        } else if (mul_t &&
                   mul_f &&
                   equal(mul_t->a, mul_f->b)) {
            // select(c, a*b, d*a) -> a * select(x, b, d)
            expr = mutate(mul_t->a * Select::make(condition, mul_t->b, mul_f->a));
        } else if (mul_t &&
                   mul_f &&
                   equal(mul_t->b, mul_f->a)) {
            // select(c, b*a, a*d) -> a * select(x, b, d)
            expr = mutate(mul_t->b * Select::make(condition, mul_t->a, mul_f->b));
        } else if (mul_t &&
                   mul_f &&
                   equal(mul_t->b, mul_f->b)) {
            // select(c, b*a, d*a) -> select(x, b, d) * a
            expr = mutate(Select::make(condition, mul_t->a, mul_f->a) * mul_t->b);
        } else if (condition.same_as(op->condition) &&
                   true_value.same_as(op->true_value) &&
                   false_value.same_as(op->false_value)) {
            expr = op;
        } else {
            expr = Select::make(condition, true_value, false_value);
        }
    }

    void visit(const Ramp *op) {
        Expr base = mutate(op->base);
        Expr stride = mutate(op->stride);

        if (is_zero(stride)) {
            expr = Broadcast::make(base, op->lanes);
        } else if (base.same_as(op->base) &&
                   stride.same_as(op->stride)) {
            expr = op;
        } else {
            expr = Ramp::make(base, stride, op->lanes);
        }
    }

    void visit(const IfThenElse *op) {
        Expr condition = mutate(op->condition);

        // If (true) ...
        if (is_one(condition)) {
            stmt = mutate(op->then_case);
            return;
        }

        // If (false) ...
        if (is_zero(condition)) {
            stmt = mutate(op->else_case);
            if (!stmt.defined()) {
                // Emit a noop
                stmt = Evaluate::make(0);
            }
            return;
        }

        Stmt then_case = mutate(op->then_case);
        Stmt else_case = mutate(op->else_case);

        // If both sides are no-ops, bail out.
        if (is_no_op(then_case) && is_no_op(else_case)) {
            stmt = then_case;
            return;
        }

        // Remember the statements before substitution.
        Stmt then_nosubs = then_case;
        Stmt else_nosubs = else_case;

        // Mine the condition for useful constraints to apply (eg var == value && bool_param).
        vector<Expr> stack;
        stack.push_back(condition);
        bool and_chain = false, or_chain = false;
        while (!stack.empty()) {
            Expr next = stack.back();
            stack.pop_back();

            if (!or_chain) {
                then_case = substitute(next, const_true(), then_case);
            }
            if (!and_chain) {
                else_case = substitute(next, const_false(), else_case);
            }

            if (const And *a = next.as<And>()) {
                if (!or_chain) {
                    stack.push_back(a->b);
                    stack.push_back(a->a);
                    and_chain = true;
                }
            } else if (const Or *o = next.as<Or>()) {
                if (!and_chain) {
                    stack.push_back(o->b);
                    stack.push_back(o->a);
                    or_chain = true;
                }
            } else {
                const EQ *eq = next.as<EQ>();
                const NE *ne = next.as<NE>();
                const Variable *var = eq ? eq->a.as<Variable>() : next.as<Variable>();

                if (eq && var) {
                    if (!or_chain) {
                        then_case = substitute(var->name, eq->b, then_case);
                    }
                    if (!and_chain && eq->b.type().is_bool()) {
                        else_case = substitute(var->name, !eq->b, then_case);
                    }
                } else if (var) {
                    if (!or_chain) {
                        then_case = substitute(var->name, const_true(), then_case);
                    }
                    if (!and_chain) {
                        else_case = substitute(var->name, const_false(), else_case);
                    }
                } else if (eq && is_const(eq->b) && !or_chain) {
                    // some_expr = const
                    then_case = substitute(eq->a, eq->b, then_case);
                } else if (ne && is_const(ne->b) && !and_chain) {
                    // some_expr != const
                    else_case = substitute(ne->a, ne->b, else_case);
                }
            }
        }

        // If substitutions have been made, simplify again.
        if (!then_case.same_as(then_nosubs)) {
            then_case = mutate(then_case);
        }
        if (!else_case.same_as(else_nosubs)) {
            else_case = mutate(else_case);
        }

        if (condition.same_as(op->condition) &&
            then_case.same_as(op->then_case) &&
            else_case.same_as(op->else_case)) {
            stmt = op;
        } else {
            stmt = IfThenElse::make(condition, then_case, else_case);
        }
    }

    void visit(const Load *op) {
        // Load of a broadcast should be broadcast of the load
        Expr index = mutate(op->index);
        if (const Broadcast *b = index.as<Broadcast>()) {
            Expr load = Load::make(op->type.element_of(), op->name, b->value, op->image, op->param);
            expr = Broadcast::make(load, b->lanes);
        } else if (index.same_as(op->index)) {
            expr = op;
        } else {
            expr = Load::make(op->type, op->name, index, op->image, op->param);
        }
    }

    void visit(const Call *op) {
        // Calls implicitly depend on mins and strides of the buffer referenced
        if (op->call_type == Call::Image || op->call_type == Call::Halide) {
            for (size_t i = 0; i < op->args.size(); i++) {
                {
                    ostringstream oss;
                    oss << op->name << ".stride." << i;
                    string stride = oss.str();
                    if (var_info.contains(stride)) {
                        var_info.ref(stride).old_uses++;
                    }
                }
                {
                    ostringstream oss;
                    oss << op->name << ".min." << i;
                    string min = oss.str();
                    if (var_info.contains(min)) {
                        var_info.ref(min).old_uses++;
                    }
                }
            }
        }

        if (op->is_intrinsic(Call::shift_left) ||
            op->is_intrinsic(Call::shift_right)) {
            Expr a = mutate(op->args[0]), b = mutate(op->args[1]);

            int64_t ib = 0;
            if (const_int(b, &ib) || const_uint(b, (uint64_t *)(&ib))) {
                Type t = op->type;

                bool shift_left = op->is_intrinsic(Call::shift_left);
                if (t.is_int() && ib < 0) {
                    shift_left = !shift_left;
                    ib = -ib;
                }

                if (ib >= 0 && ib < std::min(t.bits(), 64) - 1) {
                    ib = 1LL << ib;
                    b = make_const(t, ib);

                    if (shift_left) {
                        expr = mutate(Mul::make(a, b));
                    } else {
                        expr = mutate(Div::make(a, b));
                    }
                    return;
                } else {
                    user_warning << "Cannot replace bit shift with arithmetic "
                                 << "operator (integer overflow).\n";
                }
            }

            if (a.same_as(op->args[0]) && b.same_as(op->args[1])) {
                expr = op;
            } else if (op->is_intrinsic(Call::shift_left)) {
                expr = a << b;
            } else {
                expr = a >> b;
            }
        } else if (op->is_intrinsic(Call::bitwise_and)) {
            Expr a = mutate(op->args[0]), b = mutate(op->args[1]);
            int64_t ib = 0;
            uint64_t ub = 0;
            int bits;

            if (const_int(b, &ib) &&
                !b.type().is_max(ib) &&
                is_const_power_of_two_integer(make_const(a.type(), ib + 1), &bits)) {
                expr = Mod::make(a, make_const(a.type(), ib + 1));
            } else if (const_uint(b, &ub)) {
                if (b.type().is_max(ub)) {
                    expr = a;
                } else if (is_const_power_of_two_integer(make_const(a.type(), ub + 1), &bits)) {
                    expr = Mod::make(a, make_const(a.type(), ub + 1));
                }
            } else if (a.same_as(op->args[0]) && b.same_as(op->args[1])) {
                expr = op;
            } else {
                expr = a & b;
            }
        } else if (op->is_intrinsic(Call::abs)) {
            // Constant evaluate abs(x).
            Expr a = mutate(op->args[0]);
            Type ta = a.type();
            int64_t ia = 0;
            double fa = 0;
            if (ta.is_int() && const_int(a, &ia)) {
                if (ia < 0 && !(Int(64).is_min(ia))) {
                    ia = -ia;
                }
                expr = make_const(op->type, ia);
            } else if (ta.is_uint()) {
                // abs(uint) is a no-op.
                expr = a;
            } else if (const_float(a, &fa)) {
                if (fa < 0) {
                    fa = -fa;
                }
                expr = make_const(a.type(), fa);
            } else if (a.same_as(op->args[0])) {
                expr = op;
            } else {
                expr = abs(a);
            }
        } else if (op->call_type == Call::PureExtern &&
                   op->name == "is_nan_f32") {
            Expr arg = mutate(op->args[0]);
            double f = 0.0;
            if (const_float(arg, &f)) {
                expr = std::isnan(f);
            } else if (arg.same_as(op->args[0])) {
                expr = op;
            } else {
                expr = Call::make(op->type, op->name, {arg}, op->call_type);
            }
        } else if (op->is_intrinsic(Call::interleave_vectors)) {
            // Mutate the args
            vector<Expr> new_args;
            bool changed = false;
            for (Expr arg : op->args) {
                Expr new_arg = mutate(arg);
                if (!arg.same_as(new_arg)) {
                    changed = true;
                }
                new_args.push_back(new_arg);
            }
            int terms = (int)new_args.size();

            // Try to collapse an interleave of ramps into a single ramp.
            const Ramp *r = new_args[0].as<Ramp>();
            if (r) {
                bool can_collapse = true;
                for (size_t i = 1; i < new_args.size(); i++) {
                    // If we collapse these terms into a single ramp,
                    // the new stride is going to be the old stride
                    // divided by the number of terms, so the
                    // difference between two adjacent terms in the
                    // interleave needs to be a broadcast of the new
                    // stride.
                    Expr diff = mutate(new_args[i] - new_args[i-1]);
                    const Broadcast *b = diff.as<Broadcast>();
                    if (b) {
                        Expr check = mutate(b->value * terms - r->stride);
                        can_collapse &= is_zero(check);
                    } else {
                        can_collapse = false;
                    }
                }
                if (can_collapse) {
                    expr = Ramp::make(r->base, mutate(r->stride / terms), r->lanes * terms);
                    return;
                }
            }

            // Try to collapse an interleave of strided loads of ramps
            // from the same buffer into a single load of a ramp.
            if (const Load *first_load = new_args[0].as<Load>()) {
                vector<Expr> load_indices;
                for (Expr e : new_args) {
                    const Load *load = e.as<Load>();
                    if (load && load->name == first_load->name) {
                        load_indices.push_back(load->index);
                    }
                }

                if ((int)load_indices.size() == terms) {
                    Type t = load_indices[0].type().with_lanes(load_indices[0].type().lanes() * terms);
                    Expr interleaved_index = Call::make(t, Call::interleave_vectors, load_indices, Call::PureIntrinsic);
                    interleaved_index = mutate(interleaved_index);
                    if (interleaved_index.as<Ramp>()) {
                        t = first_load->type;
                        t = t.with_lanes(t.lanes() * terms);
                        expr = Load::make(t, first_load->name, interleaved_index, first_load->image, first_load->param);
                        return;
                    }
                }
            }

            if (!changed) {
                expr = op;
            } else {
                expr = Call::make(op->type, op->name, new_args, op->call_type);
            }
        } else if (op->is_intrinsic(Call::stringify)) {
            // Eagerly concat constant arguments to a stringify.
            bool changed = false;
            vector<Expr> new_args;
            const StringImm *last = nullptr;
            for (size_t i = 0; i < op->args.size(); i++) {
                Expr arg = mutate(op->args[i]);
                if (!arg.same_as(op->args[i])) {
                    changed = true;
                }
                const StringImm *string_imm = arg.as<StringImm>();
                const IntImm    *int_imm    = arg.as<IntImm>();
                const FloatImm  *float_imm  = arg.as<FloatImm>();
                // We use snprintf here rather than stringstreams,
                // because the runtime's float printing is guaranteed
                // to match snprintf.
                char buf[64]; // Large enough to hold the biggest float literal.
                if (last && string_imm) {
                    new_args.back() = last->value + string_imm->value;
                    changed = true;
                } else if (int_imm) {
                    snprintf(buf, sizeof(buf), "%lld", (long long)int_imm->value);
                    if (last) {
                        new_args.back() = last->value + buf;
                    } else {
                        new_args.push_back(string(buf));
                    }
                    changed = true;
                } else if (last && float_imm) {
                    snprintf(buf, sizeof(buf), "%f", float_imm->value);
                    if (last) {
                        new_args.back() = last->value + buf;
                    } else {
                        new_args.push_back(string(buf));
                    }
                    changed = true;
                } else {
                    new_args.push_back(arg);
                }
                last = new_args.back().as<StringImm>();
            }

            if (new_args.size() == 1 && new_args[0].as<StringImm>()) {
                // stringify of a string constant is just the string constant
                expr = new_args[0];
            } else if (changed) {
                expr = Call::make(op->type, op->name, new_args, op->call_type);
            } else {
                expr = op;
            }
        } else if (op->call_type == Call::PureExtern &&
                   op->name == "log_f32") {
            Expr arg = mutate(op->args[0]);
            if (const double *f = as_const_float(arg)) {
                expr = FloatImm::make(arg.type(), std::log(*f));
            } else if (!arg.same_as(op->args[0])) {
                expr = Call::make(op->type, op->name, {arg}, op->call_type);
            } else {
                expr = op;
            }
        } else if (op->call_type == Call::PureExtern &&
                   op->name == "exp_f32") {
            Expr arg = mutate(op->args[0]);
            if (const double *f = as_const_float(arg)) {
                expr = FloatImm::make(arg.type(), std::exp(*f));
            } else if (!arg.same_as(op->args[0])) {
                expr = Call::make(op->type, op->name, {arg}, op->call_type);
            } else {
                expr = op;
            }
        } else if (op->call_type == Call::PureExtern &&
                   (op->name == "floor_f32" || op->name == "ceil_f32" ||
                    op->name == "round_f32" || op->name == "trunc_f32")) {
            internal_assert(op->args.size() == 1);
            Expr arg = mutate(op->args[0]);
            const Call *call = arg.as<Call>();
            if (const double *f = as_const_float(arg)) {
                if (op->name == "floor_f32") {
                    expr = FloatImm::make(arg.type(), std::floor(*f));
                } else if (op->name == "ceil_f32") {
                    expr = FloatImm::make(arg.type(), std::ceil(*f));
                } else if (op->name == "round_f32") {
                    expr = FloatImm::make(arg.type(), std::nearbyint(*f));
                } else if (op->name == "trunc_f32") {
                    expr = FloatImm::make(arg.type(), (*f < 0 ? std::ceil(*f) : std::floor(*f)));
                }
            } else if (call && call->call_type == Call::PureExtern &&
                       (call->name == "floor_f32" || call->name == "ceil_f32" ||
                        call->name == "round_f32" || call->name == "trunc_f32")) {
                // For any combination of these integer-valued functions, we can
                // discard the outer function. For example, floor(ceil(x)) == ceil(x).
                expr = call;
            } else if (!arg.same_as(op->args[0])) {
                expr = Call::make(op->type, op->name, {arg}, op->call_type);
            } else {
                expr = op;
            }
        } else {
            IRMutator::visit(op);
        }
    }

    template<typename T, typename Body>
    Body simplify_let(const T *op) {
        internal_assert(!var_info.contains(op->name))
            << "Simplify only works on code where every name is unique. Repeated name: " << op->name << "\n";

        // If the value is trivial, make a note of it in the scope so
        // we can subs it in later
        Expr value = mutate(op->value);
        Body body = op->body;

        // Iteratively peel off certain operations from the let value and push them inside.
        Expr new_value = value;
        string new_name = op->name + ".s";
        Expr new_var = Variable::make(new_value.type(), new_name);
        Expr replacement = new_var;

        debug(4) << "simplify let " << op->name << " = " << value << " in ... " << op->name << " ...\n";

        while (1) {
            const Variable *var = new_value.as<Variable>();
            const Add *add = new_value.as<Add>();
            const Sub *sub = new_value.as<Sub>();
            const Mul *mul = new_value.as<Mul>();
            const Div *div = new_value.as<Div>();
            const Mod *mod = new_value.as<Mod>();
            const Ramp *ramp = new_value.as<Ramp>();
            const Cast *cast = new_value.as<Cast>();
            const LE *le = new_value.as<LE>();
            const LT *lt = new_value.as<LT>();
            const Broadcast *broadcast = new_value.as<Broadcast>();

            const Variable *var_b = nullptr;
            if (add) {
                var_b = add->b.as<Variable>();
            } else if (sub) {
                var_b = sub->b.as<Variable>();
            } else if (mul) {
                var_b = mul->b.as<Variable>();
            }

            if (is_const(new_value)) {
                replacement = substitute(new_name, new_value, replacement);
                new_value = Expr();
                break;
            } else if (var) {
                replacement = substitute(new_name, var, replacement);
                new_value = Expr();
                break;
            } else if (add && (is_const(add->b) || var_b)) {
                replacement = substitute(new_name, Add::make(new_var, add->b), replacement);
                new_value = add->a;
            } else if (mul && (is_const(mul->b) || var_b)) {
                replacement = substitute(new_name, Mul::make(new_var, mul->b), replacement);
                new_value = mul->a;
            } else if (div && is_const(div->b)) {
                replacement = substitute(new_name, Div::make(new_var, div->b), replacement);
                new_value = div->a;
            } else if (sub && (is_const(sub->b) || var_b)) {
                replacement = substitute(new_name, Sub::make(new_var, sub->b), replacement);
                new_value = sub->a;
            } else if (mod && is_const(mod->b)) {
                replacement = substitute(new_name, Mod::make(new_var, mod->b), replacement);
                new_value = mod->a;
            } else if (false && le && is_const(le->a)) {
                new_value = le->b;
                new_var = Variable::make(new_value.type(), new_name);
                replacement = substitute(new_name, LE::make(le->a, new_var), replacement);
            } else if (false && le && is_const(le->b)) {
                new_value = le->a;
                new_var = Variable::make(new_value.type(), new_name);
                replacement = substitute(new_name, LE::make(new_var, le->b), replacement);
            } else if (false && lt && is_const(lt->a)) {
                new_value = lt->b;
                new_var = Variable::make(new_value.type(), new_name);
                replacement = substitute(new_name, LT::make(lt->a, new_var), replacement);
            } else if (false && lt && is_const(lt->b)) {
                new_value = lt->a;
                new_var = Variable::make(new_value.type(), new_name);
                replacement = substitute(new_name, LT::make(new_var, lt->b), replacement);
            } else if (ramp && is_const(ramp->stride)) {
                new_value = ramp->base;
                new_var = Variable::make(new_value.type(), new_name);
                replacement = substitute(new_name, Ramp::make(new_var, ramp->stride, ramp->lanes), replacement);
            } else if (broadcast) {
                new_value = broadcast->value;
                new_var = Variable::make(new_value.type(), new_name);
                replacement = substitute(new_name, Broadcast::make(new_var, broadcast->lanes), replacement);
            } else if (cast && cast->type.bits() > cast->value.type().bits()) {
                // Widening casts get pushed inwards, narrowing casts
                // stay outside. This keeps the temporaries small, and
                // helps with peephole optimizations in codegen that
                // skip the widening entirely.
                new_value = cast->value;
                new_var = Variable::make(new_value.type(), new_name);
                replacement = substitute(new_name, Cast::make(cast->type, new_var), replacement);
            } else {
                break;
            }
        }

        if (new_value.same_as(value)) {
            // Nothing to substitute
            new_value = Expr();
            replacement = Expr();
        } else {
            debug(4) << "new let " << new_name << " = " << new_value << " in ... " << replacement << " ...\n";
        }

        VarInfo info;
        info.old_uses = 0;
        info.new_uses = 0;
        info.replacement = replacement;

        var_info.push(op->name, info);

        // Before we enter the body, track the alignment info
        bool new_value_alignment_tracked = false, new_value_bounds_tracked = false;
        if (new_value.defined() && no_overflow_scalar_int(new_value.type())) {
            ModulusRemainder mod_rem = modulus_remainder(new_value, alignment_info);
            if (mod_rem.modulus > 1) {
                alignment_info.push(new_name, mod_rem);
                new_value_alignment_tracked = true;
            }
            int64_t val_min, val_max;
            if (const_int_bounds(new_value, &val_min, &val_max)) {
                bounds_info.push(new_name, make_pair(val_min, val_max));
                new_value_bounds_tracked = true;
            }
        }
        bool value_alignment_tracked = false, value_bounds_tracked = false;;
        if (no_overflow_scalar_int(value.type())) {
            ModulusRemainder mod_rem = modulus_remainder(value, alignment_info);
            if (mod_rem.modulus > 1) {
                alignment_info.push(op->name, mod_rem);
                value_alignment_tracked = true;
            }
            int64_t val_min, val_max;
            if (const_int_bounds(value, &val_min, &val_max)) {
                bounds_info.push(op->name, make_pair(val_min, val_max));
                value_bounds_tracked = true;
            }
        }

        body = mutate(body);

        if (value_alignment_tracked) {
            alignment_info.pop(op->name);
        }
        if (value_bounds_tracked) {
            bounds_info.pop(op->name);
        }
        if (new_value_alignment_tracked) {
            alignment_info.pop(new_name);
        }
        if (new_value_bounds_tracked) {
            bounds_info.pop(new_name);
        }

        info = var_info.get(op->name);
        var_info.pop(op->name);

        Body result = body;

        if (new_value.defined() && info.new_uses > 0) {
            // The new name/value may be used
            result = T::make(new_name, new_value, result);
        }

        if (info.old_uses > 0) {
            // The old name is still in use. We'd better keep it as well.
            result = T::make(op->name, value, result);
        }

        // Don't needlessly make a new Let/LetStmt node.  (Here's a
        // piece of template syntax I've never needed before).
        const T *new_op = result.template as<T>();
        if (new_op &&
            new_op->name == op->name &&
            new_op->body.same_as(op->body) &&
            new_op->value.same_as(op->value)) {
            return op;
        }

        return result;

    }


    void visit(const Let *op) {
        if (simplify_lets) {
            expr = simplify_let<Let, Expr>(op);
        } else {
            IRMutator::visit(op);
        }
    }

    void visit(const LetStmt *op) {
        if (simplify_lets) {
            stmt = simplify_let<LetStmt, Stmt>(op);
        } else {
            IRMutator::visit(op);
        }
    }

    void visit(const AssertStmt *op) {
        IRMutator::visit(op);

        const AssertStmt *a = stmt.as<AssertStmt>();
        if (a && is_zero(a->condition)) {
            user_warning << "This pipeline is guaranteed to fail an assertion at runtime: \n"
                         << stmt << "\n";
        } else if (a && is_one(a->condition)) {
            stmt = Evaluate::make(0);
        }
    }


    void visit(const For *op) {
        Expr new_min = mutate(op->min);
        Expr new_extent = mutate(op->extent);

        int64_t new_min_int, new_extent_int;
        bool bounds_tracked = false;
        if (const_int(new_min, &new_min_int) &&
            const_int(new_extent, &new_extent_int)) {
            bounds_tracked = true;
            int64_t new_max_int = new_min_int + new_extent_int - 1;
            bounds_info.push(op->name, make_pair(new_min_int, new_max_int));
        }

        Stmt new_body = mutate(op->body);

        if (bounds_tracked) {
            bounds_info.pop(op->name);
        }

        if (is_no_op(new_body)) {
            stmt = new_body;
        } else if (op->min.same_as(new_min) &&
            op->extent.same_as(new_extent) &&
            op->body.same_as(new_body)) {
            stmt = op;
        } else {
            stmt = For::make(op->name, new_min, new_extent, op->for_type, op->device_api, new_body);
        }
    }

    void visit(const Provide *op) {
        // Provides implicitly depend on mins and strides of the buffer referenced
        for (size_t i = 0; i < op->args.size(); i++) {
            {
                ostringstream oss;
                oss << op->name << ".stride." << i;
                string stride = oss.str();
                if (var_info.contains(stride)) {
                    var_info.ref(stride).old_uses++;
                }
            }
            {
                ostringstream oss;
                oss << op->name << ".min." << i;
                string min = oss.str();
                if (var_info.contains(min)) {
                    var_info.ref(min).old_uses++;
                }
            }
        }

        IRMutator::visit(op);
    }

    void visit(const Store *op) {
        Expr value = mutate(op->value);
        Expr index = mutate(op->index);

        const Load *load = value.as<Load>();

        if (load && load->name == op->name && equal(load->index, index)) {
            // foo[x] = foo[x] is a no-op
            stmt = Evaluate::make(0);
        } else if (value.same_as(op->value) && index.same_as(op->index)) {
            stmt = op;
        } else {
            stmt = Store::make(op->name, value, index, op->param);
        }
    }

    void visit(const Allocate *op) {
        std::vector<Expr> new_extents;
        bool all_extents_unmodified = true;
        for (size_t i = 0; i < op->extents.size(); i++) {
            new_extents.push_back(mutate(op->extents[i]));
            all_extents_unmodified &= new_extents[i].same_as(op->extents[i]);
        }
        Stmt body = mutate(op->body);
        Expr condition = mutate(op->condition);
        Expr new_expr;
        if (op->new_expr.defined()) {
            new_expr = mutate(op->new_expr);
        }
        const IfThenElse *body_if = body.as<IfThenElse>();
        if (body_if &&
            op->condition.defined() &&
            equal(op->condition, body_if->condition)) {
            // We can move the allocation into the if body case. The
            // else case must not use it.
            stmt = Allocate::make(op->name, op->type, new_extents,
                                  condition, body_if->then_case,
                                  new_expr, op->free_function);
            stmt = IfThenElse::make(body_if->condition, stmt, body_if->else_case);
        } else if (all_extents_unmodified &&
                   body.same_as(op->body) &&
                   condition.same_as(op->condition) &&
                   new_expr.same_as(op->new_expr)) {
            stmt = op;
        } else {
            stmt = Allocate::make(op->name, op->type, new_extents,
                                  condition, body,
                                  new_expr, op->free_function);
        }
    }


    void visit(const ProducerConsumer *op) {
        Stmt produce = mutate(op->produce);
        Stmt update = op->update;
        if (update.defined()) {
            update = mutate(update);
            if (is_no_op(update)) {
                update = Stmt();
            }
        }
        Stmt consume = mutate(op->consume);

        const IfThenElse *produce_if = produce.as<IfThenElse>();
        const IfThenElse *update_if  = update.as<IfThenElse>();
        const IfThenElse *consume_if = consume.as<IfThenElse>();

        if (is_no_op(produce) &&
            is_no_op(consume) &&
            is_no_op(update)) {
            stmt = Evaluate::make(0);
        } else if (produce_if &&
                   !produce_if->else_case.defined() &&
                   consume_if &&
                   !consume_if->else_case.defined() &&
                   equal(produce_if->condition, consume_if->condition) &&
                   (!update.defined() ||
                    (update_if &&
                     !update_if->else_case.defined() &&
                     equal(produce_if->condition, update_if->condition)))) {
            // All parts are guarded by the same condition. Lift it outwards.
            Expr condition = produce_if->condition;
            produce = produce_if->then_case;
            if (update_if) update = update_if->then_case;
            consume = consume_if->then_case;
            stmt = ProducerConsumer::make(op->name, produce, update, consume);
            stmt = IfThenElse::make(condition, stmt);
        } else if (produce.same_as(op->produce) &&
                   update.same_as(op->update) &&
                   consume.same_as(op->consume)) {
            stmt = op;
        } else {
            stmt = ProducerConsumer::make(op->name, produce, update, consume);
        }
    }


    void visit(const Block *op) {
        Stmt first = mutate(op->first);
        Stmt rest = mutate(op->rest);

        // Check if both halves start with a let statement.
        const LetStmt *let_first = first.as<LetStmt>();
        const LetStmt *let_rest = rest.as<LetStmt>();
        const IfThenElse *if_first = first.as<IfThenElse>();
        const IfThenElse *if_rest = rest.as<IfThenElse>();

        // Check if first is a no-op.
        if (is_no_op(first)) {
            stmt = rest;
        } else if (is_no_op(rest)) {
            stmt = first;
        } else if (let_first &&
                   let_rest &&
                   equal(let_first->value, let_rest->value)) {

            // Do both first and rest start with the same let statement (occurs when unrolling).
            Stmt new_block = mutate(Block::make(let_first->body, let_rest->body));

            // We're just going to use the first name, so if the
            // second name is different we need to rewrite it.
            if (let_rest->name != let_first->name) {
                new_block = substitute(let_rest->name,
                                       Variable::make(let_first->value.type(), let_first->name),
                                       new_block);
            }

            stmt = LetStmt::make(let_first->name, let_first->value, new_block);
        } else if (if_first &&
                   if_rest &&
                   equal(if_first->condition, if_rest->condition)) {
            // Two ifs with matching conditions
            Stmt then_case = mutate(Block::make(if_first->then_case, if_rest->then_case));
            Stmt else_case;
            if (if_first->else_case.defined() && if_rest->else_case.defined()) {
                else_case = mutate(Block::make(if_first->else_case, if_rest->else_case));
            } else if (if_first->else_case.defined()) {
                // We already simplified the body of the ifs.
                else_case = if_first->else_case;
            } else {
                else_case = if_rest->else_case;
            }
            stmt = IfThenElse::make(if_first->condition, then_case, else_case);
        } else if (if_first &&
                   if_rest &&
                   !if_rest->else_case.defined() &&
<<<<<<< HEAD
                   is_one(simplify((if_first->condition && if_rest->condition) == if_rest->condition))) {
=======
                   is_one(mutate((if_first->condition && if_rest->condition) == if_rest->condition))) {
>>>>>>> 9cc8d1a2
            // Two ifs where the second condition is tighter than
            // the first condition.  The second if can be nested
            // inside the first one, because if it's true the
            // first one must also be true.
            Stmt then_case = mutate(Block::make(if_first->then_case, if_rest));
            Stmt else_case = mutate(if_first->else_case);
            stmt = IfThenElse::make(if_first->condition, then_case, else_case);
        } else if (op->first.same_as(first) &&
                   op->rest.same_as(rest)) {
            stmt = op;
        } else {
            stmt = Block::make(first, rest);
        }
    }
};

Expr simplify(Expr e, bool simplify_lets,
              const Scope<Interval> &bounds,
              const Scope<ModulusRemainder> &alignment) {
    return Simplify(simplify_lets, &bounds, &alignment).mutate(e);
}

Stmt simplify(Stmt s, bool simplify_lets,
              const Scope<Interval> &bounds,
              const Scope<ModulusRemainder> &alignment) {
    return Simplify(simplify_lets, &bounds, &alignment).mutate(s);
}

class SimplifyExprs : public IRMutator {
public:
    using IRMutator::mutate;
    Expr mutate(Expr e) {
        return simplify(e);
    }
};

Stmt simplify_exprs(Stmt s) {
    return SimplifyExprs().mutate(s);
}

bool can_prove(Expr e) {
    internal_assert(e.type().is_bool())
        << "Argument to can_prove is not a boolean Expr: " << e << "\n";
    return is_one(simplify(e));
}

namespace {

void check(Expr a, Expr b) {
    //debug(0) << "Checking that " << a << " -> " << b << "\n";
    Expr simpler = simplify(a);
    if (!equal(simpler, b)) {
        internal_error
            << "\nSimplification failure:\n"
            << "Input: " << a << '\n'
            << "Output: " << simpler << '\n'
            << "Expected output: " << b << '\n';
    }
}

void check(Stmt a, Stmt b) {
    //debug(0) << "Checking that " << a << " -> " << b << "\n";
    Stmt simpler = simplify(a);
    if (!equal(simpler, b)) {
        internal_error
            << "\nSimplification failure:\n"
            << "Input: " << a << '\n'
            << "Output: " << simpler << '\n'
            << "Expected output: " << b << '\n';
    }
}

void check_in_bounds(Expr a, Expr b, const Scope<Interval> &bi) {
    //debug(0) << "Checking that " << a << " -> " << b << "\n";
    Expr simpler = simplify(a, true, bi);
    if (!equal(simpler, b)) {
        internal_error
            << "\nSimplification failure:\n"
            << "Input: " << a << '\n'
            << "Output: " << simpler << '\n'
            << "Expected output: " << b << '\n';
    }
}

// Helper functions to use in the tests below
Expr interleave_vectors(vector<Expr> e) {
    Type t = e[0].type().with_lanes(e[0].type().lanes() * e.size());
    return Call::make(t, Call::interleave_vectors, e, Call::PureIntrinsic);
}

Expr ramp(Expr base, Expr stride, int w) {
    return Ramp::make(base, stride, w);
}

Expr broadcast(Expr base, int w) {
    return Broadcast::make(base, w);
}

void check_casts() {
    Expr x = Var("x");

    check(cast(Int(32), cast(Int(32), x)), x);
    check(cast(Float(32), 3), 3.0f);
    check(cast(Int(32), 5.0f), 5);

    check(cast(Int(32), cast(Int(8), 3)), 3);
    check(cast(Int(32), cast(Int(8), 1232)), -48);

    // Check evaluation of constant expressions involving casts
    check(cast(UInt(16), 53) + cast(UInt(16), 87), make_const(UInt(16), 140));
    check(cast(Int(8), 127) + cast(Int(8), 1), make_const(Int(8), -128));
    check(cast(UInt(16), -1) - cast(UInt(16), 1), make_const(UInt(16), 65534));
    check(cast(Int(16), 4) * cast(Int(16), -5), make_const(Int(16), -20));
    check(cast(Int(16), 16) / cast(Int(16), 4), make_const(Int(16), 4));
    check(cast(Int(16), 23) % cast(Int(16), 5), make_const(Int(16), 3));
    check(min(cast(Int(16), 30000), cast(Int(16), -123)), make_const(Int(16), -123));
    check(max(cast(Int(16), 30000), cast(Int(16), 65000)), make_const(Int(16), 30000));
    check(cast(UInt(16), -1) == cast(UInt(16), 65535), const_true());
    check(cast(UInt(16), 65) == cast(UInt(16), 66), const_false());
    check(cast(UInt(16), -1) < cast(UInt(16), 65535), const_false());
    check(cast(UInt(16), 65) < cast(UInt(16), 66), const_true());
    check(cast(UInt(16), 123.4f), make_const(UInt(16), 123));
    check(cast(Float(32), cast(UInt(16), 123456.0f)), 57920.0f);
    // Specific checks for 32 bit unsigned expressions - ensure simplifications are actually unsigned.
    // 4000000000 (4 billion) is less than 2^32 but more than 2^31.  As an int, it is negative.
    check(cast(UInt(32), (int) 4000000000UL) + cast(UInt(32), 5), make_const(UInt(32), (int) 4000000005UL));
    check(cast(UInt(32), (int) 4000000000UL) - cast(UInt(32), 5), make_const(UInt(32), (int) 3999999995UL));
    check(cast(UInt(32), (int) 4000000000UL) / cast(UInt(32), 5), make_const(UInt(32), 800000000));
    check(cast(UInt(32), 800000000) * cast(UInt(32), 5), make_const(UInt(32), (int) 4000000000UL));
    check(cast(UInt(32), (int) 4000000023UL) % cast(UInt(32), 100), make_const(UInt(32), 23));
    check(min(cast(UInt(32), (int) 4000000023UL) , cast(UInt(32), 1000)), make_const(UInt(32), (int) 1000));
    check(max(cast(UInt(32), (int) 4000000023UL) , cast(UInt(32), 1000)), make_const(UInt(32), (int) 4000000023UL));
    check(cast(UInt(32), (int) 4000000023UL) < cast(UInt(32), 1000), const_false());
    check(cast(UInt(32), (int) 4000000023UL) == cast(UInt(32), 1000), const_false());

    check(cast(Float(64), 0.5f), Expr(0.5));
    check((x - cast(Float(64), 0.5f)) * (x - cast(Float(64), 0.5f)),
          (x + Expr(-0.5)) * (x + Expr(-0.5)));
}

void check_algebra() {
    Expr x = Var("x"), y = Var("y"), z = Var("z"), w = Var("w"), v = Var("v");
    Expr xf = cast<float>(x);
    Expr yf = cast<float>(y);
    Expr t = const_true(), f = const_false();

    check(3 + x, x + 3);
    check(x + 0, x);
    check(0 + x, x);
    check(Expr(ramp(x, 2, 3)) + Expr(ramp(y, 4, 3)), ramp(x+y, 6, 3));
    check(Expr(broadcast(4.0f, 5)) + Expr(ramp(3.25f, 4.5f, 5)), ramp(7.25f, 4.5f, 5));
    check(Expr(ramp(3.25f, 4.5f, 5)) + Expr(broadcast(4.0f, 5)), ramp(7.25f, 4.5f, 5));
    check(Expr(broadcast(3, 3)) + Expr(broadcast(1, 3)), broadcast(4, 3));
    check((x + 3) + 4, x + 7);
    check(4 + (3 + x), x + 7);
    check((x + 3) + y, (x + y) + 3);
    check(y + (x + 3), (y + x) + 3);
    check((3 - x) + x, 3);
    check(x + (3 - x), 3);
    check(x*y + x*z, x*(y+z));
    check(x*y + z*x, x*(y+z));
    check(y*x + x*z, x*(y+z));
    check(y*x + z*x, x*(y+z));

    check(x - 0, x);
    check((x/y) - (x/y), 0);
    check(x - 2, x + (-2));
    check(Expr(ramp(x, 2, 3)) - Expr(ramp(y, 4, 3)), ramp(x-y, -2, 3));
    check(Expr(broadcast(4.0f, 5)) - Expr(ramp(3.25f, 4.5f, 5)), ramp(0.75f, -4.5f, 5));
    check(Expr(ramp(3.25f, 4.5f, 5)) - Expr(broadcast(4.0f, 5)), ramp(-0.75f, 4.5f, 5));
    check(Expr(broadcast(3, 3)) - Expr(broadcast(1, 3)), broadcast(2, 3));
    check((x + y) - x, y);
    check((x + y) - y, x);
    check(x - (x + y), 0 - y);
    check(x - (y + x), 0 - y);
    check((x + 3) - 2, x + 1);
    check((x + 3) - y, (x - y) + 3);
    check((x - 3) - y, (x - y) + (-3));
    check(x - (y - 2), (x - y) + 2);
    check(3 - (y - 2), 5 - y);
    check(x - (0 - y), x + y);
    check(x + (0 - y), x - y);
    check((0 - x) + y, y - x);
    check(x*y - x*z, x*(y-z));
    check(x*y - z*x, x*(y-z));
    check(y*x - x*z, x*(y-z));
    check(y*x - z*x, x*(y-z));
    check(x - y*-2, x + y*2);
    check(x + y*-2, x - y*2);
    check(x*-2 + y, y - x*2);
    check(xf - yf*-2.0f, xf + y*2.0f);
    check(xf + yf*-2.0f, xf - y*2.0f);
    check(xf*-2.0f + yf, yf - x*2.0f);

    check(x - (x/8)*8, x % 8);
    check((x/8)*8 - x, -(x % 8));
    check((x/8)*8 < x + y, 0 < x%8 + y);
    check((x/8)*8 < x - y, y < x%8);
    check((x/8)*8 < x, 0 < x%8);
    check(((x+3)/8)*8 < x + y, 3 < (x+3)%8 + y);
    check(((x+3)/8)*8 < x - y, y < (x+3)%8 + (-3));
    check(((x+3)/8)*8 < x, 3 < (x+3)%8);

    check(x*0, 0);
    check(0*x, 0);
    check(x*1, x);
    check(1*x, x);
    check(Expr(2.0f)*4.0f, 8.0f);
    check(Expr(2)*4, 8);
    check((3*x)*4, x*12);
    check(4*(3+x), x*4 + 12);
    check(Expr(broadcast(4.0f, 5)) * Expr(ramp(3.0f, 4.0f, 5)), ramp(12.0f, 16.0f, 5));
    check(Expr(ramp(3.0f, 4.0f, 5)) * Expr(broadcast(2.0f, 5)), ramp(6.0f, 8.0f, 5));
    check(Expr(broadcast(3, 3)) * Expr(broadcast(2, 3)), broadcast(6, 3));

    check(x*y + x, x*(y + 1));
    check(x*y - x, x*(y + -1));
    check(x + x*y, x*(y + 1));
    check(x - x*y, x*(1 - y));
    check(x*y + y, (x + 1)*y);
    check(x*y - y, (x + -1)*y);
    check(y + x*y, (x + 1)*y);
    check(y - x*y, (1 - x)*y);

    check(0/x, 0);
    check(x/1, x);
    check(x/x, 1);
    check(Expr(7)/3, 2);
    check(Expr(6.0f)/2.0f, 3.0f);
    check((x / 3) / 4, x / 12);
    check((x*4)/2, x*2);
    check((x*2)/4, x/2);
    check((x*4 + y)/2, x*2 + y/2);
    check((y + x*4)/2, y/2 + x*2);
    check((x*4 - y)/2, x*2 - y/2);
    check((y - x*4)/2, y/2 - x*2);
    check((x + 3)/2 + 7, (x + 17)/2);
    check((x/2 + 3)/5, (x + 6)/10);
    check((x + 8)/2, x/2 + 4);
    check((x - y)*-2, (y - x)*2);
    check((xf - yf)*-2.0f, (yf - xf)*2.0f);

    check(xf / 4.0f, xf * 0.25f);

    // Some quaternary rules with cancellations
    check((x + y) - (z + y), x - z);
    check((x + y) - (y + z), x - z);
    check((y + x) - (z + y), x - z);
    check((y + x) - (y + z), x - z);

    check((x - y) - (z - y), x - z);
    check((y - z) - (y - x), x - z);

    check((x*8) % 4, 0);
    check((x*8 + y) % 4, y % 4);
    check((y + 8) % 4, y % 4);
    check((y + x*8) % 4, y % 4);
    check((y*16 + 13) % 2, 1);

    // Check an optimization important for fusing dimensions
    check((x/3)*3 + x%3, x);
    check(x%3 + (x/3)*3, x);

    check(((x/3)*3 + y) + x%3, x + y);
    check((x%3 + y) + (x/3)*3, x + y);

    check((y + x%3) + (x/3)*3, y + x);
    check((y + (x/3*3)) + x%3, y + x);

    // Almost-cancellations through integer divisions. These rules all
    // deduplicate x and wrap it in a modulo operator, neutering it
    // for the purposes of bounds inference. Patterns below look
    // confusing, but were brute-force tested.
    check((x + 17)/3 - (x + 7)/3, ((x+1)%3 + 10)/3);
    check((x + 17)/3 - (x + y)/3, (19 - y - (x+2)%3)/3);
    check((x + y )/3 - (x + 7)/3, ((x+1)%3 + y + -7)/3);
    check( x      /3 - (x + y)/3, (2 - y - x % 3)/3);
    check((x + y )/3 -  x     /3, (x%3 + y)/3);
    check( x      /3 - (x + 7)/3, (-5 - x%3)/3);
    check((x + 17)/3 -  x     /3, (x%3 + 17)/3);
    check((x + 17)/3 - (x - y)/3, (y - (x+2)%3 + 19)/3);
    check((x - y )/3 - (x + 7)/3, ((x+1)%3 - y + (-7))/3);
    check( x      /3 - (x - y)/3, (y - x%3 + 2)/3);
    check((x - y )/3 -  x     /3, (x%3 - y)/3);

    // Check some specific expressions involving div and mod
    check(Expr(23) / 4, Expr(5));
    check(Expr(-23) / 4, Expr(-6));
    check(Expr(-23) / -4, Expr(6));
    check(Expr(23) / -4, Expr(-5));
    check(Expr(-2000000000) / 1000000001, Expr(-2));
    check(Expr(23) % 4, Expr(3));
    check(Expr(-23) % 4, Expr(1));
    check(Expr(-23) % -4, Expr(1));
    check(Expr(23) % -4, Expr(3));
    check(Expr(-2000000000) % 1000000001, Expr(2));

    check(Expr(3) + Expr(8), 11);
    check(Expr(3.25f) + Expr(7.75f), 11.0f);

    check(Expr(7) % 2, 1);
    check(Expr(7.25f) % 2.0f, 1.25f);
    check(Expr(-7.25f) % 2.0f, 0.75f);
    check(Expr(-7.25f) % -2.0f, -1.25f);
    check(Expr(7.25f) % -2.0f, -0.75f);
}

void check_vectors() {
    Expr x = Var("x"), y = Var("y"), z = Var("z");

    check(Expr(broadcast(y, 4)) / Expr(broadcast(x, 4)),
          Expr(broadcast(y/x, 4)));
    check(Expr(ramp(x, 4, 4)) / 2, ramp(x/2, 2, 4));
    check(Expr(ramp(x, -4, 7)) / 2, ramp(x/2, -2, 7));
    check(Expr(ramp(x, 4, 5)) / -2, ramp(x/-2, -2, 5));
    check(Expr(ramp(x, -8, 5)) / -2, ramp(x/-2, 4, 5));

    check(Expr(ramp(4*x, 1, 4)) / 4, broadcast(x, 4));
    check(Expr(ramp(x*4, 1, 3)) / 4, broadcast(x, 3));
    check(Expr(ramp(x*8, 2, 4)) / 8, broadcast(x, 4));
    check(Expr(ramp(x*8, 3, 3)) / 8, broadcast(x, 3));
    check(Expr(ramp(0, 1, 8)) % 16, Expr(ramp(0, 1, 8)));
    check(Expr(ramp(8, 1, 8)) % 16, Expr(ramp(8, 1, 8)));
    check(Expr(ramp(9, 1, 8)) % 16, Expr(ramp(9, 1, 8)) % 16);
    check(Expr(ramp(16, 1, 8)) % 16, Expr(ramp(0, 1, 8)));
    check(Expr(ramp(0, 1, 8)) % 8, Expr(ramp(0, 1, 8)));
    check(Expr(ramp(x*8+17, 1, 4)) % 8, Expr(ramp(1, 1, 4)));
    check(Expr(ramp(x*8+17, 1, 8)) % 8, Expr(ramp(1, 1, 8) % 8));


    check(Expr(broadcast(x, 4)) % Expr(broadcast(y, 4)),
          Expr(broadcast(x % y, 4)));
    check(Expr(ramp(x, 2, 4)) % (broadcast(2, 4)),
          broadcast(x % 2, 4));
    check(Expr(ramp(2*x+1, 4, 4)) % (broadcast(2, 4)),
          broadcast(1, 4));

    check(ramp(0, 1, 4) == broadcast(2, 4),
          ramp(-2, 1, 4) == broadcast(0, 4));
}

void check_bounds() {
    Expr x = Var("x"), y = Var("y"), z = Var("z");

    check(min(Expr(7), 3), 3);
    check(min(Expr(4.25f), 1.25f), 1.25f);
    check(min(broadcast(x, 4), broadcast(y, 4)),
          broadcast(min(x, y), 4));
    check(min(x, x+3), x);
    check(min(x+4, x), x);
    check(min(x-1, x+2), x+(-1));
    check(min(7, min(x, 3)), min(x, 3));
    check(min(min(x, y), x), min(x, y));
    check(min(min(x, y), y), min(x, y));
    check(min(x, min(x, y)), min(x, y));
    check(min(y, min(x, y)), min(x, y));

    check(max(Expr(7), 3), 7);
    check(max(Expr(4.25f), 1.25f), 4.25f);
    check(max(broadcast(x, 4), broadcast(y, 4)),
          broadcast(max(x, y), 4));
    check(max(x, x+3), x+3);
    check(max(x+4, x), x+4);
    check(max(x-1, x+2), x+2);
    check(max(7, max(x, 3)), max(x, 7));
    check(max(max(x, y), x), max(x, y));
    check(max(max(x, y), y), max(x, y));
    check(max(x, max(x, y)), max(x, y));
    check(max(y, max(x, y)), max(x, y));

    // Check that simplifier can recognise instances where the extremes of the
    // datatype appear as constants in comparisons, Min and Max expressions.
    // The result of min/max with extreme is known to be either the extreme or
    // the other expression.  The result of < or > comparison is known to be true or false.
    check(x <= Int(32).max(), const_true());
    check(cast(Int(16), x) >= Int(16).min(), const_true());
    check(x < Int(32).min(), const_false());
    check(min(cast(UInt(16), x), cast(UInt(16), 65535)), cast(UInt(16), x));
    check(min(x, Int(32).max()), x);
    check(min(Int(32).min(), x), Int(32).min());
    check(max(cast(Int(8), x), cast(Int(8), -128)), cast(Int(8), x));
    check(max(x, Int(32).min()), x);
    check(max(x, Int(32).max()), Int(32).max());
    // Check that non-extremes do not lead to incorrect simplification
    check(max(cast(Int(8), x), cast(Int(8), -127)), max(cast(Int(8), x), make_const(Int(8), -127)));

    // Some quaternary rules with cancellations
    check((x + y) - (z + y), x - z);
    check((x + y) - (y + z), x - z);
    check((y + x) - (z + y), x - z);
    check((y + x) - (y + z), x - z);

    check((x - y) - (z - y), x - z);
    check((y - z) - (y - x), x - z);

    check((x + 3) / 4 - (x + 2) / 4, ((x + 2) % 4 + 1)/4);

    check(x - min(x + y, z), max(-y, x-z));
    check(x - min(y + x, z), max(-y, x-z));
    check(x - min(z, x + y), max(-y, x-z));
    check(x - min(z, y + x), max(-y, x-z));

    check(min(x + y, z) - x, min(y, z-x));
    check(min(y + x, z) - x, min(y, z-x));
    check(min(z, x + y) - x, min(y, z-x));
    check(min(z, y + x) - x, min(y, z-x));

    check(min(x + y, z + y), min(x, z) + y);
    check(min(y + x, z + y), min(x, z) + y);
    check(min(x + y, y + z), min(x, z) + y);
    check(min(y + x, y + z), min(x, z) + y);

    check(min(x, y) - min(y, x), 0);
    check(max(x, y) - max(y, x), 0);

    check(min(123 - x, 1 - x), 1 - x);
    check(max(123 - x, 1 - x), 123 - x);

    check(min(x*43, y*43), min(x, y)*43);
    check(max(x*43, y*43), max(x, y)*43);
    check(min(x*-43, y*-43), max(x, y)*-43);
    check(max(x*-43, y*-43), min(x, y)*-43);

    check(min(min(x, 4), y), min(min(x, y), 4));
    check(max(max(x, 4), y), max(max(x, y), 4));

    check(min(x*8, 24), min(x, 3)*8);
    check(max(x*8, 24), max(x, 3)*8);
    check(min(x*-8, 24), max(x, -3)*-8);
    check(max(x*-8, 24), min(x, -3)*-8);

    check(min(clamp(x, -10, 14), clamp(y, -10, 14)), clamp(min(x, y), -10, 14));

    check(min(x/4, y/4), min(x, y)/4);
    check(max(x/4, y/4), max(x, y)/4);

    check(min(x/(-4), y/(-4)), max(x, y)/(-4));
    check(max(x/(-4), y/(-4)), min(x, y)/(-4));

    //check(max(x, 16) - 16, max(x + -16, 0));
    //check(min(x, -4) + 7, min(x + 7, 3));

    // Min and max of clamped expressions
    check(min(clamp(x+1, y, z), clamp(x-1, y, z)), clamp(x+(-1), y, z));
    check(max(clamp(x+1, y, z), clamp(x-1, y, z)), clamp(x+1, y, z));

    // Additions that cancel a term inside a min or max
    check(x + min(y - x, z), min(y, z + x));
    check(x + max(y - x, z), max(y, z + x));
    check(min(y + (-2), z) + 2, min(y, z + 2));
    check(max(y + (-2), z) + 2, max(y, z + 2));

    check(x + min(y - x, z), min(y, z + x));
    check(x + max(y - x, z), max(y, z + x));
    check(min(y + (-2), z) + 2, min(y, z + 2));
    check(max(y + (-2), z) + 2, max(y, z + 2));

    // Min/Max distributive law
    check(max(max(x, y), max(x, z)), max(max(y, z), x));
    check(min(max(x, y), max(x, z)), max(min(y, z), x));
    check(min(min(x, y), min(x, z)), min(min(y, z), x));
    check(max(min(x, y), min(x, z)), min(max(y, z), x));

    // Mins of expressions and rounded up versions of them
    check(min(((x+7)/8)*8, x), x);
    check(min(x, ((x+7)/8)*8), x);

    check(min(((x+7)/8)*8, max(x, 8)), max(x, 8));
    check(min(max(x, 8), ((x+7)/8)*8), max(x, 8));

    // Pull constants all the way outside of a clamp
    //check(clamp(x + 1, -10, 15), clamp(x, -11, 14) + 1);
    //check(clamp(x + 1, y - 10, 15), clamp(x, y + (-11), 14) + 1);

    check(min(x, likely(x)), likely(x));
    check(min(likely(x), x), likely(x));
    check(max(x, likely(x)), likely(x));
    check(max(likely(x), x), likely(x));
    check(select(x > y, likely(x), x), likely(x));
    check(select(x > y, x, likely(x)), likely(x));

    check(min(x + 1, y) - min(x, y - 1), 1);
    check(max(x + 1, y) - max(x, y - 1), 1);
    check(min(x + 1, y) - min(y - 1, x), 1);
    check(max(x + 1, y) - max(y - 1, x), 1);

    // min and max on constant ramp v broadcast
    check(max(ramp(0, 1, 8), 0), ramp(0, 1, 8));
    check(min(ramp(0, 1, 8), 7), ramp(0, 1, 8));
    check(max(ramp(0, 1, 8), 7), broadcast(7, 8));
    check(min(ramp(0, 1, 8), 0), broadcast(0, 8));
    check(min(ramp(0, 1, 8), 4), min(ramp(0, 1, 8), 4));

    check(max(ramp(7, -1, 8), 0), ramp(7, -1, 8));
    check(min(ramp(7, -1, 8), 7), ramp(7, -1, 8));
    check(max(ramp(7, -1, 8), 7), broadcast(7, 8));
    check(min(ramp(7, -1, 8), 0), broadcast(0, 8));
    check(min(ramp(7, -1, 8), 4), min(ramp(7, -1, 8), 4));

    check(max(0, ramp(0, 1, 8)), ramp(0, 1, 8));
    check(min(7, ramp(0, 1, 8)), ramp(0, 1, 8));

    check(min(8 - x, 2), 8 - max(x, 6));
    check(max(3, 77 - x), 77 - min(x, 74));
    check(min(max(8-x, 0), 8), 8 - max(min(x, 8), 0));

    check(x - min(x, 2), max(x + -2, 0));
    check(x - max(x, 2), min(x + -2, 0));
    check(min(x, 2) - x, 2 - max(x, 2));
    check(max(x, 2) - x, 2 - min(x, 2));
    check(x - min(2, x), max(x + -2, 0));
    check(x - max(2, x), min(x + -2, 0));
    check(min(2, x) - x, 2 - max(x, 2));
    check(max(2, x) - x, 2 - min(x, 2));

}

void check_boolean() {
    Expr x = Var("x"), y = Var("y"), z = Var("z"), w = Var("w");
    Expr xf = cast<float>(x);
    Expr yf = cast<float>(y);
    Expr t = const_true(), f = const_false();
    Expr b1 = Variable::make(Bool(), "b1");
    Expr b2 = Variable::make(Bool(), "b2");

    check(x == x, t);
    check(x == (x+1), f);
    check(x-2 == y+3, (x-y) == 5);
    check(x+y == y+z, x == z);
    check(y+x == y+z, x == z);
    check(x+y == z+y, x == z);
    check(y+x == z+y, x == z);
    check((y+x)*17 == (z+y)*17, x == z);
    check(x*0 == y*0, t);
    check(x == x+y, y == 0);
    check(x+y == x, y == 0);
    check(100 - x == 99 - y, (y-x) == -1);

    check(x < x, f);
    check(x < (x+1), t);
    check(x-2 < y+3, x < y+5);
    check(x+y < y+z, x < z);
    check(y+x < y+z, x < z);
    check(x+y < z+y, x < z);
    check(y+x < z+y, x < z);
    check((y+x)*17 < (z+y)*17, x < z);
    check(x*0 < y*0, f);
    check(x < x+y, 0 < y);
    check(x+y < x, y < 0);

    check(select(x < 3, 2, 2), 2);
    check(select(x < (x+1), 9, 2), 9);
    check(select(x > (x+1), 9, 2), 2);
    // Selects of comparisons should always become selects of LT or selects of EQ
    check(select(x != 5, 2, 3), select(x == 5, 3, 2));
    check(select(x >= 5, 2, 3), select(x < 5, 3, 2));
    check(select(x <= 5, 2, 3), select(5 < x, 3, 2));
    check(select(x > 5, 2, 3), select(5 < x, 2, 3));

    check(select(x > 5, 2, 3) + select(x > 5, 6, 2), select(5 < x, 8, 5));
    check(select(x > 5, 8, 3) - select(x > 5, 6, 2), select(5 < x, 2, 1));

    check((1 - xf)*6 < 3, 0.5f < xf);

    check(!f, t);
    check(!t, f);
    check(!(x < y), y <= x);
    check(!(x > y), x <= y);
    check(!(x >= y), x < y);
    check(!(x <= y), y < x);
    check(!(x == y), x != y);
    check(!(x != y), x == y);
    check(!(!(x == 0)), x == 0);
    check(!Expr(broadcast(x > y, 4)),
          broadcast(x <= y, 4));

    check(b1 || !b1, t);
    check(!b1 || b1, t);
    check(b1 && !b1, f);
    check(!b1 && b1, f);
    check(b1 && b1, b1);
    check(b1 || b1, b1);
    check(broadcast(b1, 4) || broadcast(!b1, 4), broadcast(t, 4));
    check(broadcast(!b1, 4) || broadcast(b1, 4), broadcast(t, 4));
    check(broadcast(b1, 4) && broadcast(!b1, 4), broadcast(f, 4));
    check(broadcast(!b1, 4) && broadcast(b1, 4), broadcast(f, 4));
    check(broadcast(b1, 4) && broadcast(b1, 4), broadcast(b1, 4));
    check(broadcast(b1, 4) || broadcast(b1, 4), broadcast(b1, 4));

    check(t && (x < 0), x < 0);
    check(f && (x < 0), f);
    check(t || (x < 0), t);
    check(f || (x < 0), x < 0);

    check(x == y || y != x, t);
    check(x == y || x != y, t);
    check(x == y && x != y, f);
    check(x == y && y != x, f);
    check(x < y || x >= y, t);
    check(x <= y || x > y, t);
    check(x < y && x >= y, f);
    check(x <= y && x > y, f);

    check(x <= max(x, y), t);
    check(x <  min(x, y), f);
    check(min(x, y) <= x, t);
    check(max(x, y) <  x, f);
    check(max(x, y) <= y, x <= y);
    check(min(x, y) >= y, y <= x);

    check((1 < y) && (2 < y), 2 < y);

    check(x*5 < 4, x < 1);
    check(x*5 < 5, x < 1);
    check(x*5 < 6, x < 2);
    check(x*5 <= 4, x <= 0);
    check(x*5 <= 5, x <= 1);
    check(x*5 <= 6, x <= 1);
    check(x*5 > 4, 0 < x);
    check(x*5 > 5, 1 < x);
    check(x*5 > 6, 1 < x);
    check(x*5 >= 4, 1 <= x);
    check(x*5 >= 5, 1 <= x);
    check(x*5 >= 6, 2 <= x);

    check(x/4 < 3, x < 12);
    check(3 < x/4, 15 < x);

    check(4 - x <= 0, 4 <= x);

    check((x/8)*8 < x - 8, f);
    check((x/8)*8 < x - 9, f);
    check((x/8)*8 < x - 7, f);
    check((x/8)*8 < x - 6, 6 < x % 8);
    check(ramp(x*4, 1, 4) < broadcast(y*4, 4), broadcast(x < y, 4));
    check(ramp(x*8, 1, 4) < broadcast(y*8, 4), broadcast(x < y, 4));
    check(ramp(x*8 + 1, 1, 4) < broadcast(y*8, 4), broadcast(x < y, 4));
    check(ramp(x*8 + 4, 1, 4) < broadcast(y*8, 4), broadcast(x < y, 4));
    check(ramp(x*8 + 8, 1, 4) < broadcast(y*8, 4), broadcast(x < y + (-1), 4));
    check(ramp(x*8 + 5, 1, 4) < broadcast(y*8, 4), ramp(x*8 + 5, 1, 4) < broadcast(y*8, 4));
    check(ramp(x*8 - 1, 1, 4) < broadcast(y*8, 4), ramp(x*8 + (-1), 1, 4) < broadcast(y*8, 4));
    check(ramp(x*8, 1, 4) < broadcast(y*4, 4), broadcast(x*2 < y, 4));
    check(ramp(x*8, 2, 4) < broadcast(y*8, 4), broadcast(x < y, 4));
    check(ramp(x*8 + 1, 2, 4) < broadcast(y*8, 4), broadcast(x < y, 4));
    check(ramp(x*8 + 2, 2, 4) < broadcast(y*8, 4), ramp(x*8 + 2, 2, 4) < broadcast(y*8, 4));
    check(ramp(x*8, 3, 4) < broadcast(y*8, 4), ramp(x*8, 3, 4) < broadcast(y*8, 4));
    check(select(ramp((x/16)*16, 1, 8) < broadcast((y/8)*8, 8), broadcast(1, 8), broadcast(3, 8)),
          select((x/16)*2 < y/8, broadcast(1, 8), broadcast(3, 8)));

    check(ramp(x*8, -1, 4) < broadcast(y*8, 4), ramp(x*8, -1, 4) < broadcast(y*8, 4));
    check(ramp(x*8 + 1, -1, 4) < broadcast(y*8, 4), ramp(x*8 + 1, -1, 4) < broadcast(y*8, 4));
    check(ramp(x*8 + 4, -1, 4) < broadcast(y*8, 4), broadcast(x < y, 4));
    check(ramp(x*8 + 8, -1, 4) < broadcast(y*8, 4), ramp(x*8 + 8, -1, 4) < broadcast(y*8, 4));
    check(ramp(x*8 + 5, -1, 4) < broadcast(y*8, 4), broadcast(x < y, 4));
    check(ramp(x*8 - 1, -1, 4) < broadcast(y*8, 4), broadcast(x < y + 1, 4));

    // Check anded conditions apply to the then case only
    check(IfThenElse::make(x == 4 && y == 5,
                           Evaluate::make(z + x + y),
                           Evaluate::make(z + x - y)),
          IfThenElse::make(x == 4 && y == 5,
                           Evaluate::make(z + 9),
                           Evaluate::make(z + x - y)));

    // Check ored conditions apply to the else case only
    check(IfThenElse::make(b1 || b2,
                           Evaluate::make(select(b1, x+3, y+4) + select(b2, x+5, y+7)),
                           Evaluate::make(select(b1, x+3, y+8) - select(b2, x+5, y+7))),
          IfThenElse::make(b1 || b2,
                           Evaluate::make(select(b1, x+3, y+4) + select(b2, x+5, y+7)),
                           Evaluate::make(1)));

    // Check single conditions apply to both cases of an ifthenelse
    check(IfThenElse::make(b1,
                           Evaluate::make(select(b1, x, y)),
                           Evaluate::make(select(b1, z, w))),
          IfThenElse::make(b1,
                           Evaluate::make(x),
                           Evaluate::make(w)));

    check(IfThenElse::make(x < y,
                           IfThenElse::make(x < y, Evaluate::make(y), Evaluate::make(x)),
                           Evaluate::make(x)),
          IfThenElse::make(x < y,
                           Evaluate::make(y),
                           Evaluate::make(x)));

    check(Block::make(IfThenElse::make(x < y, Evaluate::make(x+1), Evaluate::make(x+2)),
                      IfThenElse::make(x < y, Evaluate::make(x+3), Evaluate::make(x+4))),
          IfThenElse::make(x < y,
                           Block::make(Evaluate::make(x+1), Evaluate::make(x+3)),
                           Block::make(Evaluate::make(x+2), Evaluate::make(x+4))));

    check(Block::make(IfThenElse::make(x < y, Evaluate::make(x+1)),
                      IfThenElse::make(x < y, Evaluate::make(x+2))),
          IfThenElse::make(x < y, Block::make(Evaluate::make(x+1), Evaluate::make(x+2))));

    check(Block::make(IfThenElse::make(x < y, Evaluate::make(x+1), Evaluate::make(x+2)),
                      IfThenElse::make(x < y, Evaluate::make(x+3))),
          IfThenElse::make(x < y,
                           Block::make(Evaluate::make(x+1), Evaluate::make(x+3)),
                           Evaluate::make(x+2)));

    check(Block::make(IfThenElse::make(x < y, Evaluate::make(x+1)),
                      IfThenElse::make(x < y, Evaluate::make(x+2), Evaluate::make(x+3))),
          IfThenElse::make(x < y,
                           Block::make(Evaluate::make(x+1), Evaluate::make(x+2)),
                           Evaluate::make(x+3)));

    // Check conditions involving entire exprs
    Expr foo = x + 3*y;
    Expr foo_simple = x + y*3;
    check(IfThenElse::make(foo == 17,
                           Evaluate::make(x+foo+1),
                           Evaluate::make(x+foo+2)),
          IfThenElse::make(foo_simple == 17,
                           Evaluate::make(x+18),
                           Evaluate::make(x+foo_simple+2)));

    check(IfThenElse::make(foo != 17,
                           Evaluate::make(x+foo+1),
                           Evaluate::make(x+foo+2)),
          IfThenElse::make(foo_simple != 17,
                           Evaluate::make(x+foo_simple+1),
                           Evaluate::make(x+19)));

    // Simplifications of selects
    check(select(x == 3, 5, 7) + 7, select(x == 3, 12, 14));
    check(select(x == 3, 5, 7) - 7, select(x == 3, -2, 0));
    check(select(x == 3, 5, y) - y, select(x == 3, 5 - y, 0));
    check(select(x == 3, y, 5) - y, select(x == 3, 0, 5 - y));
    check(y - select(x == 3, 5, y), select(x == 3, y + (-5), 0));
    check(y - select(x == 3, y, 5), select(x == 3, 0, y + (-5)));

    check(select(x == 3, 5, 7) == 7, x != 3);
    check(select(x == 3, z, y) == z, (x == 3) || (y == z));

    check(select(x == 3, 4, 2) == 0, const_false());
    check(select(x == 3, y, 2) == 4, (x == 3) && (y == 4));
    check(select(x == 3, 2, y) == 4, (x != 3) && (y == 4));

    check(min(select(x == 2, y*3, 8), select(x == 2, y+8, y*7)),
          select(x == 2, min(y*3, y+8), min(y*7, 8)));

    check(max(select(x == 2, y*3, 8), select(x == 2, y+8, y*7)),
          select(x == 2, max(y*3, y+8), max(y*7, 8)));

    check(select(x == 2, x+1, x+5), x + select(x == 2, 1, 5));
    check(select(x == 2, x+y, x+z), x + select(x == 2, y, z));
    check(select(x == 2, y+x, x+z), x + select(x == 2, y, z));
    check(select(x == 2, y+x, z+x), select(x == 2, y, z) + x);
    check(select(x == 2, x+y, z+x), x + select(x == 2, y, z));
    check(select(x == 2, x*2, x*5), x * select(x == 2, 2, 5));
    check(select(x == 2, x*y, x*z), x * select(x == 2, y, z));
    check(select(x == 2, y*x, x*z), x * select(x == 2, y, z));
    check(select(x == 2, y*x, z*x), select(x == 2, y, z) * x);
    check(select(x == 2, x*y, z*x), x * select(x == 2, y, z));
    check(select(x == 2, x-y, x-z), x - select(x == 2, y, z));
    check(select(x == 2, y-x, z-x), select(x == 2, y, z) - x);
    check(select(x == 2, x+y, x-z), x + select(x == 2, y, 0-z));
    check(select(x == 2, y+x, x-z), x + select(x == 2, y, 0-z));
    check(select(x == 2, x-z, x+y), x + select(x == 2, 0-z, y));
    check(select(x == 2, x-z, y+x), x + select(x == 2, 0-z, y));


    {

        Expr b[12];
        for (int i = 0; i < 12; i++) {
            b[i] = Variable::make(Bool(), unique_name('b'));
        }

        // Some rules that collapse selects
        check(select(b[0], x, select(b[1], x, y)),
              select(b[0] || b[1], x, y));
        check(select(b[0], x, select(b[1], y, x)),
              select(b[0] || !b[1], x, y));
        check(select(b[0], select(b[1], x, y), x),
              select(b[0] && !b[1], y, x));
        check(select(b[0], select(b[1], y, x), x),
              select(b[0] && b[1], y, x));

        // Ternary boolean expressions in two variables
        check(b[0] || (b[0] && b[1]), b[0]);
        check((b[0] && b[1]) || b[0], b[0]);
        check(b[0] && (b[0] || b[1]), b[0]);
        check((b[0] || b[1]) && b[0], b[0]);
        check(b[0] && (b[0] && b[1]), b[0] && b[1]);
        check((b[0] && b[1]) && b[0], b[1] && b[0]);
        check(b[0] || (b[0] || b[1]), b[0] || b[1]);
        check((b[0] || b[1]) || b[0], b[1] || b[0]);

        // A nasty unsimplified boolean Expr seen in the wild
        Expr nasty = ((((((((((((((((((((((((((((((((((((((((((((b[0] && b[1]) || (b[2] && b[1])) || b[0]) || b[2]) || b[0]) || b[2]) && ((b[0] && b[6]) || (b[2] && b[6]))) || b[0]) || b[2]) || b[0]) || b[2]) && ((b[0] && b[3]) || (b[2] && b[3]))) || b[0]) || b[2]) || b[0]) || b[2]) && ((b[0] && b[7]) || (b[2] && b[7]))) || b[0]) || b[2]) || b[0]) || b[2]) && ((b[0] && b[4]) || (b[2] && b[4]))) || b[0]) || b[2]) || b[0]) || b[2]) && ((b[0] && b[8]) || (b[2] && b[8]))) || b[0]) || b[2]) || b[0]) || b[2]) && ((b[0] && b[5]) || (b[2] && b[5]))) || b[0]) || b[2]) || b[0]) || b[2]) && ((b[0] && b[10]) || (b[2] && b[10]))) || b[0]) || b[2]) || b[0]) || b[2]) && ((b[0] && b[9]) || (b[2] && b[9]))) || b[0]) || b[2]);
        check(nasty, b[0] || b[2]);
    }
}

void check_math() {
    Var x = Var("x");

    check(log(0.5f + 0.5f), 0.0f);
    check(exp(log(2.0f)), 2.0f);

    check(floor(0.98f), 0.0f);
    check(ceil(0.98f), 1.0f);
    check(round(0.6f), 1.0f);
    check(round(-0.5f), 0.0f);
    check(trunc(-1.6f), -1.0f);
    check(floor(round(x)), round(x));
    check(ceil(ceil(x)), ceil(x));
}

void check_overflow() {
    Expr overflowing[] = {
        make_const(Int(32), 0x7fffffff) + 1,
        make_const(Int(32), 0x7ffffff0) + 16,
        (make_const(Int(32), 0x7fffffff) +
         make_const(Int(32), 0x7fffffff)),
        make_const(Int(32), 0x08000000) * 16,
        (make_const(Int(32), 0x00ffffff) *
         make_const(Int(32), 0x00ffffff)),
        make_const(Int(32), 0x80000000) - 1,
        0 - make_const(Int(32), 0x80000000),
        make_const(Int(64), (int64_t)0x7fffffffffffffffLL) + 1,
        make_const(Int(64), (int64_t)0x7ffffffffffffff0LL) + 16,
        (make_const(Int(64), (int64_t)0x7fffffffffffffffLL) +
         make_const(Int(64), (int64_t)0x7fffffffffffffffLL)),
        make_const(Int(64), (int64_t)0x0800000000000000LL) * 16,
        (make_const(Int(64), (int64_t)0x00ffffffffffffffLL) *
         make_const(Int(64), (int64_t)0x00ffffffffffffffLL)),
        make_const(Int(64), (int64_t)0x8000000000000000LL) - 1,
        0 - make_const(Int(64), (int64_t)0x8000000000000000LL),
    };
    Expr not_overflowing[] = {
        make_const(Int(32), 0x7ffffffe) + 1,
        make_const(Int(32), 0x7fffffef) + 16,
        make_const(Int(32), 0x07ffffff) * 2,
        (make_const(Int(32), 0x0000ffff) *
         make_const(Int(32), 0x00008000)),
        make_const(Int(32), 0x80000001) - 1,
        0 - make_const(Int(32), 0x7fffffff),
        make_const(Int(64), (int64_t)0x7ffffffffffffffeLL) + 1,
        make_const(Int(64), (int64_t)0x7fffffffffffffefLL) + 16,
        make_const(Int(64), (int64_t)0x07ffffffffffffffLL) * 16,
        (make_const(Int(64), (int64_t)0x00000000ffffffffLL) *
         make_const(Int(64), (int64_t)0x0000000080000000LL)),
        make_const(Int(64), (int64_t)0x8000000000000001LL) - 1,
        0 - make_const(Int(64), (int64_t)0x7fffffffffffffffLL),
    };

    for (Expr e : overflowing) {
        internal_assert(!is_const(simplify(e)))
            << "Overflowing expression should not have simplified: " << e << "\n";
    }
    for (Expr e : not_overflowing) {
        internal_assert(is_const(simplify(e)))
            << "Non-everflowing expression should have simplified: " << e << "\n";
    }
}

}

void simplify_test() {
    Expr x = Var("x"), y = Var("y"), z = Var("z"), w = Var("w"), v = Var("v");
    Expr xf = cast<float>(x);
    Expr yf = cast<float>(y);
    Expr t = const_true(), f = const_false();

    check_casts();
    check_algebra();
    check_vectors();
    check_bounds();
    check_math();
    check_boolean();
    check_overflow();

    // Check bitshift operations
    check(cast(Int(16), x) << 10, cast(Int(16), x) * 1024);
    check(cast(Int(16), x) >> 10, cast(Int(16), x) / 1024);
    check(cast(Int(16), x) << -10, cast(Int(16), x) / 1024);
    // Correctly triggers a warning:
    //check(cast(Int(16), x) << 20, cast(Int(16), x) << 20);

    // Check that chains of widening casts don't lose the distinction
    // between zero-extending and sign-extending.
    check(cast(UInt(64), cast(UInt(32), cast(Int(8), -1))),
          UIntImm::make(UInt(64), 0xffffffffULL));

    v = Variable::make(Int(32, 4), "v");
    // Check constants get pushed inwards
    check(Let::make("x", 3, x+4), 7);

    // Check ramps in lets get pushed inwards
    check(Let::make("v", ramp(x*2+7, 3, 4), v + Expr(broadcast(2, 4))),
          ramp(x*2+9, 3, 4));

    // Check broadcasts in lets get pushed inwards
    check(Let::make("v", broadcast(x, 4), v + Expr(broadcast(2, 4))),
          broadcast(x+2, 4));

    // Check that dead lets get stripped
    check(Let::make("x", 3*y*y*y, 4), 4);
    check(Let::make("x", 0, 0), 0);

    // Test case with most negative 32-bit number, as constant to check that it is not negated.
    check(((x * (int32_t)0x80000000) + (y + z * (int32_t)0x80000000)),
          ((x * (int32_t)0x80000000) + (y + z * (int32_t)0x80000000)));

    // Check that constant args to a stringify get combined
    check(Call::make(type_of<const char *>(), Call::stringify, {3, string(" "), 4}, Call::Intrinsic),
          string("3 4"));

    check(Call::make(type_of<const char *>(), Call::stringify, {3, x, 4, string(", "), 3.4f}, Call::Intrinsic),
          Call::make(type_of<const char *>(), Call::stringify, {string("3"), x, string("4, 3.400000")}, Call::Intrinsic));

    // Check if we can simplify away comparison on vector types considering bounds.
    Scope<Interval> bounds_info;
    bounds_info.push("x", Interval(0,4));
    check_in_bounds(ramp(x, 1,4) < broadcast(0,4),  const_false(4), bounds_info);
    check_in_bounds(ramp(x, 1,4) < broadcast(8,4),  const_true(4),  bounds_info);
    check_in_bounds(ramp(x,-1,4) < broadcast(-4,4), const_false(4), bounds_info);
    check_in_bounds(ramp(x,-1,4) < broadcast(5,4),  const_true(4),  bounds_info);

    // Collapse some vector interleaves
    check(interleave_vectors({ramp(x, 2, 4), ramp(x+1, 2, 4)}), ramp(x, 1, 8));
    check(interleave_vectors({ramp(x, 4, 4), ramp(x+2, 4, 4)}), ramp(x, 2, 8));
    check(interleave_vectors({ramp(x-y, 2*y, 4), ramp(x, 2*y, 4)}), ramp(x-y, y, 8));
    check(interleave_vectors({ramp(x, 3, 4), ramp(x+1, 3, 4), ramp(x+2, 3, 4)}), ramp(x, 1, 12));

    // Now some ones that can't work
    {
        Expr e = interleave_vectors({ramp(x, 2, 4), ramp(x, 2, 4)});
        check(e, e);
        e = interleave_vectors({ramp(x, 2, 4), ramp(x+2, 2, 4)});
        check(e, e);
        e = interleave_vectors({ramp(x, 3, 4), ramp(x+1, 3, 4)});
        check(e, e);
        e = interleave_vectors({ramp(x, 2, 4), ramp(y+1, 2, 4)});
        check(e, e);
        e = interleave_vectors({ramp(x, 2, 4), ramp(x+1, 3, 4)});
        check(e, e);
    }

    // Now check that an interleave of some collapsible loads collapses into a single dense load
    {
        Expr load1 = Load::make(Float(32, 4), "buf", ramp(x, 2, 4), Buffer(), Parameter());
        Expr load2 = Load::make(Float(32, 4), "buf", ramp(x+1, 2, 4), Buffer(), Parameter());
        Expr load12 = Load::make(Float(32, 8), "buf", ramp(x, 1, 8), Buffer(), Parameter());
        check(interleave_vectors({load1, load2}), load12);

        // They don't collapse in the other order
        Expr e = interleave_vectors({load2, load1});
        check(e, e);

        // Or if the buffers are different
        Expr load3 = Load::make(Float(32, 4), "buf2", ramp(x+1, 2, 4), Buffer(), Parameter());
        e = interleave_vectors({load1, load3});
        check(e, e);

    }

    // This expression doesn't simplify, but it did cause exponential
    // slowdown at one stage.
    {
        Expr e = x;
        for (int i = 0; i < 100; i++) {
            e = max(e, 1)/2;
        }
        check(e, e);
    }

    std::cout << "Simplify test passed" << std::endl;
}
}
}<|MERGE_RESOLUTION|>--- conflicted
+++ resolved
@@ -3818,11 +3818,7 @@
         } else if (if_first &&
                    if_rest &&
                    !if_rest->else_case.defined() &&
-<<<<<<< HEAD
-                   is_one(simplify((if_first->condition && if_rest->condition) == if_rest->condition))) {
-=======
                    is_one(mutate((if_first->condition && if_rest->condition) == if_rest->condition))) {
->>>>>>> 9cc8d1a2
             // Two ifs where the second condition is tighter than
             // the first condition.  The second if can be nested
             // inside the first one, because if it's true the
