open Ir
open Llvm
open Cg_llvm_util
open Util
open Analysis

type state = int (* dummy - we don't use anything in this Arch for now *)
type context = state cg_context
let start_state () = 0

let pointer_size = 8

let codegen_entry c m cg_entry _ e =
  (* set up module *)
  Stdlib.init_module_x86 m;

  (* build the inner kernel, which takes raw byte*s *)
  let inner = cg_entry c m e in

  (* return the wrapper which takes buffer_t*s *)
  cg_wrapper c m e inner

let rec cg_expr (con:context) (expr:expr) =
  let c = con.c and m = con.m and b = con.b in
  let cg_expr = cg_expr con in

  let ptr_t = pointer_type (i8_type c) in
  let i16x8_t = vector_type (i16_type c) 8 in
  let i8x16_t = vector_type (i8_type c) 16 in
  let i32_t = i32_type c in

  match expr with 
    (* x86 doesn't do 16 bit vector division, but for constants you can do multiplication instead. *)
    | Bop (Div, x, Broadcast (Cast (UInt 16, IntImm y), 8)) ->
        let pmulhw = declare_function "llvm.x86.sse2.pmulh.w"
          (function_type (i16x8_t) [|i16x8_t; i16x8_t|]) m in
        let z = (65536/y + 1) in
        let lhs = cg_expr x in
        let rhs = cg_expr (Broadcast (Cast (UInt 16, IntImm z), 8)) in        
        build_call pmulhw [|lhs; rhs|] "" b
          
    (* unaligned dense 128-bit loads use movups *)
    | Load (t, buf, Ramp(base, IntImm 1, n)) when (bit_width t = 128) ->
        begin match (Analysis.reduce_expr_modulo base n) with 
          | Some _ -> con.cg_expr expr
          | _ ->              
              let unaligned_load_128 = declare_function "unaligned_load_128"
                (function_type (i8x16_t) [|ptr_t|]) m in
              let addr = build_pointercast (con.cg_memref t buf base) ptr_t "" b in
              let value = build_call unaligned_load_128 [|addr|] "" b in
              build_bitcast value (type_of_val_type c t) "" b        
        end

    (* Strided loads should load two vectors and then shuffle *)
    | Load (t, buf, Ramp(base, IntImm 2, n)) when (bit_width t = 128) ->
        let v1 = cg_expr (Load (t, buf, Ramp(base, IntImm 1, n))) in
        let v2 = cg_expr (Load (t, buf, Ramp(base +~ IntImm n, IntImm 1, n))) in
        let mask = List.map (fun x -> const_int i32_t (x*2)) (0 -- n) in
        build_shufflevector v1 v2 (const_vector (Array.of_list mask)) "" b

    (* Loads with stride one half should do one load and then shuffle *)
    (* TODO: this is buggy 
    | Load (t, buf, idx) when 
        (bit_width t = 128 && duplicated_lanes idx && false) ->
        let newidx = Constant_fold.constant_fold_expr (deduplicate_lanes idx) in
        let vec = match newidx with
          | Ramp (base, IntImm 1, w) ->
              cg_expr (Load (t, buf, Ramp (base, IntImm 1, w*2)))
          | _ -> 
              cg_expr (Load (t, buf, newidx))
        in
        (* Duplicate each lane *)
        let w = vector_elements (val_type_of_expr newidx) in
        let mask = List.map (fun x -> const_int i32_t (x/2)) (0 -- (w*2)) in
        build_shufflevector vec vec (const_vector (Array.of_list mask)) "" b
    *)

    (* We don't have any special tricks up our sleeve for this case *)
    | _ -> con.cg_expr expr 
        
let rec cg_stmt (con:context) (stmt:stmt) =
  let c = con.c and m = con.m and b = con.b in
  let cg_expr = cg_expr con in
  let cg_stmt = cg_stmt con in
  let ptr_t = pointer_type (i8_type c) in
  let i8x16_t = vector_type (i8_type c) 16 in

  match stmt with
    (* unaligned 128-bit dense stores use movups *)
    | Store (e, buf, Ramp(base, IntImm 1, n)) when (bit_width (val_type_of_expr e)) = 128 ->
        begin match (Analysis.reduce_expr_modulo base n) with
          | Some 0 -> con.cg_stmt stmt
          | _ ->
              let t = val_type_of_expr e in
              let unaligned_store_128 = declare_function "unaligned_store_128"
                (function_type (void_type c) [|i8x16_t; ptr_t|]) m in
              let addr = build_pointercast (con.cg_memref t buf base) ptr_t "" b in
              let value = build_bitcast (cg_expr e) i8x16_t "" b in
              build_call unaligned_store_128 [|value; addr|] "" b        
        end
    | _ -> con.cg_stmt stmt

<<<<<<< HEAD
let malloc (con:context) (name:string) (elems:expr) (elem_size:expr) =
  let c = con.c and m = con.m and b = con.b in
  let malloc = declare_function "fast_malloc" (function_type (pointer_type (i8_type c)) [|i64_type c|]) m in
  let size = Constant_fold.constant_fold_expr (Cast (Int 64, elems *~ elem_size)) in
  build_call malloc [|cg_expr con size|] "" b

let free (con:context) (name:string) (address:llvalue) =
=======
let free (con:context) (address:llvalue) =
>>>>>>> 81f5d24c
  let c = con.c and m = con.m and b = con.b in
  let free = declare_function "fast_free" (function_type (void_type c) [|pointer_type (i8_type c)|]) m in
  ignore (build_call free [|address|] "" b)

let malloc (con:context) (name:string) (elems:expr) (elem_size:expr) =
  let c = con.c and b = con.b and m = con.m in
  let size = Constant_fold.constant_fold_expr (Cast (Int 32, elems *~ elem_size)) in
  match size with
    | IntImm bytes ->
        let chunks = ((bytes + 15)/16) in (* 16-byte aligned stack *)
        (* Get the position at the top of the function *)
        let pos = instr_begin (entry_block (block_parent (insertion_block b))) in
        (* Make a builder at the start of the entry block *)
        let b = builder_at c pos in
        (* Inject an alloca *)
        let ptr = build_array_alloca (vector_type (i32_type c) 4) (const_int (i32_type c) chunks) "" b in
        let ptr = build_pointercast ptr (pointer_type (i8_type c)) "" b in
        (ptr, fun _ -> ())
    | _ -> 
        let malloc = declare_function "fast_malloc" (function_type (pointer_type (i8_type c)) [|i32_type c|]) m in  
        let size = Constant_fold.constant_fold_expr (Cast (Int 32, elems *~ elem_size)) in
        let addr = build_call malloc [|con.cg_expr size|] name b in
        (addr, fun con -> free con addr)

let env = Environment.empty
  <|MERGE_RESOLUTION|>--- conflicted
+++ resolved
@@ -100,17 +100,7 @@
         end
     | _ -> con.cg_stmt stmt
 
-<<<<<<< HEAD
-let malloc (con:context) (name:string) (elems:expr) (elem_size:expr) =
-  let c = con.c and m = con.m and b = con.b in
-  let malloc = declare_function "fast_malloc" (function_type (pointer_type (i8_type c)) [|i64_type c|]) m in
-  let size = Constant_fold.constant_fold_expr (Cast (Int 64, elems *~ elem_size)) in
-  build_call malloc [|cg_expr con size|] "" b
-
 let free (con:context) (name:string) (address:llvalue) =
-=======
-let free (con:context) (address:llvalue) =
->>>>>>> 81f5d24c
   let c = con.c and m = con.m and b = con.b in
   let free = declare_function "fast_free" (function_type (void_type c) [|pointer_type (i8_type c)|]) m in
   ignore (build_call free [|address|] "" b)
@@ -133,7 +123,7 @@
         let malloc = declare_function "fast_malloc" (function_type (pointer_type (i8_type c)) [|i32_type c|]) m in  
         let size = Constant_fold.constant_fold_expr (Cast (Int 32, elems *~ elem_size)) in
         let addr = build_call malloc [|con.cg_expr size|] name b in
-        (addr, fun con -> free con addr)
+        (addr, fun con -> free con name addr)
 
 let env = Environment.empty
   