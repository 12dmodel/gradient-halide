#include <iostream>
#include <limits>
#include <sstream>
#include <mutex>

#include "IRPrinter.h"
#include "CodeGen_LLVM.h"
#include "CPlusPlusMangle.h"
#include "IROperator.h"
#include "Debug.h"
#include "Deinterleave.h"
#include "Simplify.h"
#include "JITModule.h"
#include "CodeGen_Internal.h"
#include "Lerp.h"
#include "Util.h"
#include "LLVM_Runtime_Linker.h"
#include "MatlabWrapper.h"
#include "IntegerDivisionTable.h"

#include "CodeGen_X86.h"
#include "CodeGen_GPU_Host.h"
#include "CodeGen_ARM.h"
#include "CodeGen_MIPS.h"
#include "CodeGen_PowerPC.h"
#include "CodeGen_PNaCl.h"
#include "CodeGen_Hexagon.h"

#if !(__cplusplus > 199711L || _MSC_VER >= 1800)

// VS2013 isn't fully C++11 compatible, but it supports enough of what Halide
// needs for now to be an acceptable minimum for Windows.
#error "Halide requires C++11 or VS2013+; please upgrade your compiler."

#endif

namespace Halide {

std::unique_ptr<llvm::Module> codegen_llvm(const Module &module, llvm::LLVMContext &context) {
    std::unique_ptr<Internal::CodeGen_LLVM> cg(Internal::CodeGen_LLVM::new_for_target(module.target(), context));
    return cg->compile(module);
}

namespace Internal {

using namespace llvm;
using std::ostringstream;
using std::cout;
using std::endl;
using std::string;
using std::vector;
using std::pair;
using std::map;
using std::stack;

// Define a local empty inline function for each target
// to disable initialization.
#define LLVM_TARGET(target) \
    inline void Initialize##target##Target() {}
#include <llvm/Config/Targets.def>
#undef LLVM_TARGET

#define LLVM_ASM_PARSER(target)     \
    inline void Initialize##target##AsmParser() {}
#include <llvm/Config/AsmParsers.def>
#undef LLVM_ASM_PARSER

#define LLVM_ASM_PRINTER(target)    \
    inline void Initialize##target##AsmPrinter() {}
#include <llvm/Config/AsmPrinters.def>
#undef LLVM_ASM_PRINTER

#define InitializeTarget(target)              \
        LLVMInitialize##target##Target();     \
        LLVMInitialize##target##TargetInfo(); \
        LLVMInitialize##target##TargetMC();   \
        llvm_##target##_enabled = true;

#define InitializeAsmParser(target)           \
        LLVMInitialize##target##AsmParser();  \

#define InitializeAsmPrinter(target)          \
        LLVMInitialize##target##AsmPrinter(); \

// Override above empty init function with macro for supported targets.
#ifdef WITH_X86
#define InitializeX86Target()       InitializeTarget(X86)
#define InitializeX86AsmParser()    InitializeAsmParser(X86)
#define InitializeX86AsmPrinter()   InitializeAsmPrinter(X86)
#endif

#ifdef WITH_ARM
#define InitializeARMTarget()       InitializeTarget(ARM)
#define InitializeARMAsmParser()    InitializeAsmParser(ARM)
#define InitializeARMAsmPrinter()   InitializeAsmPrinter(ARM)
#endif

#ifdef WITH_PTX
#define InitializeNVPTXTarget()       InitializeTarget(NVPTX)
#define InitializeNVPTXAsmParser()    InitializeAsmParser(NVPTX)
#define InitializeNVPTXAsmPrinter()   InitializeAsmPrinter(NVPTX)
#endif

#ifdef WITH_AARCH64
#define InitializeAArch64Target()       InitializeTarget(AArch64)
#define InitializeAArch64AsmParser()    InitializeAsmParser(AArch64)
#define InitializeAArch64AsmPrinter()   InitializeAsmPrinter(AArch64)
#endif

#ifdef WITH_MIPS
#define InitializeMipsTarget()       InitializeTarget(Mips)
#define InitializeMipsAsmParser()    InitializeAsmParser(Mips)
#define InitializeMipsAsmPrinter()   InitializeAsmPrinter(Mips)
#endif

#ifdef WITH_POWERPC
#define InitializePowerPCTarget()       InitializeTarget(PowerPC)
#define InitializePowerPCAsmParser()    InitializeAsmParser(PowerPC)
#define InitializePowerPCAsmPrinter()   InitializeAsmPrinter(PowerPC)
#endif

#ifdef WITH_HEXAGON
#define InitializeHexagonTarget()       InitializeTarget(Hexagon)
#define InitializeHexagonAsmParser()    InitializeAsmParser(Hexagon)
#define InitializeHexagonAsmPrinter()   InitializeAsmPrinter(Hexagon)
#endif

namespace {

// Get the LLVM linkage corresponding to a Halide linkage type.
llvm::GlobalValue::LinkageTypes llvm_linkage(LoweredFunc::LinkageType t) {
    // TODO(dsharlet): For some reason, marking internal functions as
    // private linkage on OSX is causing some of the static tests to
    // fail. Figure out why so we can remove this.
    return llvm::GlobalValue::ExternalLinkage;

    switch (t) {
    case LoweredFunc::External: return llvm::GlobalValue::ExternalLinkage;
    default: return llvm::GlobalValue::PrivateLinkage;
    }
}

}

CodeGen_LLVM::CodeGen_LLVM(Target t) :
    function(nullptr), context(nullptr),
    builder(nullptr),
    value(nullptr),
    very_likely_branch(nullptr),
    target(t),
    void_t(nullptr), i1(nullptr), i8(nullptr), i16(nullptr), i32(nullptr), i64(nullptr),
    f16(nullptr), f32(nullptr), f64(nullptr),
    buffer_t_type(nullptr),
    metadata_t_type(nullptr),
    argument_t_type(nullptr),
    scalar_value_t_type(nullptr),

    // Vector types. These need an LLVMContext before they can be initialized.
    i8x8(nullptr),
    i8x16(nullptr),
    i8x32(nullptr),
    i16x4(nullptr),
    i16x8(nullptr),
    i16x16(nullptr),
    i32x2(nullptr),
    i32x4(nullptr),
    i32x8(nullptr),
    i64x2(nullptr),
    i64x4(nullptr),
    f32x2(nullptr),
    f32x4(nullptr),
    f32x8(nullptr),
    f64x2(nullptr),
    f64x4(nullptr),
    i32x16(nullptr),

    // Wildcards for pattern matching
    wild_i8x8(Variable::make(Int(8, 8), "*")),
    wild_i16x4(Variable::make(Int(16, 4), "*")),
    wild_i32x2(Variable::make(Int(32, 2), "*")),

    wild_u8x8(Variable::make(UInt(8, 8), "*")),
    wild_u16x4(Variable::make(UInt(16, 4), "*")),
    wild_u32x2(Variable::make(UInt(32, 2), "*")),

    wild_i8x16(Variable::make(Int(8, 16), "*")),
    wild_i16x8(Variable::make(Int(16, 8), "*")),
    wild_i32x4(Variable::make(Int(32, 4), "*")),
    wild_i64x2(Variable::make(Int(64, 2), "*")),

    wild_u8x16(Variable::make(UInt(8, 16), "*")),
    wild_u16x8(Variable::make(UInt(16, 8), "*")),
    wild_u32x4(Variable::make(UInt(32, 4), "*")),
    wild_u64x2(Variable::make(UInt(64, 2), "*")),

    wild_i8x32(Variable::make(Int(8, 32), "*")),
    wild_i16x16(Variable::make(Int(16, 16), "*")),
    wild_i32x8(Variable::make(Int(32, 8), "*")),
    wild_i64x4(Variable::make(Int(64, 4), "*")),

    wild_u8x32(Variable::make(UInt(8, 32), "*")),
    wild_u16x16(Variable::make(UInt(16, 16), "*")),
    wild_u32x8(Variable::make(UInt(32, 8), "*")),
    wild_u64x4(Variable::make(UInt(64, 4), "*")),

    wild_i32x16(Variable::make(Int(32, 16), "*")),
    wild_u32x16(Variable::make(UInt(32, 16), "*")),
    wild_i8x64(Variable::make(Int(8, 64), "*")),
    wild_u8x64(Variable::make(UInt(8, 64), "*")),
    wild_i16x32(Variable::make(Int(16, 32), "*")),
    wild_u16x32(Variable::make(UInt(16, 32), "*")),

    wild_i32x32(Variable::make(Int(32, 32), "*")),
    wild_u32x32(Variable::make(UInt(32, 32), "*")),
    wild_i8x128(Variable::make(Int(8, 128), "*")),
    wild_u8x128(Variable::make(UInt(8, 128), "*")),
    wild_i16x64(Variable::make(Int(16, 64), "*")),
    wild_u16x64(Variable::make(UInt(16, 64), "*")),

    wild_i32x64(Variable::make(Int(32, 64), "*")),
    wild_u32x64(Variable::make(UInt(32, 64), "*")),
    wild_i8x256(Variable::make(Int(8, 256), "*")),
    wild_u8x256(Variable::make(UInt(8, 256), "*")),
    wild_i16x128(Variable::make(Int(16, 128), "*")),
    wild_u16x128(Variable::make(UInt(16, 128), "*")),

    wild_i32x128(Variable::make(Int(32, 128), "*")),
    wild_u32x128(Variable::make(UInt(32, 128), "*")),
    wild_i8x512(Variable::make(Int(8, 512), "*")),
    wild_u8x512(Variable::make(UInt(8, 512), "*")),
    wild_i16x256(Variable::make(Int(16, 256), "*")),
    wild_u16x256(Variable::make(UInt(16, 256), "*")),
    wild_f32x2(Variable::make(Float(32, 2), "*")),

    wild_f32x4(Variable::make(Float(32, 4), "*")),
    wild_f64x2(Variable::make(Float(64, 2), "*")),

    wild_f32x8(Variable::make(Float(32, 8), "*")),
    wild_f64x4(Variable::make(Float(64, 4), "*")),

    wild_u1x_ (Variable::make(UInt(1, 0), "*")),
    wild_i8x_ (Variable::make(Int(8, 0), "*")),
    wild_u8x_ (Variable::make(UInt(8, 0), "*")),
    wild_i16x_(Variable::make(Int(16, 0), "*")),
    wild_u16x_(Variable::make(UInt(16, 0), "*")),
    wild_i32x_(Variable::make(Int(32, 0), "*")),
    wild_u32x_(Variable::make(UInt(32, 0), "*")),
    wild_i64x_(Variable::make(Int(64, 0), "*")),
    wild_u64x_(Variable::make(UInt(64, 0), "*")),
    wild_f32x_(Variable::make(Float(32, 0), "*")),
    wild_f64x_(Variable::make(Float(64, 0), "*")),

    // Bounds of types
    min_i8(Int(8).min()),
    max_i8(Int(8).max()),
    max_u8(UInt(8).max()),

    min_i16(Int(16).min()),
    max_i16(Int(16).max()),
    max_u16(UInt(16).max()),

    min_i32(Int(32).min()),
    max_i32(Int(32).max()),
    max_u32(UInt(32).max()),

    min_i64(Int(64).min()),
    max_i64(Int(64).max()),
    max_u64(UInt(64).max()),

    min_f32(Float(32).min()),
    max_f32(Float(32).max()),

    min_f64(Float(64).min()),
    max_f64(Float(64).max()),
    destructor_block(nullptr) {
    initialize_llvm();
}

namespace {

template <typename T>
CodeGen_LLVM *make_codegen(const Target &target,
                           llvm::LLVMContext &context) {
    CodeGen_LLVM *ret = new T(target);
    ret->set_context(context);
    return ret;
}

}

void CodeGen_LLVM::set_context(llvm::LLVMContext &context) {
    this->context = &context;
}

CodeGen_LLVM *CodeGen_LLVM::new_for_target(const Target &target,
                                           llvm::LLVMContext &context) {
    // The awkward mapping from targets to code generators
    if (target.features_any_of({Target::CUDA,
                                Target::OpenCL,
                                Target::OpenGL,
                                Target::OpenGLCompute,
                                Target::Renderscript,
                                Target::Metal})) {
#ifdef WITH_X86
        if (target.arch == Target::X86) {
            return make_codegen<CodeGen_GPU_Host<CodeGen_X86>>(target, context);
        }
#endif
#if defined(WITH_ARM) || defined(WITH_AARCH64)
        if (target.arch == Target::ARM) {
            return make_codegen<CodeGen_GPU_Host<CodeGen_ARM>>(target, context);
        }
#endif
#ifdef WITH_MIPS
        if (target.arch == Target::MIPS) {
            return make_codegen<CodeGen_GPU_Host<CodeGen_MIPS>>(target, context);
        }
#endif
#ifdef WITH_POWERPC
        if (target.arch == Target::POWERPC) {
            return make_codegen<CodeGen_GPU_Host<CodeGen_PowerPC>>(target, context);
        }
#endif
#ifdef WITH_NATIVE_CLIENT
        if (target.arch == Target::PNaCl) {
            return make_codegen<CodeGen_GPU_Host<CodeGen_PNaCl>>(target, context);
        }
#endif

        user_error << "Invalid target architecture for GPU backend: "
                   << target.to_string() << "\n";
        return nullptr;

    } else if (target.arch == Target::X86) {
        return make_codegen<CodeGen_X86>(target, context);
    } else if (target.arch == Target::ARM) {
        return make_codegen<CodeGen_ARM>(target, context);
    } else if (target.arch == Target::MIPS) {
        return make_codegen<CodeGen_MIPS>(target, context);
    } else if (target.arch == Target::POWERPC) {
        return make_codegen<CodeGen_PowerPC>(target, context);
    } else if (target.arch == Target::PNaCl) {
        return make_codegen<CodeGen_PNaCl>(target, context);
<<<<<<< HEAD
    } else if (target.arch == Target::Hexagon) {
        return make_codegen<CodeGen_Hexagon>(target, context);
=======
#ifdef WITH_HEXAGON
    } else if (target.arch == Target::Hexagon) {
      user_warning << "Invoking codegen hexagon\n";
      if (target.os != Target::OSUnknown
          && target.os != Target::HexagonStandalone)
        user_error << "Hexagon not setup yet" << target.os << "\n";
      return make_codegen<CodeGen_Hexagon>(target, context);
#endif
>>>>>>> 1457222d
    }

    user_error << "Unknown target architecture: "
               << target.to_string() << "\n";
    return nullptr;
}

void CodeGen_LLVM::initialize_llvm() {
    static std::mutex initialize_llvm_mutex;
    std::lock_guard<std::mutex> lock(initialize_llvm_mutex);

    // Initialize the targets we want to generate code for which are enabled
    // in llvm configuration
    if (!llvm_initialized) {

        #if LLVM_VERSION >= 36
        // You can hack in command-line args to llvm with the
        // environment variable HL_LLVM_ARGS, e.g. HL_LLVM_ARGS="-print-after-all"
        size_t defined = 0;
        std::string args = get_env_variable("HL_LLVM_ARGS", defined);
        if (!args.empty()) {
            vector<std::string> arg_vec = split_string(args, " ");
            vector<const char *> c_arg_vec;
            c_arg_vec.push_back("llc");
            for (const std::string &s : arg_vec) {
                c_arg_vec.push_back(s.c_str());
            }
            cl::ParseCommandLineOptions((int)(c_arg_vec.size()), &c_arg_vec[0], "Halide compiler\n");
        }
        #endif

        InitializeNativeTarget();
        InitializeNativeTargetAsmPrinter();
        InitializeNativeTargetAsmParser();

        #define LLVM_TARGET(target)         \
            Initialize##target##Target();
        #include <llvm/Config/Targets.def>
        #undef LLVM_TARGET

        #define LLVM_ASM_PARSER(target)     \
            Initialize##target##AsmParser();
        #include <llvm/Config/AsmParsers.def>
        #undef LLVM_ASM_PARSER

        #define LLVM_ASM_PRINTER(target)    \
            Initialize##target##AsmPrinter();
        #include <llvm/Config/AsmPrinters.def>
        #undef LLVM_ASM_PRINTER

        llvm_initialized = true;
    }
}

void CodeGen_LLVM::init_context() {
    // Ensure our IRBuilder is using the current context.
    delete builder;
    builder = new IRBuilder<>(*context);

    // Branch weights for very likely branches
    llvm::MDBuilder md_builder(*context);
    very_likely_branch = md_builder.createBranchWeights(1 << 30, 0);

    // Define some types
    void_t = llvm::Type::getVoidTy(*context);
    i1 = llvm::Type::getInt1Ty(*context);
    i8 = llvm::Type::getInt8Ty(*context);
    i16 = llvm::Type::getInt16Ty(*context);
    i32 = llvm::Type::getInt32Ty(*context);
    i64 = llvm::Type::getInt64Ty(*context);
    f16 = llvm::Type::getHalfTy(*context);
    f32 = llvm::Type::getFloatTy(*context);
    f64 = llvm::Type::getDoubleTy(*context);

    i8x8 = VectorType::get(i8, 8);
    i8x16 = VectorType::get(i8, 16);
    i8x32 = VectorType::get(i8, 32);
    i16x4 = VectorType::get(i16, 4);
    i16x8 = VectorType::get(i16, 8);
    i16x16 = VectorType::get(i16, 16);
    i32x2 = VectorType::get(i32, 2);
    i32x4 = VectorType::get(i32, 4);
    i32x8 = VectorType::get(i32, 8);
    i64x2 = VectorType::get(i64, 2);
    i64x4 = VectorType::get(i64, 4);
    f32x2 = VectorType::get(f32, 2);
    f32x4 = VectorType::get(f32, 4);
    f32x8 = VectorType::get(f32, 8);
    f64x2 = VectorType::get(f64, 2);
    f64x4 = VectorType::get(f64, 4);
}


void CodeGen_LLVM::init_module() {
    init_context();

    // Start with a module containing the initial module for this target.
    module = get_initial_module_for_target(target, context);
}

CodeGen_LLVM::~CodeGen_LLVM() {
    delete builder;
}

bool CodeGen_LLVM::llvm_initialized = false;
bool CodeGen_LLVM::llvm_X86_enabled = false;
bool CodeGen_LLVM::llvm_ARM_enabled = false;
bool CodeGen_LLVM::llvm_Hexagon_enabled = false;
bool CodeGen_LLVM::llvm_AArch64_enabled = false;
bool CodeGen_LLVM::llvm_NVPTX_enabled = false;
bool CodeGen_LLVM::llvm_Mips_enabled = false;
bool CodeGen_LLVM::llvm_PowerPC_enabled = false;


namespace {

void mangled_names(const LoweredFunc &f, const Target &target, std::string &simple_name,
                   std::string &extern_name, std::string &argv_name, std::string &metadata_name) {
    std::vector<std::string> namespaces;
    simple_name = extract_namespaces(f.name, namespaces);
    argv_name = simple_name + "_argv";
    metadata_name = simple_name + "_metadata";
    const std::vector<Argument> &args = f.args;

    if (f.linkage == LoweredFunc::External &&
        target.has_feature(Target::CPlusPlusMangling) &&
        !target.has_feature(Target::JIT)) { // TODO: make this work with JIT or remove mangling flag in JIT target setup
        std::vector<ExternFuncArgument> mangle_args;
        for (const auto &arg : args) {
            if (arg.kind == Argument::InputScalar) {
                mangle_args.push_back(ExternFuncArgument(make_zero(arg.type)));
            } else if (arg.kind == Argument::InputBuffer ||
                       arg.kind == Argument::OutputBuffer) {
                mangle_args.push_back(ExternFuncArgument(Buffer()));
            }
        }
        extern_name = cplusplus_function_mangled_name(simple_name, namespaces, type_of<int>(), mangle_args, target);
        halide_handle_cplusplus_type inner_type(halide_cplusplus_type_name(halide_cplusplus_type_name::Simple, "void"), {}, {},
                                                { halide_handle_cplusplus_type::Pointer, halide_handle_cplusplus_type::Pointer } );
        Type void_star_star(Handle(1, &inner_type));
        argv_name = cplusplus_function_mangled_name(argv_name, namespaces, type_of<int>(), { ExternFuncArgument(make_zero(void_star_star)) }, target);
    } else {
        extern_name = simple_name;
    }
}

// Make a wrapper to call the function with an array of pointer
// args. This is easier for the JIT to call than a function with an
// unknown (at compile time) argument list.
llvm::Function *add_argv_wrapper(llvm::Module *m, llvm::Function *fn, const std::string &name) {
    llvm::Type *buffer_t_type = m->getTypeByName("struct.buffer_t");
    llvm::Type *i8 = llvm::Type::getInt8Ty(m->getContext());
    llvm::Type *i32 = llvm::Type::getInt32Ty(m->getContext());

    llvm::Type *args_t[] = {i8->getPointerTo()->getPointerTo()};
    llvm::FunctionType *func_t = llvm::FunctionType::get(i32, args_t, false);
    llvm::Function *wrapper = llvm::Function::Create(func_t, llvm::GlobalValue::ExternalLinkage, name, m);
    llvm::BasicBlock *block = llvm::BasicBlock::Create(m->getContext(), "entry", wrapper);
    llvm::IRBuilder<> builder(m->getContext());
    builder.SetInsertPoint(block);

    llvm::Value *arg_array = iterator_to_pointer(wrapper->arg_begin());

    std::vector<llvm::Value *> wrapper_args;
    for (llvm::Function::arg_iterator i = fn->arg_begin(); i != fn->arg_end(); i++) {
        // Get the address of the nth argument
        llvm::Value *ptr = builder.CreateConstGEP1_32(arg_array, wrapper_args.size());
        ptr = builder.CreateLoad(ptr);
        if (i->getType() == buffer_t_type->getPointerTo()) {
            // Cast the argument to a buffer_t *
            wrapper_args.push_back(builder.CreatePointerCast(ptr, buffer_t_type->getPointerTo()));
        } else {
            // Cast to the appropriate type and load
            ptr = builder.CreatePointerCast(ptr, i->getType()->getPointerTo());
            wrapper_args.push_back(builder.CreateLoad(ptr));
        }
    }
    debug(4) << "Creating call from wrapper to actual function\n";
    llvm::Value *result = builder.CreateCall(fn, wrapper_args);
    builder.CreateRet(result);
    llvm::verifyFunction(*wrapper);
    return wrapper;
}

}  // namespace

std::unique_ptr<llvm::Module> CodeGen_LLVM::compile(const Module &input) {
    init_module();

    debug(1) << "Target triple of initial module: " << module->getTargetTriple() << "\n";

    module->setModuleIdentifier(input.name());

    // Add some target specific info to the module as metadata.
    module->addModuleFlag(llvm::Module::Warning, "halide_use_soft_float_abi", use_soft_float_abi() ? 1 : 0);
    #if LLVM_VERSION < 36
    module->addModuleFlag(llvm::Module::Warning, "halide_mcpu", ConstantDataArray::getString(*context, mcpu()));
    module->addModuleFlag(llvm::Module::Warning, "halide_mattrs", ConstantDataArray::getString(*context, mattrs()));
    #else
    module->addModuleFlag(llvm::Module::Warning, "halide_mcpu", MDString::get(*context, mcpu()));
    module->addModuleFlag(llvm::Module::Warning, "halide_mattrs", MDString::get(*context, mattrs()));
    #endif

    internal_assert(module && context && builder)
        << "The CodeGen_LLVM subclass should have made an initial module before calling CodeGen_LLVM::compile\n";

    // Ensure some types we need are defined
    buffer_t_type = module->getTypeByName("struct.buffer_t");
    internal_assert(buffer_t_type) << "Did not find buffer_t in initial module";

    metadata_t_type = module->getTypeByName("struct.halide_filter_metadata_t");
    internal_assert(metadata_t_type) << "Did not find halide_filter_metadata_t in initial module";

    argument_t_type = module->getTypeByName("struct.halide_filter_argument_t");
    internal_assert(argument_t_type) << "Did not find halide_filter_argument_t in initial module";

    scalar_value_t_type = module->getTypeByName("struct.halide_scalar_value_t");
    internal_assert(scalar_value_t_type) << "Did not find halide_scalar_value_t in initial module";

    // Generate the code for this module.
    debug(1) << "Generating llvm bitcode...\n";
    for (size_t i = 0; i < input.buffers.size(); i++) {
        compile_buffer(input.buffers[i]);
    }
    for (size_t i = 0; i < input.functions.size(); i++) {
        const LoweredFunc &f = input.functions[i];

        std::string simple_name;
        std::string extern_name;
        std::string argv_name;
        std::string metadata_name;

        mangled_names(f, get_target(), simple_name, extern_name, argv_name, metadata_name);

        compile_func(f, simple_name, extern_name);

        // If the Func is externally visible, also create the argv wrapper
        // (useful for calling from JIT and other machine interfaces).
        if (f.linkage == LoweredFunc::External) {
            llvm::Function *wrapper = add_argv_wrapper(module.get(), function, argv_name);
            llvm::Constant *metadata = embed_metadata(metadata_name, simple_name, f.args);
            if (target.has_feature(Target::RegisterMetadata)) {
                register_metadata(simple_name, metadata, wrapper);
            }

            if (target.has_feature(Target::Matlab)) {
                define_matlab_wrapper(module.get(), wrapper, metadata);
            }
        }
    }

    debug(2) << module.get() << "\n";

    // Verify the module is ok
    verifyModule(*module);
    debug(2) << "Done generating llvm bitcode\n";

//  compile_for_device(stmt, name, args,images_to_embed);

    // Optimize
    CodeGen_LLVM::optimize_module();

    // Disown the module and return it.
    return std::move(module);
}


void CodeGen_LLVM::begin_func(LoweredFunc::LinkageType linkage, const std::string& name,
                              const std::string& extern_name, const std::vector<Argument>& args) {
    // Deduce the types of the arguments to our function
    vector<llvm::Type *> arg_types(args.size());
    for (size_t i = 0; i < args.size(); i++) {
        if (args[i].is_buffer()) {
            arg_types[i] = buffer_t_type->getPointerTo();
        } else {
            arg_types[i] = llvm_type_of(args[i].type);
        }
    }

    // Make our function
    FunctionType *func_t = FunctionType::get(i32, arg_types, false);
    function = llvm::Function::Create(func_t, llvm_linkage(linkage), extern_name, module.get());

    // Mark the buffer args as no alias
    for (size_t i = 0; i < args.size(); i++) {
        if (args[i].is_buffer()) {
            function->setDoesNotAlias(i+1);
        }
    }

    debug(1) << "Generating llvm bitcode prolog for function " << name << "...\n";

    // Null out the destructor block.
    destructor_block = nullptr;

    // Make the initial basic block
    BasicBlock *block = BasicBlock::Create(*context, "entry", function);
    builder->SetInsertPoint(block);

    // Put the arguments in the symbol table
    {
        size_t i = 0;
        for (auto &arg : function->args()) {
            sym_push(args[i].name, &arg);
            if (args[i].is_buffer()) {
                push_buffer(args[i].name, &arg);
            }

            i++;
        }
    }
}

void CodeGen_LLVM::end_func(const std::vector<Argument>& args) {
    return_with_error_code(ConstantInt::get(i32, 0));

    // Remove the arguments from the symbol table
    for (size_t i = 0; i < args.size(); i++) {
        sym_pop(args[i].name);
        if (args[i].is_buffer()) {
            pop_buffer(args[i].name);
        }
    }

    internal_assert(!verifyFunction(*function));
}

  void CodeGen_LLVM::compile_func(const LoweredFunc &f, const std::string &simple_name,
                                  const std::string &extern_name) {
    // Generate the function declaration and argument unpacking code.
    begin_func(f.linkage, simple_name, extern_name, f.args);

    // Generate the function body.
    debug(1) << "Generating llvm bitcode for function " << f.name << "...\n";
    f.body.accept(this);

    // Clean up and return.
    end_func(f.args);
}

// Given a range of iterators of constant ints, get a corresponding vector of llvm::Constant.
template<typename It>
std::vector<llvm::Constant*> get_constants(llvm::Type *t, It begin, It end) {
    std::vector<llvm::Constant*> ret;
    for (It i = begin; i != end; i++) {
        ret.push_back(ConstantInt::get(t, *i));
    }
    return ret;
}

BasicBlock *CodeGen_LLVM::get_destructor_block() {
    if (!destructor_block) {
        // Create it if it doesn't exist.
        IRBuilderBase::InsertPoint here = builder->saveIP();
        destructor_block = BasicBlock::Create(*context, "destructor_block", function);
        builder->SetInsertPoint(destructor_block);
        // The first instruction in the destructor block is a phi node
        // that collects the error code.
        PHINode *error_code = builder->CreatePHI(i32, 0);

        // Calls to destructors will get inserted here.

        // The last instruction is the return op that returns it.
        builder->CreateRet(error_code);

        // Jump back to where we were.
        builder->restoreIP(here);

    }
    internal_assert(destructor_block->getParent() == function);
    return destructor_block;
}

Value *CodeGen_LLVM::register_destructor(llvm::Function *destructor_fn, Value *obj, DestructorType when) {

    // Create a null-initialized stack slot to track this object
    llvm::Type *void_ptr = i8->getPointerTo();
    llvm::Value *stack_slot = create_alloca_at_entry(void_ptr, 1, true);

    // Cast the object to llvm's representation of void *
    obj = builder->CreatePointerCast(obj, void_ptr);

    // Put it in the stack slot
    builder->CreateStore(obj, stack_slot);

    // Passing the constant null as the object means the destructor
    // will never get called.
    {
        llvm::Constant *c = dyn_cast<llvm::Constant>(obj);
        if (c && c->isNullValue()) {
            internal_error << "Destructors must take a non-null object\n";
        }
    }

    // Switch to the destructor block, and add code that cleans up
    // this object if the contents of the stack slot is not nullptr.
    IRBuilderBase::InsertPoint here = builder->saveIP();
    BasicBlock *dtors = get_destructor_block();

    builder->SetInsertPoint(dtors->getFirstNonPHI());

    PHINode *error_code = dyn_cast<PHINode>(dtors->begin());
    internal_assert(error_code) << "The destructor block is supposed to start with a phi node\n";

    llvm::Value *should_call =
        (when == Always) ?
        ConstantInt::get(i1, 1) :
        builder->CreateIsNotNull(error_code);

    llvm::Function *call_destructor = module->getFunction("call_destructor");
    internal_assert(call_destructor);
    internal_assert(destructor_fn);
    Value *args[] = {get_user_context(), destructor_fn, stack_slot, should_call};
    builder->CreateCall(call_destructor, args);

    // Switch back to the original location
    builder->restoreIP(here);

    // Return the stack slot so that it's possible to cleanup the object early.
    return stack_slot;
}

void CodeGen_LLVM::trigger_destructor(llvm::Function *destructor_fn, Value *stack_slot) {
    llvm::Function *call_destructor = module->getFunction("call_destructor");
    internal_assert(call_destructor);
    internal_assert(destructor_fn);
    Value *should_call = ConstantInt::get(i1, 1);
    Value *args[] = {get_user_context(), destructor_fn, stack_slot, should_call};
    builder->CreateCall(call_destructor, args);
}

void CodeGen_LLVM::compile_buffer(const Buffer &buf) {
    // Embed the buffer declaration as a global.
    internal_assert(buf.defined());

    buffer_t b = *(buf.raw_buffer());
    user_assert(b.host)
        << "Can't embed buffer " << buf.name() << " because it has a null host pointer.\n";
    user_assert(!b.dev_dirty)
        << "Can't embed Image \"" << buf.name() << "\""
        << " because it has a dirty device pointer\n";

    // Figure out the offset of the last pixel.
    size_t num_elems = 1;
    for (int d = 0; b.extent[d]; d++) {
        num_elems += b.stride[d] * (b.extent[d] - 1);
    }
    vector<char> array(b.host, b.host + num_elems * b.elem_size);

    // Embed the buffer_t and make it point to the data array.
    GlobalVariable *global = new GlobalVariable(*module, buffer_t_type,
                                                false, GlobalValue::PrivateLinkage,
                                                0, buf.name() + ".buffer");
    llvm::ArrayType *i32_array = ArrayType::get(i32, 4);

    llvm::Type *padding_bytes_type =
        buffer_t_type->getElementType(buffer_t_type->getNumElements()-1);

    Constant *fields[] = {
        ConstantInt::get(i64, 0), // dev
        create_binary_blob(array, buf.name() + ".data"), // host
        ConstantArray::get(i32_array, get_constants(i32, b.extent, b.extent + 4)),
        ConstantArray::get(i32_array, get_constants(i32, b.stride, b.stride + 4)),
        ConstantArray::get(i32_array, get_constants(i32, b.min, b.min + 4)),
        ConstantInt::get(i32, b.elem_size),
        ConstantInt::get(i8, 1), // host_dirty
        ConstantInt::get(i8, 0), // dev_dirty
        Constant::getNullValue(padding_bytes_type)
    };
    Constant *buffer_struct = ConstantStruct::get(buffer_t_type, fields);
    global->setInitializer(buffer_struct);


    // Finally, dump it in the symbol table
    Constant *zero[] = {ConstantInt::get(i32, 0)};
#if LLVM_VERSION >= 37
    Constant *global_ptr = ConstantExpr::getInBoundsGetElementPtr(buffer_t_type, global, zero);
#else
    Constant *global_ptr = ConstantExpr::getInBoundsGetElementPtr(global, zero);
#endif
    sym_push(buf.name(), global_ptr);
    sym_push(buf.name() + ".buffer", global_ptr);
}

Constant* CodeGen_LLVM::embed_constant_expr(Expr e) {
    if (!e.defined() || e.type().is_handle()) {
        // Handle is always emitted into metadata "undefined", regardless of
        // what sort of Expr is provided.
        return Constant::getNullValue(scalar_value_t_type->getPointerTo());
    }

    llvm::Value *val = codegen(e);
    llvm::Constant *constant = dyn_cast<llvm::Constant>(val);
    internal_assert(constant);

    GlobalVariable *storage = new GlobalVariable(
            *module,
            constant->getType(),
            /*isConstant*/ true,
            GlobalValue::PrivateLinkage,
            constant);

    Constant *zero[] = {ConstantInt::get(i32, 0)};
    return ConstantExpr::getBitCast(
#if LLVM_VERSION >= 37
        ConstantExpr::getInBoundsGetElementPtr(constant->getType(), storage, zero),
#else
        ConstantExpr::getInBoundsGetElementPtr(storage, zero),
#endif
        scalar_value_t_type->getPointerTo());
}

llvm::Constant *CodeGen_LLVM::embed_metadata(const std::string &metadata_name,
        const std::string &function_name, const std::vector<Argument> &args) {
    Constant *zero = ConstantInt::get(i32, 0);

    const int num_args = (int) args.size();

    vector<Constant *> arguments_array_entries;
    for (int arg = 0; arg < num_args; ++arg) {
        Constant *argument_fields[] = {
            create_string_constant(args[arg].name),
            ConstantInt::get(i32, args[arg].kind),
            ConstantInt::get(i32, args[arg].dimensions),
            ConstantInt::get(i32, args[arg].type.code()),
            ConstantInt::get(i32, args[arg].type.bits()),
            embed_constant_expr(args[arg].def),
            embed_constant_expr(args[arg].min),
            embed_constant_expr(args[arg].max)
        };
        arguments_array_entries.push_back(ConstantStruct::get(argument_t_type, argument_fields));
    }
    llvm::ArrayType *arguments_array = ArrayType::get(argument_t_type, num_args);
    GlobalVariable *arguments_array_storage = new GlobalVariable(
        *module,
        arguments_array,
        /*isConstant*/ true,
        GlobalValue::PrivateLinkage,
        ConstantArray::get(arguments_array, arguments_array_entries));

    Value *zeros[] = {zero, zero};
    Constant *metadata_fields[] = {
        /* version */ zero,
        /* num_arguments */ ConstantInt::get(i32, num_args),
#if LLVM_VERSION >= 37
        /* arguments */ ConstantExpr::getInBoundsGetElementPtr(arguments_array, arguments_array_storage, zeros),
#else
        /* arguments */ ConstantExpr::getInBoundsGetElementPtr(arguments_array_storage, zeros),
#endif
        /* target */ create_string_constant(target.to_string()),
        /* name */ create_string_constant(function_name)
    };

    GlobalVariable *metadata = new GlobalVariable(
        *module,
        metadata_t_type,
        /*isConstant*/ true,
        GlobalValue::ExternalLinkage,
        ConstantStruct::get(metadata_t_type, metadata_fields),
        metadata_name);

    return metadata;
}

void CodeGen_LLVM::register_metadata(const std::string &name, llvm::Constant *metadata, llvm::Function *argv_wrapper) {
    llvm::Function *register_metadata = module->getFunction("halide_runtime_internal_register_metadata");
    internal_assert(register_metadata) << "Could not find register_metadata in initial module\n";

    llvm::StructType *register_t_type = module->getTypeByName("struct._halide_runtime_internal_registered_filter_t");
    internal_assert(register_t_type) << "Could not find register_t_type in initial module\n";

    Constant *list_node_fields[] = {
        Constant::getNullValue(i8->getPointerTo()),
        metadata,
        argv_wrapper
    };

    GlobalVariable *list_node = new GlobalVariable(
        *module,
        register_t_type,
        /*isConstant*/ false,
        GlobalValue::PrivateLinkage,
        ConstantStruct::get(register_t_type, list_node_fields));

    llvm::FunctionType *func_t = llvm::FunctionType::get(void_t, false);
    llvm::Function *ctor = llvm::Function::Create(func_t, llvm::GlobalValue::PrivateLinkage, name + ".register_metadata", module.get());
    llvm::BasicBlock *block = llvm::BasicBlock::Create(module->getContext(), "entry", ctor);
    builder->SetInsertPoint(block);
    llvm::Value *call_args[] = {list_node};
    llvm::CallInst *call = builder->CreateCall(register_metadata, call_args);
    call->setDoesNotThrow();
    builder->CreateRet(call);
    llvm::verifyFunction(*ctor);

    llvm::appendToGlobalCtors(*module, ctor, 0);
}

llvm::Type *CodeGen_LLVM::llvm_type_of(Type t) {
    return Internal::llvm_type_of(context, t);
}

void CodeGen_LLVM::optimize_module() {
    debug(3) << "Optimizing module\n";

    if (debug::debug_level >= 3) {
        module->dump();
    }

    #if LLVM_VERSION < 37
    FunctionPassManager function_pass_manager(module.get());
    PassManager module_pass_manager;
    #else
    legacy::FunctionPassManager function_pass_manager(module.get());
    legacy::PassManager module_pass_manager;
    #endif

    #if (LLVM_VERSION >= 36) && (LLVM_VERSION < 37)
    internal_assert(module->getDataLayout()) << "Optimizing module with no data layout, probably will crash in LLVM.\n";
    module_pass_manager.add(new DataLayoutPass());
    #endif

    // Make sure things marked as always-inline get inlined
    module_pass_manager.add(createAlwaysInlinerPass());

    PassManagerBuilder b;
    b.OptLevel = 3;
    b.populateFunctionPassManager(function_pass_manager);
    b.populateModulePassManager(module_pass_manager);

    // Run optimization passes
    module_pass_manager.run(*module);
    function_pass_manager.doInitialization();
    for (llvm::Module::iterator i = module->begin(); i != module->end(); i++) {
        function_pass_manager.run(*i);
    }
    function_pass_manager.doFinalization();

    debug(3) << "After LLVM optimizations:\n";
    if (debug::debug_level >= 2) {
        module->dump();
    }
}

void CodeGen_LLVM::sym_push(const string &name, llvm::Value *value) {
    if (!value->getType()->isVoidTy()) {
        value->setName(name);
    }
    symbol_table.push(name, value);
}

void CodeGen_LLVM::sym_pop(const string &name) {
    symbol_table.pop(name);
}

llvm::Value *CodeGen_LLVM::sym_get(const string &name, bool must_succeed) const {
    // look in the symbol table
    if (!symbol_table.contains(name)) {
        if (must_succeed) {
            std::ostringstream err;
            err << "Symbol not found: " << name << "\n";

            if (debug::debug_level > 0) {
                err << "The following names are in scope:\n"
                    << symbol_table << "\n";
            }

            internal_error << err.str();
        } else {
            return nullptr;
        }
    }
    return symbol_table.get(name);
}

bool CodeGen_LLVM::sym_exists(const string &name) const {
    return symbol_table.contains(name);
}

// Take an llvm Value representing a pointer to a buffer_t,
// and populate the symbol table with its constituent parts
void CodeGen_LLVM::push_buffer(const string &name, llvm::Value *buffer) {
    // Make sure the buffer object itself is not null
    create_assertion(builder->CreateIsNotNull(buffer),
                     Call::make(Int(32), "halide_error_buffer_argument_is_null",
                                {name}, Call::Extern));

    Value *host_ptr = buffer_host(buffer);
    Value *dev_ptr = buffer_dev(buffer);

    // Check it's 32-byte aligned

    // Disabled, because we don't currently require external
    // allocations to be aligned.

    /*
    Value *base = builder->CreatePtrToInt(host_ptr, i64);
    Value *check_alignment = builder->CreateAnd(base, 0x1f);
    check_alignment = builder->CreateIsNull(check_alignment);

    string error_message = "Buffer " + name + " is not 32-byte aligned";
    create_assertion(check_alignment, error_message);
    */

    // Instead track this buffer name so that loads and stores from it
    // don't try to be too aligned.
<<<<<<< HEAD
    if (!target.has_cgoption(Target::BuffersAligned))
      might_be_misaligned.insert(name);
=======
    external_buffer.insert(name);
>>>>>>> 1457222d

    // Push the buffer pointer as well, for backends that care.
    sym_push(name + ".buffer", buffer);

    sym_push(name + ".host", host_ptr);
    sym_push(name + ".dev", dev_ptr);
    Value *nullity_test = builder->CreateAnd(builder->CreateIsNull(host_ptr),
                                             builder->CreateIsNull(dev_ptr));
    sym_push(name + ".host_and_dev_are_null", nullity_test);
    sym_push(name + ".host_dirty", buffer_host_dirty(buffer));
    sym_push(name + ".dev_dirty", buffer_dev_dirty(buffer));
    sym_push(name + ".extent.0", buffer_extent(buffer, 0));
    sym_push(name + ".extent.1", buffer_extent(buffer, 1));
    sym_push(name + ".extent.2", buffer_extent(buffer, 2));
    sym_push(name + ".extent.3", buffer_extent(buffer, 3));
    sym_push(name + ".stride.0", buffer_stride(buffer, 0));
    sym_push(name + ".stride.1", buffer_stride(buffer, 1));
    sym_push(name + ".stride.2", buffer_stride(buffer, 2));
    sym_push(name + ".stride.3", buffer_stride(buffer, 3));
    sym_push(name + ".min.0", buffer_min(buffer, 0));
    sym_push(name + ".min.1", buffer_min(buffer, 1));
    sym_push(name + ".min.2", buffer_min(buffer, 2));
    sym_push(name + ".min.3", buffer_min(buffer, 3));
    sym_push(name + ".elem_size", buffer_elem_size(buffer));
}

void CodeGen_LLVM::pop_buffer(const string &name) {
    sym_pop(name + ".buffer");
    sym_pop(name + ".host");
    sym_pop(name + ".dev");
    sym_pop(name + ".host_and_dev_are_null");
    sym_pop(name + ".host_dirty");
    sym_pop(name + ".dev_dirty");
    sym_pop(name + ".extent.0");
    sym_pop(name + ".extent.1");
    sym_pop(name + ".extent.2");
    sym_pop(name + ".extent.3");
    sym_pop(name + ".stride.0");
    sym_pop(name + ".stride.1");
    sym_pop(name + ".stride.2");
    sym_pop(name + ".stride.3");
    sym_pop(name + ".min.0");
    sym_pop(name + ".min.1");
    sym_pop(name + ".min.2");
    sym_pop(name + ".min.3");
    sym_pop(name + ".elem_size");
}

// Given an llvm value representing a pointer to a buffer_t, extract various subfields
Value *CodeGen_LLVM::buffer_host(Value *buffer) {
    return builder->CreateLoad(buffer_host_ptr(buffer));
}

Value *CodeGen_LLVM::buffer_dev(Value *buffer) {
    return builder->CreateLoad(buffer_dev_ptr(buffer));
}

Value *CodeGen_LLVM::buffer_host_dirty(Value *buffer) {
    return builder->CreateLoad(buffer_host_dirty_ptr(buffer));
}

Value *CodeGen_LLVM::buffer_dev_dirty(Value *buffer) {
    return builder->CreateLoad(buffer_dev_dirty_ptr(buffer));
}

Value *CodeGen_LLVM::buffer_extent(Value *buffer, int i) {
    return builder->CreateLoad(buffer_extent_ptr(buffer, i));
}

Value *CodeGen_LLVM::buffer_stride(Value *buffer, int i) {
    return builder->CreateLoad(buffer_stride_ptr(buffer, i));
}

Value *CodeGen_LLVM::buffer_min(Value *buffer, int i) {
    return builder->CreateLoad(buffer_min_ptr(buffer, i));
}

Value *CodeGen_LLVM::buffer_elem_size(Value *buffer) {
    return builder->CreateLoad(buffer_elem_size_ptr(buffer));
}

Value *CodeGen_LLVM::buffer_host_ptr(Value *buffer) {
    return builder->CreateConstInBoundsGEP2_32(
#if LLVM_VERSION >= 37
        buffer_t_type,
#endif
        buffer,
        0,
        1,
        "buf_host");
}

Value *CodeGen_LLVM::buffer_dev_ptr(Value *buffer) {
    return builder->CreateConstInBoundsGEP2_32(
#if LLVM_VERSION >= 37
        buffer_t_type,
#endif
        buffer,
        0,
        0,
        "buf_dev");
}

Value *CodeGen_LLVM::buffer_host_dirty_ptr(Value *buffer) {
    return builder->CreateConstInBoundsGEP2_32(
#if LLVM_VERSION >= 37
        buffer_t_type,
#endif
        buffer,
        0,
        6,
        "buffer_host_dirty");
}

Value *CodeGen_LLVM::buffer_dev_dirty_ptr(Value *buffer) {
    return builder->CreateConstInBoundsGEP2_32(
#if LLVM_VERSION >= 37
        buffer_t_type,
#endif
        buffer,
        0,
        7,
        "buffer_dev_dirty");
}

Value *CodeGen_LLVM::buffer_extent_ptr(Value *buffer, int i) {
    llvm::Value *zero = ConstantInt::get(i32, 0);
    llvm::Value *field = ConstantInt::get(i32, 2);
    llvm::Value *idx = ConstantInt::get(i32, i);
    vector<llvm::Value *> args = {zero, field, idx};
    return builder->CreateInBoundsGEP(
#if LLVM_VERSION >= 37
        buffer_t_type,
#endif
        buffer,
        args,
        "buf_extent");
}

Value *CodeGen_LLVM::buffer_stride_ptr(Value *buffer, int i) {
    llvm::Value *zero = ConstantInt::get(i32, 0);
    llvm::Value *field = ConstantInt::get(i32, 3);
    llvm::Value *idx = ConstantInt::get(i32, i);
    vector<llvm::Value *> args = {zero, field, idx};
    return builder->CreateInBoundsGEP(
#if LLVM_VERSION >= 37
        buffer_t_type,
#endif
        buffer,
        args,
        "buf_stride");
}

Value *CodeGen_LLVM::buffer_min_ptr(Value *buffer, int i) {
    llvm::Value *zero = ConstantInt::get(i32, 0);
    llvm::Value *field = ConstantInt::get(i32, 4);
    llvm::Value *idx = ConstantInt::get(i32, i);
    vector<llvm::Value *> args = {zero, field, idx};
    return builder->CreateInBoundsGEP(
#if LLVM_VERSION >= 37
        buffer_t_type,
#endif
        buffer,
        args,
        "buf_min");
}

Value *CodeGen_LLVM::buffer_elem_size_ptr(Value *buffer) {
    return builder->CreateConstInBoundsGEP2_32(
#if LLVM_VERSION >= 37
        buffer_t_type,
#endif
        buffer,
        0,
        5,
        "buf_elem_size");
}

Value *CodeGen_LLVM::codegen(Expr e) {
    internal_assert(e.defined());
    debug(4) << "Codegen: " << e.type() << ", " << e << "\n";
    value = nullptr;
    e.accept(this);
    internal_assert(value) << "Codegen of an expr did not produce an llvm value\n";
    return value;
}

void CodeGen_LLVM::codegen(Stmt s) {
    internal_assert(s.defined());
    debug(3) << "Codegen: " << s << "\n";
    value = nullptr;
    s.accept(this);
}

void CodeGen_LLVM::visit(const IntImm *op) {
    value = ConstantInt::getSigned(llvm_type_of(op->type), op->value);
}

void CodeGen_LLVM::visit(const UIntImm *op) {
    value = ConstantInt::get(llvm_type_of(op->type), op->value);
}

void CodeGen_LLVM::visit(const FloatImm *op) {
    value = ConstantFP::get(llvm_type_of(op->type), op->value);
}

void CodeGen_LLVM::visit(const StringImm *op) {
    value = create_string_constant(op->value);
}

void CodeGen_LLVM::visit(const Cast *op) {
    Halide::Type src = op->value.type();
    Halide::Type dst = op->type;

    value = codegen(op->value);

    llvm::Type *llvm_dst = llvm_type_of(dst);

    if (dst.is_handle() && src.is_handle()) {
        value = builder->CreateBitCast(value, llvm_dst);
    } else if (dst.is_handle() || src.is_handle()) {
        internal_error << "Can't cast from " << src << " to " << dst << "\n";
    } else if (!src.is_float() && !dst.is_float()) {
        // Widening integer casts either zero extend or sign extend,
        // depending on the source type. Narrowing integer casts
        // always truncate.
        value = builder->CreateIntCast(value, llvm_dst, src.is_int());
    } else if (src.is_float() && dst.is_int()) {
        value = builder->CreateFPToSI(value, llvm_dst);
    } else if (src.is_float() && dst.is_uint()) {
        // fptoui has undefined behavior on overflow. Seems reasonable
        // to get an unspecified uint on overflow, but because uint1s
        // are stored in uint8s for float->uint1 casts this undefined
        // behavior manifests itself as uint1 values greater than 1,
        // which could in turn break our bounds inference
        // guarantees. So go via uint8 in this case.
        if (dst.bits() < 8) {
            value = builder->CreateFPToUI(value, llvm_type_of(dst.with_bits(8)));
            value = builder->CreateIntCast(value, llvm_dst, false);
        } else {
            value = builder->CreateFPToUI(value, llvm_dst);
        }
    } else if (src.is_int() && dst.is_float()) {
        value = builder->CreateSIToFP(value, llvm_dst);
    } else if (src.is_uint() && dst.is_float()) {
        value = builder->CreateUIToFP(value, llvm_dst);
    } else {
        internal_assert(src.is_float() && dst.is_float());
        // Float widening or narrowing
        value = builder->CreateFPCast(value, llvm_dst);
    }
}

void CodeGen_LLVM::visit(const Variable *op) {
    value = sym_get(op->name);
}

void CodeGen_LLVM::visit(const Add *op) {
    if (op->type.is_float()) {
        value = builder->CreateFAdd(codegen(op->a), codegen(op->b));
    } else if (op->type.is_int()) {
        // We tell llvm integers don't wrap, so that it generates good
        // code for loop indices.
        value = builder->CreateNSWAdd(codegen(op->a), codegen(op->b));
    } else {
        value = builder->CreateAdd(codegen(op->a), codegen(op->b));
    }
}

void CodeGen_LLVM::visit(const Sub *op) {
    if (op->type.is_float()) {
        value = builder->CreateFSub(codegen(op->a), codegen(op->b));
    } else if (op->type.is_int()) {
        // We tell llvm integers don't wrap, so that it generates good
        // code for loop indices.
        value = builder->CreateNSWSub(codegen(op->a), codegen(op->b));
    } else {
        value = builder->CreateSub(codegen(op->a), codegen(op->b));
    }
}

void CodeGen_LLVM::visit(const Mul *op) {
    if (op->type.is_float()) {
        value = builder->CreateFMul(codegen(op->a), codegen(op->b));
    } else if (op->type.is_int()) {
        // We tell llvm integers don't wrap, so that it generates good
        // code for loop indices.
        value = builder->CreateNSWMul(codegen(op->a), codegen(op->b));
    } else {
        value = builder->CreateMul(codegen(op->a), codegen(op->b));
    }
}

Expr CodeGen_LLVM::mulhi_shr(Expr a, Expr b, int shr) {
    Type ty = a.type();
    Type wide_ty = ty.with_bits(ty.bits() * 2);

    Expr p_wide = cast(wide_ty, a) * cast(wide_ty, b);
    return cast(ty, p_wide >> (shr + ty.bits()));
}

Expr CodeGen_LLVM::sorted_avg(Expr a, Expr b) {
    // b > a, so the following works without widening:
    // a + (b - a)/2
    return a + (b - a)/2;
}

void CodeGen_LLVM::visit(const Div *op) {
    user_assert(!is_zero(op->b)) << "Division by constant zero in expression: " << Expr(op) << "\n";

    // Detect if it's a small int division
    const int64_t *const_int_divisor = as_const_int(op->b);
    const uint64_t *const_uint_divisor = as_const_uint(op->b);

    int shift_amount;
    bool power_of_two = is_const_power_of_two_integer(op->b, &shift_amount);

    if (op->type.is_float()) {
        value = builder->CreateFDiv(codegen(op->a), codegen(op->b));
    } else if (power_of_two && op->type.is_int()) {
        Value *numerator = codegen(op->a);
        Constant *shift = ConstantInt::get(llvm_type_of(op->type), shift_amount);
        value = builder->CreateAShr(numerator, shift);
    } else if (power_of_two && op->type.is_uint()) {
        Value *numerator = codegen(op->a);
        Constant *shift = ConstantInt::get(llvm_type_of(op->type), shift_amount);
        value = builder->CreateLShr(numerator, shift);
    } else if (const_int_divisor &&
               op->type.is_int() &&
               (op->type.bits() == 8 || op->type.bits() == 16 || op->type.bits() == 32) &&
               *const_int_divisor > 1 &&
               ((op->type.bits() > 8 && *const_int_divisor < 256) || *const_int_divisor < 128)) {

        int64_t multiplier, shift;
        if (op->type.bits() == 32) {
            multiplier = IntegerDivision::table_s32[*const_int_divisor][2];
            shift      = IntegerDivision::table_s32[*const_int_divisor][3];
        } else if (op->type.bits() == 16) {
            multiplier = IntegerDivision::table_s16[*const_int_divisor][2];
            shift      = IntegerDivision::table_s16[*const_int_divisor][3];
        } else {
            // 8 bit
            multiplier = IntegerDivision::table_s8[*const_int_divisor][2];
            shift      = IntegerDivision::table_s8[*const_int_divisor][3];
        }
        Expr num = op->a;

        // Make an all-ones mask if the numerator is negative
        Expr sign = num >> make_const(op->type, op->type.bits() - 1);

        // Flip the numerator bits if the mask is high.
        num = cast(num.type().with_code(Type::UInt), num);
        num = num ^ sign;

        // Multiply and keep the high half of the
        // result, and then apply the shift.
        Expr mult = make_const(num.type(), multiplier);
        num = mulhi_shr(num, mult, shift);

        // Maybe flip the bits back again.
        num = num ^ sign;

        value = codegen(num);

    } else if (const_uint_divisor &&
               op->type.is_uint() &&
               (op->type.bits() == 8 || op->type.bits() == 16 || op->type.bits() == 32) &&
               *const_uint_divisor > 1 && *const_uint_divisor < 256) {

        int64_t method, multiplier, shift;
        if (op->type.bits() == 32) {
            method     = IntegerDivision::table_u32[*const_uint_divisor][1];
            multiplier = IntegerDivision::table_u32[*const_uint_divisor][2];
            shift      = IntegerDivision::table_u32[*const_uint_divisor][3];
        } else if (op->type.bits() == 16) {
            method     = IntegerDivision::table_u16[*const_uint_divisor][1];
            multiplier = IntegerDivision::table_u16[*const_uint_divisor][2];
            shift      = IntegerDivision::table_u16[*const_uint_divisor][3];
        } else {
            method     = IntegerDivision::table_u8[*const_uint_divisor][1];
            multiplier = IntegerDivision::table_u8[*const_uint_divisor][2];
            shift      = IntegerDivision::table_u8[*const_uint_divisor][3];
        }

        internal_assert(method != 0)
            << "method 0 division is for powers of two and should have been handled elsewhere\n";
        Expr num = op->a;

        // Widen, multiply, narrow
        Expr mult = make_const(num.type(), multiplier);
        Expr val = mulhi_shr(num, mult, method == 1 ? shift : 0);

        if (method == 2) {
            // Average with original numerator.
            val = sorted_avg(val, num);

            // Do the final shift
            if (shift) {
                val = val >> make_const(op->type, shift);
            }
        }

        value = codegen(val);
    } else if (op->type.is_uint()) {
        value = builder->CreateUDiv(codegen(op->a), codegen(op->b));
    } else {
        // Signed integer division sucks. It should be defined such
        // that it satisifies (a/b)*b + a%b = a, where 0 <= a%b < |b|,
        // i.e. Euclidean division.

        // If it's a small const power of two, then we can just
        // arithmetic right shift. This rounds towards negative
        // infinity.
        for (int bits = 1; bits < 30; bits++) {
            if (is_const(op->b, 1 << bits)) {
                Value *shift = codegen(make_const(op->a.type(), bits));
                value = builder->CreateAShr(codegen(op->a), shift);
                return;
            }
        }

        // We get rounding to work by examining the implied remainder
        // and correcting the quotient.

        /* Here's the C code that we're trying to match:
        int q = a / b;
        int r = a - q * b;
        int bs = b >> (t.bits() - 1);
        int rs = r >> (t.bits() - 1);
        return q - (rs & bs) + (rs & ~bs);
        */

        Value *a = codegen(op->a), *b = codegen(op->b);

        Value *q = builder->CreateSDiv(a, b);
        Value *r = builder->CreateSub(a, builder->CreateMul(q, b));
        Value *shift = ConstantInt::get(a->getType(), op->a.type().bits()-1);
        Value *bs = builder->CreateAShr(b, shift);
        Value *rs = builder->CreateAShr(r, shift);
        Value *round_up = builder->CreateAnd(rs, bs);
        Value *round_down = builder->CreateAnd(rs, builder->CreateNot(bs));
        value = builder->CreateAdd(builder->CreateSub(q, round_up), round_down);
    }
}

void CodeGen_LLVM::visit(const Mod *op) {
    // To match our definition of division, mod should be between 0
    // and |b|.

    if (op->type.is_float()) {
        value = codegen(simplify(op->a - op->b * floor(op->a/op->b)));
    } else if (op->type.is_uint()) {
        int bits;
        if (is_const_power_of_two_integer(op->b, &bits)) {
            Expr one = make_one(op->b.type());
            value = builder->CreateAnd(codegen(op->a), codegen(op->b - one));
        } else {
            value = builder->CreateURem(codegen(op->a), codegen(op->b));
        }
    } else {
        int bits;
        if (is_const_power_of_two_integer(op->b, &bits)) {
            Expr one = make_one(op->b.type());
            value = builder->CreateAnd(codegen(op->a), codegen(op->b - one));
        } else {
            Value *a = codegen(op->a);
            Value *b = codegen(op->b);

            // Match this non-overflowing C code
            /*
              T r = a % b;
              r = r + (r < 0 ? abs(b) : 0);
            */

            Value *r = builder->CreateSRem(a, b);
            Value *zero = ConstantInt::get(r->getType(), 0);
            Value *b_lt_0 = builder->CreateICmpSLT(b, zero);
            Value *abs_b = builder->CreateSelect(b_lt_0, builder->CreateNeg(b), b);
            Value *r_lt_0 = builder->CreateICmpSLT(r, zero);
            value = builder->CreateSelect(r_lt_0, builder->CreateAdd(r, abs_b), r);
        }
    }
}

void CodeGen_LLVM::visit(const Min *op) {
    string a_name = unique_name('a');
    string b_name = unique_name('b');
    Expr a = Variable::make(op->a.type(), a_name);
    Expr b = Variable::make(op->b.type(), b_name);
    value = codegen(Let::make(a_name, op->a,
                              Let::make(b_name, op->b,
                                        select(a < b, a, b))));
}

void CodeGen_LLVM::visit(const Max *op) {
    string a_name = unique_name('a');
    string b_name = unique_name('b');
    Expr a = Variable::make(op->a.type(), a_name);
    Expr b = Variable::make(op->b.type(), b_name);
    value = codegen(Let::make(a_name, op->a,
                              Let::make(b_name, op->b,
                                        select(a > b, a, b))));
}

void CodeGen_LLVM::visit(const EQ *op) {
    Value *a = codegen(op->a);
    Value *b = codegen(op->b);
    Halide::Type t = op->a.type();
    if (t.is_float()) {
        value = builder->CreateFCmpOEQ(a, b);
    } else {
        value = builder->CreateICmpEQ(a, b);
    }
}

void CodeGen_LLVM::visit(const NE *op) {
    Value *a = codegen(op->a);
    Value *b = codegen(op->b);
    Halide::Type t = op->a.type();
    if (t.is_float()) {
        value = builder->CreateFCmpONE(a, b);
    } else {
        value = builder->CreateICmpNE(a, b);
    }
}

void CodeGen_LLVM::visit(const LT *op) {
    Value *a = codegen(op->a);
    Value *b = codegen(op->b);

    Halide::Type t = op->a.type();
    if (t.is_float()) {
        value = builder->CreateFCmpOLT(a, b);
    } else if (t.is_int()) {
        value = builder->CreateICmpSLT(a, b);
    } else {
        value = builder->CreateICmpULT(a, b);
    }
}

void CodeGen_LLVM::visit(const LE *op) {
    Value *a = codegen(op->a);
    Value *b = codegen(op->b);
    Halide::Type t = op->a.type();
    if (t.is_float()) {
        value = builder->CreateFCmpOLE(a, b);
    } else if (t.is_int()) {
        value = builder->CreateICmpSLE(a, b);
    } else {
        value = builder->CreateICmpULE(a, b);
    }
}

void CodeGen_LLVM::visit(const GT *op) {
    Value *a = codegen(op->a);
    Value *b = codegen(op->b);
    Halide::Type t = op->a.type();
    if (t.is_float()) {
        value = builder->CreateFCmpOGT(a, b);
    } else if (t.is_int()) {
        value = builder->CreateICmpSGT(a, b);
    } else {
        value = builder->CreateICmpUGT(a, b);
    }
}

void CodeGen_LLVM::visit(const GE *op) {
    Value *a = codegen(op->a);
    Value *b = codegen(op->b);
    Halide::Type t = op->a.type();
    if (t.is_float()) {
        value = builder->CreateFCmpOGE(a, b);
    } else if (t.is_int()) {
        value = builder->CreateICmpSGE(a, b);
    } else {
        value = builder->CreateICmpUGE(a, b);
    }
}

void CodeGen_LLVM::visit(const And *op) {
    value = builder->CreateAnd(codegen(op->a), codegen(op->b));
}

void CodeGen_LLVM::visit(const Or *op) {
    value = builder->CreateOr(codegen(op->a), codegen(op->b));
}

void CodeGen_LLVM::visit(const Not *op) {
    value = builder->CreateNot(codegen(op->a));
}


void CodeGen_LLVM::visit(const Select *op) {
    // For now we always generate select nodes, but the code is here
    // for if then elses if we need it
    if (false && op->condition.type().is_scalar()) {
        // Codegen an if-then-else so we don't go to the expense of
        // generating both vectors

        BasicBlock *true_bb = BasicBlock::Create(*context, "true_bb", function);
        BasicBlock *false_bb = BasicBlock::Create(*context, "false_bb", function);
        BasicBlock *after_bb = BasicBlock::Create(*context, "after_bb", function);
        builder->CreateCondBr(codegen(op->condition), true_bb, false_bb);

        builder->SetInsertPoint(true_bb);
        Value *true_value = codegen(op->true_value);
        builder->CreateBr(after_bb);

        builder->SetInsertPoint(false_bb);
        Value *false_value = codegen(op->false_value);
        builder->CreateBr(after_bb);

        builder->SetInsertPoint(after_bb);
        PHINode *phi = builder->CreatePHI(true_value->getType(), 2);
        phi->addIncoming(true_value, true_bb);
        phi->addIncoming(false_value, false_bb);

        value = phi;
    } else if (op->type == Int(32)) {
        // llvm has a performance bug inside of loop strength
        // reduction that barfs on long chains of selects. To avoid
        // it, we use bit-masking instead.
        Value *cmp = codegen(op->condition);
        Value *a = codegen(op->true_value);
        Value *b = codegen(op->false_value);
        cmp = builder->CreateIntCast(cmp, i32, true);
        a = builder->CreateAnd(a, cmp);
        cmp = builder->CreateNot(cmp);
        b = builder->CreateAnd(b, cmp);
        value = builder->CreateOr(a, b);
    } else {
        value = builder->CreateSelect(codegen(op->condition),
                                      codegen(op->true_value),
                                      codegen(op->false_value));
    }
}

namespace {
Expr promote_64(Expr e) {
    if (const Add *a = e.as<Add>()) {
        return Add::make(promote_64(a->a), promote_64(a->b));
    } else if (const Sub *s = e.as<Sub>()) {
        return Sub::make(promote_64(s->a), promote_64(s->b));
    } else if (const Mul *m = e.as<Mul>()) {
        return Mul::make(promote_64(m->a), promote_64(m->b));
    } else if (const Min *m = e.as<Min>()) {
        return Min::make(promote_64(m->a), promote_64(m->b));
    } else if (const Max *m = e.as<Max>()) {
        return Max::make(promote_64(m->a), promote_64(m->b));
    } else {
        return cast(Int(64), e);
    }
}
}

Value *CodeGen_LLVM::codegen_buffer_pointer(string buffer, Halide::Type type, Expr index) {
    // Promote index to 64-bit on targets that use 64-bit pointers.
    llvm::DataLayout d(module.get());
    if (promote_indices() && d.getPointerSize() == 8) {
        index = promote_64(index);
    }

    // Handles are always indexed as 64-bit.
    if (type.is_handle()) {
        return codegen_buffer_pointer(buffer, UInt(64, type.lanes()), index);
    } else {
        return codegen_buffer_pointer(buffer, type, codegen(index));
    }
}


Value *CodeGen_LLVM::codegen_buffer_pointer(string buffer, Halide::Type type, Value *index) {
    // Find the base address from the symbol table
    Value *base_address = symbol_table.get(buffer + ".host");
    llvm::Type *base_address_type = base_address->getType();
    unsigned address_space = base_address_type->getPointerAddressSpace();

    llvm::Type *load_type = llvm_type_of(type)->getPointerTo(address_space);

    // If the type doesn't match the expected type, we need to pointer cast
    if (load_type != base_address_type) {
        base_address = builder->CreatePointerCast(base_address, load_type);
    }

    llvm::Constant *constant_index = dyn_cast<llvm::Constant>(index);
    if (constant_index && constant_index->isZeroValue()) {
        return base_address;
    }

    // Promote index to 64-bit on targets that use 64-bit pointers.
    llvm::DataLayout d(module.get());
    if (d.getPointerSize() == 8) {
        index = builder->CreateIntCast(index, i64, true);
    }

    return builder->CreateInBoundsGEP(base_address, index);
}

namespace {
int next_power_of_two(int x) {
    for (int p2 = 1; ; p2 *= 2) {
        if (p2 >= x) {
            return p2;
        }
    }
    // unreachable.
}
}

void CodeGen_LLVM::add_tbaa_metadata(llvm::Instruction *inst, string buffer, Expr index) {
    // If the index is constant, we generate some TBAA info that helps
    // LLVM understand our loads/stores aren't aliased.
    bool constant_index = false;
    int64_t base = 0;
    int64_t width = 1;

    if (index.defined()) {
        if (const Ramp *ramp = index.as<Ramp>()) {
            const int64_t *pstride = as_const_int(ramp->stride);
            const int64_t *pbase = as_const_int(ramp->base);
            if (pstride && pbase) {
                // We want to find the smallest aligned width and offset
                // that contains this ramp.
                int64_t stride = *pstride;
                base = *pbase;
                assert(base >= 0);
                width = next_power_of_two(ramp->lanes * stride);

                while (base % width) {
                    base -= base % width;
                    width *= 2;
                }
                constant_index = true;
            }
        } else {
            const int64_t *pbase = as_const_int(index);
            if (pbase) {
                base = *pbase;
                constant_index = true;
            }
        }
    }

    // Add type-based-alias-analysis metadata to the pointer, so that
    // loads and stores to different buffers can get reordered.
    LLVMMDNodeArgumentType root_buffer_type[] = {MDString::get(*context, "Halide buffer")};
    MDNode *tbaa = MDNode::get(*context, root_buffer_type);

    LLVMMDNodeArgumentType this_buffer_type[] = {MDString::get(*context, buffer), tbaa};
    tbaa = MDNode::get(*context, this_buffer_type);

    // We also add metadata for constant indices to allow loads and
    // stores to the same buffer to get reordered.
    if (constant_index) {
        for (int w = 1024; w >= width; w /= 2) {
            int64_t b = (base / w) * w;

            std::stringstream level;
            level << buffer << ".width" << w << ".base" << b;
            LLVMMDNodeArgumentType this_level_type[] = {MDString::get(*context, level.str()), tbaa};
            tbaa = MDNode::get(*context, this_level_type);
        }
    }

    inst->setMetadata("tbaa", tbaa);
}

void CodeGen_LLVM::visit(const Load *op) {
<<<<<<< HEAD
    bool possibly_misaligned = (might_be_misaligned.find(op->name) != might_be_misaligned.end());
=======

    bool is_external = (external_buffer.find(op->name) != external_buffer.end());
>>>>>>> 1457222d

    // If it's a Handle, load it as a uint64_t and then cast
    if (op->type.is_handle()) {
        codegen(reinterpret(op->type, Load::make(UInt(64, op->type.lanes()), op->name, op->index, op->image, op->param)));
        return;
    }

    // There are several cases. Different architectures may wish to override some.
    if (op->type.is_scalar()) {
        // Scalar loads
        Value *ptr = codegen_buffer_pointer(op->name, op->type, op->index);
        LoadInst *load = builder->CreateAlignedLoad(ptr, op->type.bytes());
        add_tbaa_metadata(load, op->name, op->index);
        value = load;
    } else {
        const Ramp *ramp = op->index.as<Ramp>();
        const IntImm *stride = ramp ? ramp->stride.as<IntImm>() : nullptr;

        if (ramp && stride && stride->value == 1) {
            int alignment = op->type.bytes(); // The size of a single element

            int native_bits = native_vector_bits();
            int native_bytes = native_bits / 8;
            // We assume halide_malloc for the platform returns
            // buffers aligned to at least the native vector
            // width. (i.e. 16-byte alignment on arm, and 32-byte
            // alignment on x86), so this is the maximum alignment we
            // can infer based on the index alone.

            // Boost the alignment if possible, up to the native vector width.
<<<<<<< HEAD
            ModulusRemainder mod_rem = get_alignment_info(ramp->base);
            if (!possibly_misaligned) {
                while ((mod_rem.remainder & 1) == 0 &&
                       (mod_rem.modulus & 1) == 0 &&
                       alignment < native_bytes) {
                    mod_rem.modulus /= 2;
                    mod_rem.remainder /= 2;
                    alignment *= 2;
                }
=======
            ModulusRemainder mod_rem = modulus_remainder(ramp->base, alignment_info);
            while ((mod_rem.remainder & 1) == 0 &&
                   (mod_rem.modulus & 1) == 0 &&
                   alignment < native_bytes) {
                mod_rem.modulus /= 2;
                mod_rem.remainder /= 2;
                alignment *= 2;
            }

            // If it is an external buffer, then we cannot assume that the host pointer
            // is aligned to at least native vector width. However, we may be able to do
            // better than just assuming that it is unaligned.
            if (is_external && op->param.defined()) {
                int host_alignment = op->param.host_alignment();
                alignment = gcd(alignment, host_alignment);
>>>>>>> 1457222d
            }

            // For dense vector loads wider than the native vector
            // width, bust them up into native vectors
            debug(4) << "Generating load w/ alignment: " << alignment << "\n";
            debug(4) << "Type: " << op->type << "\n";
            debug(4) << "Index: " << op->index << "\n";
            int load_lanes = op->type.lanes();
            int native_lanes = native_bits / op->type.bits();
            vector<Value *> slices;
            for (int i = 0; i < load_lanes; i += native_lanes) {
                int slice_lanes = std::min(native_lanes, load_lanes - i);
                Expr slice_base = simplify(ramp->base + i);
                Expr slice_index = slice_lanes == 1 ? slice_base : Ramp::make(slice_base, 1, slice_lanes);
                llvm::Type *slice_type = VectorType::get(llvm_type_of(op->type.element_of()), slice_lanes);
                Value *elt_ptr = codegen_buffer_pointer(op->name, op->type.element_of(), slice_base);
                Value *vec_ptr = builder->CreatePointerCast(elt_ptr, slice_type->getPointerTo());
                LoadInst *load = builder->CreateAlignedLoad(vec_ptr, alignment);
                add_tbaa_metadata(load, op->name, slice_index);
                slices.push_back(load);
            }
            value = concat_vectors(slices);
            debug(2) << "Concat_vectors 1:\n";
            if (debug::debug_level >= 2) value -> dump();
        } else if (ramp && stride && stride->value == 2) {
            // Load two vectors worth and then shuffle
            Expr base_a = ramp->base, base_b = ramp->base + ramp->lanes;

            // False indicates we should take the even-numbered lanes
            // from the load, true indicates we should take the
            // odd-numbered-lanes.
            bool shifted_a = false, shifted_b = false;

            bool external = op->param.defined() || op->image.defined();

            // Don't read beyond the end of an external buffer.
            if (external) {
                base_b -= 1;
                shifted_b = true;
            } else {
                // If the base ends in an odd constant, then subtract one
                // and do a different shuffle. This helps expressions like
                // (f(2*x) + f(2*x+1) share loads
                const Add *add = ramp->base.as<Add>();
                const IntImm *offset = add ? add->b.as<IntImm>() : nullptr;
                if (offset && offset->value & 1) {
                    base_a -= 1;
                    shifted_a = true;
                    base_b -= 1;
                    shifted_b = true;
                }
            }

            // Do each load.
            Expr ramp_a = Ramp::make(base_a, 1, ramp->lanes);
            Expr ramp_b = Ramp::make(base_b, 1, ramp->lanes);
            Expr load_a = Load::make(op->type, op->name, ramp_a, op->image, op->param);
            Expr load_b = Load::make(op->type, op->name, ramp_b, op->image, op->param);
            Value *vec_a = codegen(load_a);
            Value *vec_b = codegen(load_b);

            // Shuffle together the results.
            vector<Constant *> indices(ramp->lanes);
            for (int i = 0; i < (ramp->lanes + 1)/2; i++) {
                indices[i] = ConstantInt::get(i32, i*2 + (shifted_a ? 1 : 0));
            }
            for (int i = (ramp->lanes + 1)/2; i < ramp->lanes; i++) {
                indices[i] = ConstantInt::get(i32, i*2 + (shifted_b ? 1 : 0));
            }

            debug(2) << "Loading two vectors and shuffle: \n";

            value = builder->CreateShuffleVector(vec_a, vec_b, ConstantVector::get(indices));
            if (debug::debug_level >= 2) value -> dump();
        } else if (ramp && stride && stride->value == -1) {
            // Load the vector and then flip it in-place
            Expr flipped_base = ramp->base - ramp->lanes + 1;
            Expr flipped_index = Ramp::make(flipped_base, 1, ramp->lanes);
            Expr flipped_load = Load::make(op->type, op->name, flipped_index, op->image, op->param);

            Value *flipped = codegen(flipped_load);

            vector<Constant *> indices(ramp->lanes);
            for (int i = 0; i < ramp->lanes; i++) {
                indices[i] = ConstantInt::get(i32, ramp->lanes-1-i);
            }

            Constant *undef = UndefValue::get(flipped->getType());
            debug(2) << "Load the vector and then flip it in-place\n";
            value = builder->CreateShuffleVector(flipped, undef, ConstantVector::get(indices));
            if (debug::debug_level >= 2) value -> dump();
        } else if (ramp) {
            // Gather without generating the indices as a vector
            Value *ptr = codegen_buffer_pointer(op->name, op->type.element_of(), ramp->base);
            Value *stride = codegen(ramp->stride);
            value = UndefValue::get(llvm_type_of(op->type));
            for (int i = 0; i < ramp->lanes; i++) {
                Value *lane = ConstantInt::get(i32, i);
                LoadInst *val = builder->CreateLoad(ptr);
                add_tbaa_metadata(val, op->name, op->index);
                value = builder->CreateInsertElement(value, val, lane);
                debug(2) << "Generate InsertElement without indices\n";
                if (debug::debug_level >= 2) value -> dump();
                ptr = builder->CreateInBoundsGEP(ptr, stride);
            }
        } else if (false /* should_scalarize(op->index) */) {
            // TODO: put something sensible in for
            // should_scalarize. Probably a good idea if there are no
            // loads in it, and it's all int32.

            // Compute the index as scalars, and then do a gather
            Value *vec = UndefValue::get(llvm_type_of(op->type));
            for (int i = 0; i < op->type.lanes(); i++) {
                Expr idx = extract_lane(op->index, i);
                Value *ptr = codegen_buffer_pointer(op->name, op->type.element_of(), idx);
                LoadInst *val = builder->CreateLoad(ptr);
                add_tbaa_metadata(val, op->name, op->index);
                vec = builder->CreateInsertElement(vec, val, ConstantInt::get(i32, i));
                debug(2) << "Generate InsertElement with index as scalars\n";
                if (debug::debug_level >= 2) vec -> dump();
            }
            value = vec;
        } else {
            // General gathers
            Value *index = codegen(op->index);
            Value *vec = UndefValue::get(llvm_type_of(op->type));
            for (int i = 0; i < op->type.lanes(); i++) {
                Value *idx = builder->CreateExtractElement(index, ConstantInt::get(i32, i));
                Value *ptr = codegen_buffer_pointer(op->name, op->type.element_of(), idx);
                LoadInst *val = builder->CreateLoad(ptr);
                add_tbaa_metadata(val, op->name, op->index);
                vec = builder->CreateInsertElement(vec, val, ConstantInt::get(i32, i));
                debug(2) << "Generate InsertElement general gathers\n";
                if (debug::debug_level >= 2) vec -> dump();
            }
            value = vec;
        }
    }

}

void CodeGen_LLVM::visit(const Ramp *op) {
    if (is_const(op->stride) && !is_const(op->base)) {
        // If the stride is const and the base is not (e.g. ramp(x, 1,
        // 4)), we can lift out the stride and broadcast the base so
        // we can do a single vector broadcast and add instead of
        // repeated insertion
        Expr broadcast = Broadcast::make(op->base, op->lanes);
        Expr ramp = Ramp::make(make_zero(op->base.type()), op->stride, op->lanes);
        value = codegen(broadcast + ramp);
    } else {
        // Otherwise we generate element by element by adding the stride to the base repeatedly

        Value *base = codegen(op->base);
        Value *stride = codegen(op->stride);

        value = UndefValue::get(llvm_type_of(op->type));
        for (int i = 0; i < op->type.lanes(); i++) {
            if (i > 0) {
                if (op->type.is_float()) {
                    base = builder->CreateFAdd(base, stride);
                } else {
                    base = builder->CreateNSWAdd(base, stride);
                }
            }
            value = builder->CreateInsertElement(value, base, ConstantInt::get(i32, i));
            debug(2) << "Generate InsertElement Ramp adding stride to base\n";
            if (debug::debug_level >= 2) value -> dump();
        }
    }
}

llvm::Value *CodeGen_LLVM::create_broadcast(llvm::Value *v, int lanes) {
    Constant *undef = UndefValue::get(VectorType::get(v->getType(), lanes));
    Constant *zero = ConstantInt::get(i32, 0);
    v = builder->CreateInsertElement(undef, v, zero);
    debug(2) << "Generate InsertElement broadcast v\n";
    if (debug::debug_level >= 2) v -> dump();
    Constant *zeros = ConstantVector::getSplat(lanes, zero);
    debug(2) << "Creating broadcast via shufflevector of zeros and V\n";
    Value *value = builder->CreateShuffleVector(v, undef, zeros);
    if (debug::debug_level >= 2) value -> dump();
    return value;
}

void CodeGen_LLVM::visit(const Broadcast *op) {
    value = create_broadcast(codegen(op->value), op->lanes);
    if (debug::debug_level >= 2) value -> dump();
}

// Pass through scalars, and unpack broadcasts. Assert if it's a non-vector broadcast.
Expr unbroadcast(Expr e) {
    if (e.type().is_vector()) {
        const Broadcast *broadcast = e.as<Broadcast>();
        internal_assert(broadcast);
        return broadcast->value;
    } else {
        return e;
    }
}

Value *CodeGen_LLVM::interleave_vectors(Type type, const std::vector<Expr>& vecs) {
    if(vecs.size() == 1) {
        return codegen(vecs[0]);
    } else if(vecs.size() == 2) {
        Expr a = vecs[0], b = vecs[1];
        debug(3) << "Vectors to interleave: " << a << ", " << b << "\n";

        vector<Constant *> indices(type.lanes());
        for (int i = 0; i < type.lanes(); i++) {
            int idx = i/2;
            if (i % 2 == 1) idx += a.type().lanes();
            indices[i] = ConstantInt::get(i32, idx);
        }

        debug(2) << "Interleaving vectors\n";
        Value *value = builder->CreateShuffleVector(codegen(a), codegen(b), ConstantVector::get(indices));
        if (debug::debug_level >= 2) value -> dump();
        return value;
    } else if(vecs.size() == 3) {
        Expr a = vecs[0], b = vecs[1], c = vecs[2];
        debug(3) << "Vectors to interleave: " << a << ", " << b << ", " << c << "\n";

        // First we shuffle a & b together...
        vector<Constant *> indices(type.lanes());
        for (int i = 0; i < type.lanes(); i++) {
            if (i % 3 == 0) {
                indices[i] = ConstantInt::get(i32, i/3);
            } else if (i % 3 == 1) {
                indices[i] = ConstantInt::get(i32, i/3 + a.type().lanes());
            } else {
                indices[i] = UndefValue::get(i32);
            }
        }
        debug(2) << "Interleaving 3 vectors, ab first\n";
        Value *value_ab = builder->CreateShuffleVector(codegen(a), codegen(b), ConstantVector::get(indices));
        if (debug::debug_level >= 2) value_ab -> dump();

        // Then we create a vector of the output size that contains c...
        for (int i = 0; i < type.lanes(); i++) {
            if (i < c.type().lanes()) {
                indices[i] = ConstantInt::get(i32, i);
            } else {
                indices[i] = UndefValue::get(i32);
            }
        }

        Value *none = UndefValue::get(llvm_type_of(c.type()));
        debug(2) << "Interleaving 3 vectors, now c\n";
        Value *value_c = builder->CreateShuffleVector(codegen(c), none, ConstantVector::get(indices));
        if (debug::debug_level >= 2) value_c -> dump();


        // Finally, we shuffle the above 2 vectors together into the result.
        for (int i = 0; i < type.lanes(); i++) {
            if (i % 3 < 2) {
                indices[i] = ConstantInt::get(i32, i);
            } else {
                indices[i] = ConstantInt::get(i32, i/3 + type.lanes());
            }
        }
        debug(2) << "Interleaving 3 vectors, last c\n";
        Value *value = builder->CreateShuffleVector(value_ab, value_c, ConstantVector::get(indices));
        if (debug::debug_level >= 2) value -> dump();
        return value;
    } else if (vecs.size() == 4 && vecs[0].type().bits() <= 32) {
        Expr a = vecs[0], b = vecs[1], c = vecs[2], d = vecs[3];
        debug(3) << "Vectors to interleave: " << a << ", " << b << ", " << c << ", " << d << "\n";

        int half_lanes = type.lanes() / 2;
        vector<Constant *> indices(half_lanes);
        for (int i = 0; i < half_lanes; i++) {
            int idx = i/2;
            if (i % 2 == 1) idx += a.type().lanes();
            indices[i] = ConstantInt::get(i32, idx);
        }

        // First we shuffle a & b together...
        debug(2) << "Interleaving 4 vectors, a & b \n";
        Value *value_ab = builder->CreateShuffleVector(codegen(a), codegen(b), ConstantVector::get(indices));
        if (debug::debug_level >= 2) value_ab -> dump();


        // Next we shuffle c & d together...
        debug(2) << "Interleaving 4 vectors, c & d \n";
        Value *value_cd = builder->CreateShuffleVector(codegen(c), codegen(d), ConstantVector::get(indices));
        if (debug::debug_level >= 2) value_cd -> dump();


        // Now we reinterpret the shuffled vectors as vectors of pairs...
        Type t = a.type().with_bits(a.type().bits() * 2);
        Value *vec_ab = builder->CreateBitCast(value_ab, llvm_type_of(t));
        Value *vec_cd = builder->CreateBitCast(value_cd, llvm_type_of(t));

        // Finally, we shuffle the above 2 vectors together into the result.
        debug(2) << "Interleaving 4 vectors, ab & cd \n";
        Value *vec = builder->CreateShuffleVector(vec_ab, vec_cd, ConstantVector::get(indices));
        if (debug::debug_level >= 2) vec -> dump();

        Value *value = builder->CreateBitCast(vec, llvm_type_of(type));
        if (debug::debug_level >= 2) value -> dump();
        return value;
    } else {
        Type even_t = type.with_lanes(0);
        Type odd_t  = type.with_lanes(0);
        std::vector<Expr> even_vecs, odd_vecs;
        int odd_num_vecs = vecs.size() % 2;
        for (size_t i = 0; i < vecs.size() - odd_num_vecs; ++i) {
            if (i % 2 == 0) {
                even_t = even_t.with_lanes(even_t.lanes() + vecs[i].type().lanes());
                even_vecs.push_back(vecs[i]);
            } else {
                odd_t = odd_t.with_lanes(odd_t.lanes() + vecs[i].type().lanes());
                odd_vecs.push_back(vecs[i]);
            }
        }

        Expr last;
        if (odd_num_vecs) {
            last = vecs.back();
        }

        Value* a = interleave_vectors(even_t, even_vecs);
        Value* b = interleave_vectors(odd_t, odd_vecs);

        if (odd_num_vecs == 0 ) {
            vector<Constant *> indices(type.lanes());
            for (int i = 0; i < type.lanes(); i++) {
                int idx = i/2;
                if (i % 2 == 1) idx += even_t.lanes();
                indices[i] = ConstantInt::get(i32, idx);
            }

            debug(2) << "Interleaving 2 vectors, p1\n";
            Value *value = builder->CreateShuffleVector(a, b, ConstantVector::get(indices));
            if (debug::debug_level >= 2) value -> dump();
            return value;
        } else {
            vector<Constant *> indices(type.lanes());
            for (int i = 0, idx = 0; i < type.lanes(); i++) {
                if (i % vecs.size() < vecs.size()-1) {
                    if (idx % 2 == 0) {
                        indices[i] = ConstantInt::get(i32, idx / 2);
                    } else {
                        indices[i] = ConstantInt::get(i32, idx / 2 + even_t.lanes());
                    }

                    ++idx;
                } else {
                    indices[i] = UndefValue::get(i32);
                }
            }

            debug(2) << "Interleaving 2 vectors, p2\n";
            Value *ab = builder->CreateShuffleVector(a, b, ConstantVector::get(indices));

            for (int i = 0; i < type.lanes(); i++) {
                if (i < last.type().lanes()) {
                    indices[i] = ConstantInt::get(i32, i);
                } else {
                    indices[i] = UndefValue::get(i32);
                }
            }

            debug(2) << "Interleaving 2 vectors, p3\n";
            Value *none = UndefValue::get(llvm_type_of(last.type()));
            Value *c = builder->CreateShuffleVector(codegen(last), none, ConstantVector::get(indices));
            if (debug::debug_level >= 2) c -> dump();


            for (int i = 0; i < type.lanes(); i++) {
                if (i % vecs.size() < vecs.size()-1) {
                    indices[i] = ConstantInt::get(i32, i);
                } else {
                    indices[i] = ConstantInt::get(i32, i/vecs.size() + type.lanes());
                }
            }

            debug(2) << "Interleaving 2 vectors, p4\n";
            Value *value = builder->CreateShuffleVector(ab, c, ConstantVector::get(indices));
            if (debug::debug_level >= 2) value -> dump();
            return value;
        }
    }
}

void CodeGen_LLVM::scalarize(Expr e) {
    llvm::Type *result_type = llvm_type_of(e.type());

    Value *result = UndefValue::get(result_type);

    for (int i = 0; i < e.type().lanes(); i++) {
        Value *v = codegen(extract_lane(e, i));
        result = builder->CreateInsertElement(result, v, ConstantInt::get(i32, i));
        debug(2) << "Generate InsertElement scalarize\n";
        if (debug::debug_level >= 2) result -> dump();
    }
    value = result;
}

void CodeGen_LLVM::visit(const Call *op) {
    internal_assert(op->call_type == Call::Extern ||
                    op->call_type == Call::ExternCPlusPlus ||
                    op->call_type == Call::Intrinsic ||
                    op->call_type == Call::PureExtern ||
                    op->call_type == Call::PureIntrinsic)
        << "Can only codegen extern calls and intrinsics\n";

    // Some call nodes are actually injected at various stages as a
    // cue for llvm to generate particular ops. In general these are
    // handled in the standard library, but ones with e.g. varying
    // types are handled here.
    if (op->is_intrinsic(Call::shuffle_vector)) {
        internal_assert((int) op->args.size() == 1 + op->type.lanes());
        vector<int> indices(op->type.lanes());
        for (size_t i = 0; i < indices.size(); i++) {
            const IntImm *idx = op->args[i+1].as<IntImm>();
            internal_assert(idx);
            internal_assert(idx->value >= 0 && idx->value <= op->args[0].type().lanes());
            indices[i] = idx->value;
        }

<<<<<<< HEAD
        // If the indices are a contiguous ramp, generate a call to slice_vector instead.
        bool is_ramp = true;
        for (size_t i = 0; i + 1 < indices.size(); i++) {
            if (indices[i] + 1 != indices[i + 1]) {
                is_ramp = false;
                break;
            }
        }
        if (is_ramp) {
            debug(0) << "Using slice_vector for shuffle_vector " << Expr(op) << "\n";
            value = slice_vector(codegen(op->args[0]), indices[0], op->type.lanes());
        } else {
            vector<Constant *> indices_values(op->type.lanes());
            for (size_t i = 0; i < indices_values.size(); i++) {
                indices_values[i] = ConstantInt::get(i32, indices[i]);
            }
            Value *arg = codegen(op->args[0]);

            // Make a size 1 vector of undef at the end to mix in undef values.
            Value *undefs = UndefValue::get(arg->getType());
            value = builder->CreateShuffleVector(arg, undefs, ConstantVector::get(indices_values));
        }
=======
        // Make a size 1 vector of undef at the end to mix in undef values.
        Value *undefs = UndefValue::get(arg->getType());
        value = builder->CreateShuffleVector(arg, undefs, ConstantVector::get(indices));
>>>>>>> 1457222d

        if (op->type.is_scalar()) {
            value = builder->CreateExtractElement(value, ConstantInt::get(i32, 0));
        }
    } else if (op->is_intrinsic(Call::interleave_vectors)) {
        internal_assert(0 < op->args.size());
        value = interleave_vectors(op->type, op->args);
    } else if (op->is_intrinsic(Call::debug_to_file)) {
        internal_assert(op->args.size() == 3);
        const StringImm *filename = op->args[0].as<StringImm>();
        internal_assert(filename) << "Malformed debug_to_file node\n";
        // Grab the function from the initial module
        llvm::Function *debug_to_file = module->getFunction("halide_debug_to_file");
        internal_assert(debug_to_file) << "Could not find halide_debug_to_file function in initial module\n";

        // Make the filename a global string constant
        Value *user_context = get_user_context();
        Value *char_ptr = codegen(Expr(filename));
        vector<Value *> args = {user_context, char_ptr, codegen(op->args[1])};

        Value *buffer = codegen(op->args[2]);
        buffer = builder->CreatePointerCast(buffer, buffer_t_type->getPointerTo());
        args.push_back(buffer);

        value = builder->CreateCall(debug_to_file, args);

    } else if (op->is_intrinsic(Call::bitwise_and)) {
        internal_assert(op->args.size() == 2);
        value = builder->CreateAnd(codegen(op->args[0]), codegen(op->args[1]));
    } else if (op->is_intrinsic(Call::bitwise_xor)) {
        internal_assert(op->args.size() == 2);
        value = builder->CreateXor(codegen(op->args[0]), codegen(op->args[1]));
    } else if (op->is_intrinsic(Call::bitwise_or)) {
        internal_assert(op->args.size() == 2);
        value = builder->CreateOr(codegen(op->args[0]), codegen(op->args[1]));
    } else if (op->is_intrinsic(Call::bitwise_not)) {
        internal_assert(op->args.size() == 1);
        value = builder->CreateNot(codegen(op->args[0]));
    } else if (op->is_intrinsic(Call::reinterpret)) {
        internal_assert(op->args.size() == 1);
        Type dst = op->type;
        Type src = op->args[0].type();
        llvm::Type *llvm_dst = llvm_type_of(dst);
        value = codegen(op->args[0]);
        if (src.is_handle() && !dst.is_handle()) {
            internal_assert(dst.is_uint() && dst.bits() == 64);

            // Handle -> UInt64
            llvm::DataLayout d(module.get());
            if (d.getPointerSize() == 4) {
                llvm::Type *intermediate = llvm_type_of(UInt(32, dst.lanes()));
                value = builder->CreatePtrToInt(value, intermediate);
                value = builder->CreateZExt(value, llvm_dst);
            } else if (d.getPointerSize() == 8) {
                value = builder->CreatePtrToInt(value, llvm_dst);
            } else {
                internal_error << "Pointer size is neither 4 nor 8 bytes\n";
            }

        } else if (dst.is_handle() && !src.is_handle()) {
            internal_assert(src.is_uint() && src.bits() == 64);

            // UInt64 -> Handle
            llvm::DataLayout d(module.get());
            if (d.getPointerSize() == 4) {
                llvm::Type *intermediate = llvm_type_of(UInt(32, src.lanes()));
                value = builder->CreateTrunc(value, intermediate);
                value = builder->CreateIntToPtr(value, llvm_dst);
            } else if (d.getPointerSize() == 8) {
                value = builder->CreateIntToPtr(value, llvm_dst);
            } else {
                internal_error << "Pointer size is neither 4 nor 8 bytes\n";
            }

        } else {
            value = builder->CreateBitCast(codegen(op->args[0]), llvm_dst);
        }
    } else if (op->is_intrinsic(Call::shift_left)) {
        internal_assert(op->args.size() == 2);
        value = builder->CreateShl(codegen(op->args[0]), codegen(op->args[1]));
    } else if (op->is_intrinsic(Call::shift_right)) {
        internal_assert(op->args.size() == 2);
        if (op->type.is_int()) {
            value = builder->CreateAShr(codegen(op->args[0]), codegen(op->args[1]));
        } else {
            value = builder->CreateLShr(codegen(op->args[0]), codegen(op->args[1]));
        }
    } else if (op->is_intrinsic(Call::abs)) {

        internal_assert(op->args.size() == 1);

        // Check if an appropriate vector abs for this type exists in the initial module
        Type t = op->args[0].type();
        string name = (t.is_float() ? "abs_f" : "abs_i") + std::to_string(t.bits());
        llvm::Function * builtin_abs =
            find_vector_runtime_function(name, op->type.lanes()).first;

        if (t.is_vector() && builtin_abs) {
            codegen(Call::make(op->type, name, op->args, Call::Extern));
        } else {
            // Generate select(x >= 0, x, -x) instead
            string x_name = unique_name('x');
            Expr x = Variable::make(op->args[0].type(), x_name);
            value = codegen(Let::make(x_name, op->args[0], select(x >= 0, x, -x)));
        }
    } else if (op->is_intrinsic(Call::absd)) {

        internal_assert(op->args.size() == 2);

        Expr a = op->args[0];
        Expr b = op->args[1];

        // Check if an appropriate vector abs for this type exists in the initial module
        Type t = a.type();
        string name;
        if (t.is_float()) {
            codegen(abs(a - b));
            return;
        } else if (t.is_int()) {
            name = "absd_i" + std::to_string(t.bits());
        } else {
            name = "absd_u" + std::to_string(t.bits());
        }

        llvm::Function *builtin_absd =
            find_vector_runtime_function(name, op->type.lanes()).first;

        if (t.is_vector() && builtin_absd) {
            codegen(Call::make(op->type, name, op->args, Call::Extern));
        } else {
            // Use a select instead
            string a_name = unique_name('a');
            string b_name = unique_name('b');
            Expr a_var = Variable::make(op->args[0].type(), a_name);
            Expr b_var = Variable::make(op->args[1].type(), b_name);
            codegen(Let::make(a_name, op->args[0],
                              Let::make(b_name, op->args[1],
                                        Select::make(a_var < b_var, b_var - a_var, a_var - b_var))));
        }
    } else if (op->is_intrinsic(Call::copy_buffer_t)) {
        // Make some memory for this buffer_t
        Value *dst = create_alloca_at_entry(buffer_t_type, 1);
        Value *src = codegen(op->args[0]);
        src = builder->CreatePointerCast(src, buffer_t_type->getPointerTo());
        src = builder->CreateLoad(src);
        builder->CreateStore(src, dst);
        value = dst;
    } else if (op->is_intrinsic(Call::create_buffer_t)) {
        // Make some memory for this buffer_t
        Value *buffer = create_alloca_at_entry(buffer_t_type, 1);

        // Populate the fields
        internal_assert(op->args[0].type().is_handle())
            << "The first argument to create_buffer_t must be a Handle\n";
        Value *host_ptr = codegen(op->args[0]);
        host_ptr = builder->CreatePointerCast(host_ptr, i8->getPointerTo());
        builder->CreateStore(host_ptr, buffer_host_ptr(buffer));

        // Type check integer arguments
        for (size_t i = 2; i < op->args.size(); i++) {
            internal_assert(op->args[i].type() == Int(32))
                << "All arguments to create_buffer_t beyond the second must have type Int(32)\n";
        }

        // Second argument is used solely for its Type. Value is unimportant.
        // Currenty, only the size matters, but ultimately we will encode
        // complete type info in buffer_t.
        Value *elem_size = codegen(op->args[1].type().bytes());
        builder->CreateStore(elem_size, buffer_elem_size_ptr(buffer));

        int dims = (op->args.size() - 2) / 3;
        user_assert(dims <= 4)
            << "Halide currently has a limit of four dimensions on "
            << "Funcs used on the GPU or passed to extern stages.\n";
        for (int i = 0; i < 4; i++) {
            Value *min, *extent, *stride;
            if (i < dims) {
                min    = codegen(op->args[i*3+2]);
                extent = codegen(op->args[i*3+3]);
                stride = codegen(op->args[i*3+4]);
            } else {
                min = extent = stride = ConstantInt::get(i32, 0);
            }
            builder->CreateStore(min, buffer_min_ptr(buffer, i));
            builder->CreateStore(extent, buffer_extent_ptr(buffer, i));
            builder->CreateStore(stride, buffer_stride_ptr(buffer, i));
        }

        builder->CreateStore(ConstantInt::get(i8, 0), buffer_host_dirty_ptr(buffer));
        builder->CreateStore(ConstantInt::get(i8, 0), buffer_dev_dirty_ptr(buffer));
        builder->CreateStore(ConstantInt::get(i64, 0), buffer_dev_ptr(buffer));

        value = buffer;
    } else if (op->is_intrinsic(Call::extract_buffer_host)) {
        internal_assert(op->args.size() == 1);
        Value *buffer = codegen(op->args[0]);
        buffer = builder->CreatePointerCast(buffer, buffer_t_type->getPointerTo());
        value = buffer_host(buffer);
    } else if (op->is_intrinsic(Call::extract_buffer_min)) {
        internal_assert(op->args.size() == 2);
        const IntImm *idx = op->args[1].as<IntImm>();
        internal_assert(idx);
        Value *buffer = codegen(op->args[0]);
        buffer = builder->CreatePointerCast(buffer, buffer_t_type->getPointerTo());
        value = buffer_min(buffer, idx->value);
    } else if (op->is_intrinsic(Call::extract_buffer_max)) {
        internal_assert(op->args.size() == 2);
        const IntImm *idx = op->args[1].as<IntImm>();
        internal_assert(idx);
        Value *buffer = codegen(op->args[0]);
        buffer = builder->CreatePointerCast(buffer, buffer_t_type->getPointerTo());
        Value *extent = buffer_extent(buffer, idx->value);
        Value *min = buffer_min(buffer, idx->value);
        Value *max_plus_one = builder->CreateNSWAdd(min, extent);
        value = builder->CreateNSWSub(max_plus_one, ConstantInt::get(i32, 1));
    } else if (op->is_intrinsic(Call::rewrite_buffer)) {
        int dims = ((int)(op->args.size())-2)/3;
        internal_assert((int)(op->args.size()) == dims*3 + 2);
        internal_assert(dims <= 4);

        Value *buffer = codegen(op->args[0]);

        // Rewrite the buffer_t using the args
        builder->CreateStore(codegen(op->args[1]), buffer_elem_size_ptr(buffer));
        for (int i = 0; i < dims; i++) {
            builder->CreateStore(codegen(op->args[i*3+2]), buffer_min_ptr(buffer, i));
            builder->CreateStore(codegen(op->args[i*3+3]), buffer_extent_ptr(buffer, i));
            builder->CreateStore(codegen(op->args[i*3+4]), buffer_stride_ptr(buffer, i));
        }
        for (int i = dims; i < 4; i++) {
            builder->CreateStore(ConstantInt::get(i32, 0), buffer_min_ptr(buffer, i));
            builder->CreateStore(ConstantInt::get(i32, 0), buffer_extent_ptr(buffer, i));
            builder->CreateStore(ConstantInt::get(i32, 0), buffer_stride_ptr(buffer, i));
        }

        // From the point of view of the continued code (a containing assert stmt), this returns true.
        value = codegen(const_true());
    } else if (op->is_intrinsic(Call::set_host_dirty)) {
        internal_assert(op->args.size() == 2);
        Value *buffer = codegen(op->args[0]);
        Value *arg = codegen(op->args[1]);
        builder->CreateStore(arg, buffer_host_dirty_ptr(buffer));
        value = ConstantInt::get(i32, 0);
    } else if (op->is_intrinsic(Call::set_dev_dirty)) {
        internal_assert(op->args.size() == 2);
        Value *buffer = codegen(op->args[0]);
        Value *arg = codegen(op->args[1]);
        builder->CreateStore(arg, buffer_dev_dirty_ptr(buffer));
        value = ConstantInt::get(i32, 0);
    } else if (op->is_intrinsic(Call::null_handle)) {
        internal_assert(op->args.size() == 0) << "null_handle takes no arguments\n";
        internal_assert(op->type.is_handle()) << "null_handle must return a Handle type\n";
        value = ConstantPointerNull::get(i8->getPointerTo());
    } else if (op->is_intrinsic(Call::address_of)) {
        internal_assert(op->args.size() == 1) << "address_of takes one argument\n";
        internal_assert(op->type.is_handle()) << "address_of must return a Handle type\n";
        const Load *load = op->args[0].as<Load>();
        internal_assert(load) << "The sole argument to address_of must be a Load node\n";
        internal_assert(load->index.type().is_scalar()) << "Can't take the address of a vector load\n";

        value = codegen_buffer_pointer(load->name, load->type, load->index);

    } else if (op->is_intrinsic(Call::trace) ||
               op->is_intrinsic(Call::trace_expr)) {

        int int_args = (int)(op->args.size()) - 5;
        internal_assert(int_args >= 0);

        // Make a global string for the func name. Should be the same for all lanes.
        Value *name = codegen(unbroadcast(op->args[0]));

        // Codegen the event type. Should be the same for all lanes.
        Value *event_type = codegen(unbroadcast(op->args[1]));

        // Codegen the buffer id
        Expr id = op->args[2];
        Value *realization_id;
        if (id.as<Broadcast>()) {
            realization_id = codegen(unbroadcast(id));
        } else {
            realization_id = codegen(id);
        }

        // Codegen the value index. Should be the same for all lanes.
        Value *value_index = codegen(unbroadcast(op->args[3]));

        // Allocate and populate a stack entry for the value arg
        Type type = op->args[4].type();
        Value *value_stored_array = create_alloca_at_entry(llvm_type_of(type), 1);
        Value *value_stored = codegen(op->args[4]);
        builder->CreateStore(value_stored, value_stored_array);
        value_stored_array = builder->CreatePointerCast(value_stored_array, i8->getPointerTo());

        // Allocate and populate a stack array for the integer args
        Value *coords;
        if (int_args > 0) {
            llvm::Type *coords_type = llvm_type_of(op->args[5].type());
            coords = create_alloca_at_entry(coords_type, int_args);
            for (int i = 0; i < int_args; i++) {
                Value *coord_ptr =
                    builder->CreateConstInBoundsGEP1_32(
#if LLVM_VERSION >= 37
                        coords_type,
#endif
                        coords,
                        i);
                builder->CreateStore(codegen(op->args[5+i]), coord_ptr);
            }
            coords = builder->CreatePointerCast(coords, i32->getPointerTo());
        } else {
            coords = Constant::getNullValue(i32->getPointerTo());
        }

        StructType *trace_event_type = module->getTypeByName("struct.halide_trace_event");
        user_assert(trace_event_type) << "The module being generated does not support tracing.\n";
        Value *trace_event = create_alloca_at_entry(trace_event_type, 1);

        Value *members[10] = {
            name,
            event_type,
            realization_id,
            ConstantInt::get(i32, type.code()),
            ConstantInt::get(i32, type.bits()),
            ConstantInt::get(i32, type.lanes()),
            value_index,
            value_stored_array,
            ConstantInt::get(i32, int_args * type.lanes()),
            coords};

        for (size_t i = 0; i < sizeof(members)/sizeof(members[0]); i++) {
            Value *field_ptr =
                builder->CreateConstInBoundsGEP2_32(
#if LLVM_VERSION >= 37
                    trace_event_type,
#endif
                    trace_event,
                    0,
                    i);
            builder->CreateStore(members[i], field_ptr);
        }

        // Call the runtime function
        vector<Value *> args(2);
        args[0] = get_user_context();
        args[1] = trace_event;

        llvm::Function *trace_fn = module->getFunction("halide_trace");
        internal_assert(trace_fn);

        value = builder->CreateCall(trace_fn, args);

        if (op->is_intrinsic(Call::trace_expr)) {
            value = value_stored;
        }

    } else if (op->is_intrinsic(Call::lerp)) {
        internal_assert(op->args.size() == 3);
        value = codegen(lower_lerp(op->args[0], op->args[1], op->args[2]));
    } else if (op->is_intrinsic(Call::popcount)) {
        internal_assert(op->args.size() == 1);
        std::vector<llvm::Type*> arg_type(1);
        arg_type[0] = llvm_type_of(op->args[0].type());
        llvm::Function *fn = Intrinsic::getDeclaration(module.get(), Intrinsic::ctpop, arg_type);
        CallInst *call = builder->CreateCall(fn, codegen(op->args[0]));
        value = call;
    } else if (op->is_intrinsic(Call::count_leading_zeros) ||
               op->is_intrinsic(Call::count_trailing_zeros)) {
        internal_assert(op->args.size() == 1);
        std::vector<llvm::Type*> arg_type(1);
        arg_type[0] = llvm_type_of(op->args[0].type());
        llvm::Function *fn = Intrinsic::getDeclaration(module.get(),
                                                       (op->is_intrinsic(Call::count_leading_zeros)) ? Intrinsic::ctlz :
                                                       Intrinsic::cttz,
                                                       arg_type);
        llvm::Value *zero_is_not_undef = llvm::ConstantInt::getFalse(*context);
        llvm::Value *args[2] = { codegen(op->args[0]), zero_is_not_undef };
        CallInst *call = builder->CreateCall(fn, args);
        value = call;
    } else if (op->is_intrinsic(Call::return_second)) {
        internal_assert(op->args.size() == 2);
        codegen(op->args[0]);
        value = codegen(op->args[1]);
    } else if (op->is_intrinsic(Call::if_then_else)) {
        if (op->type.is_vector()) {
            scalarize(op);

        } else {

            internal_assert(op->args.size() == 3);

            BasicBlock *true_bb = BasicBlock::Create(*context, "true_bb", function);
            BasicBlock *false_bb = BasicBlock::Create(*context, "false_bb", function);
            BasicBlock *after_bb = BasicBlock::Create(*context, "after_bb", function);
            builder->CreateCondBr(codegen(op->args[0]), true_bb, false_bb);
            builder->SetInsertPoint(true_bb);
            Value *true_value = codegen(op->args[1]);
            builder->CreateBr(after_bb);

            builder->SetInsertPoint(false_bb);
            Value *false_value = codegen(op->args[2]);
            builder->CreateBr(after_bb);

            builder->SetInsertPoint(after_bb);

            PHINode *phi = builder->CreatePHI(true_value->getType(), 2);
            phi->addIncoming(true_value, true_bb);
            phi->addIncoming(false_value, false_bb);

            value = phi;
        }
    } else if (op->is_intrinsic(Call::make_struct)) {
        if (op->type.is_vector()) {
            // Make a vector-of-structs
            scalarize(op);
        } else {
            // Codegen each element.
            assert(!op->args.empty());
            vector<llvm::Value *> args(op->args.size());
            vector<llvm::Type *> types(op->args.size());
            for (size_t i = 0; i < op->args.size(); i++) {
                args[i] = codegen(op->args[i]);
                types[i] = args[i]->getType();
            }

            // Create an struct on the stack.
            StructType *struct_t = StructType::create(types);
            Value *ptr = create_alloca_at_entry(struct_t, 1);

            // Put the elements in the struct.
            for (size_t i = 0; i < args.size(); i++) {
                Value *field_ptr =
                    builder->CreateConstInBoundsGEP2_32(
#if LLVM_VERSION >= 37
                        struct_t,
#endif
                        ptr,
                        0,
                        i);
                builder->CreateStore(args[i], field_ptr);
            }

            value = ptr;
        }

    } else if (op->is_intrinsic(Call::stringify)) {
        assert(!op->args.empty());

        if (op->type.is_vector()) {
            scalarize(op);
        } else {

            // Compute the maximum possible size of the message.
            int buf_size = 1; // One for the terminating zero.
            for (size_t i = 0; i < op->args.size(); i++) {
                Type t = op->args[i].type();
                if (op->args[i].as<StringImm>()) {
                    buf_size += op->args[i].as<StringImm>()->value.size();
                } else if (t.is_int() || t.is_uint()) {
                    buf_size += 19; // 2^64 = 18446744073709551616
                } else if (t.is_float()) {
                    if (t.bits() == 32) {
                        buf_size += 47; // %f format of max negative float
                    } else {
                        buf_size += 14; // Scientific notation with 6 decimal places.
                    }
                } else {
                    internal_assert(t.is_handle());
                    buf_size += 18; // 0x0123456789abcdef
                }
            }
            // Round up to a multiple of 16 bytes.
            buf_size = ((buf_size + 15)/16)*16;

            // Clamp to at most 8k.
            if (buf_size > 8192) buf_size = 8192;

            // Allocate a stack array to hold the message.
            llvm::Value *buf = create_alloca_at_entry(i8, buf_size);

            llvm::Value *dst = buf;
            llvm::Value *buf_end = builder->CreateConstGEP1_32(buf, buf_size);

            llvm::Function *append_string  = module->getFunction("halide_string_to_string");
            llvm::Function *append_int64   = module->getFunction("halide_int64_to_string");
            llvm::Function *append_uint64  = module->getFunction("halide_uint64_to_string");
            llvm::Function *append_double  = module->getFunction("halide_double_to_string");
            llvm::Function *append_pointer = module->getFunction("halide_pointer_to_string");

            internal_assert(append_string);
            internal_assert(append_int64);
            internal_assert(append_uint64);
            internal_assert(append_double);
            internal_assert(append_pointer);

            for (size_t i = 0; i < op->args.size(); i++) {
                const StringImm *s = op->args[i].as<StringImm>();
                Type t = op->args[i].type();
                internal_assert(t.lanes() == 1);
                vector<Value *> call_args(2);
                call_args[0] = dst;
                call_args[1] = buf_end;

                if (s) {
                    call_args.push_back(codegen(op->args[i]));
                    dst = builder->CreateCall(append_string, call_args);
                } else if (t.is_int()) {
                    call_args.push_back(codegen(Cast::make(Int(64), op->args[i])));
                    call_args.push_back(ConstantInt::get(i32, 1));
                    dst = builder->CreateCall(append_int64, call_args);
                } else if (t.is_uint()) {
                    call_args.push_back(codegen(Cast::make(UInt(64), op->args[i])));
                    call_args.push_back(ConstantInt::get(i32, 1));
                    dst = builder->CreateCall(append_uint64, call_args);
                } else if (t.is_float()) {
                    call_args.push_back(codegen(Cast::make(Float(64), op->args[i])));
                    // Use scientific notation for doubles
                    call_args.push_back(ConstantInt::get(i32, t.bits() == 64 ? 1 : 0));
                    dst = builder->CreateCall(append_double, call_args);
                } else {
                    internal_assert(t.is_handle());
                    call_args.push_back(codegen(op->args[i]));
                    dst = builder->CreateCall(append_pointer, call_args);
                }
            }
            value = buf;
        }
    } else if (op->is_intrinsic(Call::memoize_expr)) {
        // Used as an annotation for caching, should be invisible to
        // codegen. Ignore arguments beyond the first as they are only
        // used in the cache key.
        internal_assert(op->args.size() > 0);
        value = codegen(op->args[0]);
    } else if (op->is_intrinsic(Call::copy_memory)) {
        value = builder->CreateMemCpy(codegen(op->args[0]),
                                      codegen(op->args[1]),
                                      codegen(op->args[2]), 0);
    } else if (op->is_intrinsic(Call::register_destructor)) {
        internal_assert(op->args.size() == 2);
        const StringImm *fn = op->args[0].as<StringImm>();
        internal_assert(fn);
        Expr arg = op->args[1];
        internal_assert(arg.type().is_handle());
        llvm::Function *f = module->getFunction(fn->value);
        if (!f) {
            llvm::Type *arg_types[] = {i8->getPointerTo(), i8->getPointerTo()};
            FunctionType *func_t = FunctionType::get(void_t, arg_types, false);
            f = llvm::Function::Create(func_t, llvm::Function::ExternalLinkage, fn->value, module.get());
            f->setCallingConv(CallingConv::C);
        }
        register_destructor(f, codegen(arg), Always);
    } else if (op->call_type == Call::Intrinsic ||
               op->call_type == Call::PureIntrinsic) {
        internal_error << "Unknown intrinsic: " << op->name << "\n";
    } else if (op->call_type == Call::PureExtern && op->name == "pow_f32") {
        internal_assert(op->args.size() == 2);
        Expr x = op->args[0];
        Expr y = op->args[1];
        Expr e = Internal::halide_exp(Internal::halide_log(x) * y);
        e.accept(this);
    } else if (op->call_type == Call::PureExtern && op->name == "log_f32") {
        internal_assert(op->args.size() == 1);
        Expr e = Internal::halide_log(op->args[0]);
        e.accept(this);
    } else if (op->call_type == Call::PureExtern && op->name == "exp_f32") {
        internal_assert(op->args.size() == 1);
        Expr e = Internal::halide_exp(op->args[0]);
        e.accept(this);
    } else if (op->call_type == Call::PureExtern &&
               (op->name == "is_nan_f32" || op->name == "is_nan_f64")) {
        internal_assert(op->args.size() == 1);
        Value *a = codegen(op->args[0]);
        value = builder->CreateFCmpUNO(a, a);
    } else {
        // It's an extern call.

        std::string name;
        if (op->call_type == Call::ExternCPlusPlus) {
            user_assert(get_target().has_feature(Target::CPlusPlusMangling)) <<
                "Target must specify C++ name mangling (\"c_plus_plus_name_mangling\") in order to call C++ externs. (" <<
                op->name << ")\n";

            std::vector<std::string> namespaces;
            name = extract_namespaces(op->name, namespaces);
            std::vector<ExternFuncArgument> mangle_args;
            for (const auto &arg : op->args) {
                mangle_args.push_back(ExternFuncArgument(arg));
            }
            name = cplusplus_function_mangled_name(name, namespaces, op->type, mangle_args, get_target());
        } else {
            name = op->name;
        }

        // Codegen the args
        vector<Value *> args(op->args.size());
        for (size_t i = 0; i < op->args.size(); i++) {
            args[i] = codegen(op->args[i]);
        }

        llvm::Function *fn = module->getFunction(name);

        llvm::Type *result_type = llvm_type_of(op->type);

        // Add a user context arg as needed. It's never a vector.
        bool takes_user_context = function_takes_user_context(op->name);
        if (takes_user_context) {
            internal_assert(fn) << "External function " << op->name << " is marked as taking user_context, but is not in the runtime module. Check if runtime_api.cpp needs to be rebuilt.\n";
            debug(4) << "Adding user_context to " << op->name << " args\n";
            args.insert(args.begin(), get_user_context());
        }

        // If we can't find it, declare it extern "C"
        if (!fn) {
            vector<llvm::Type *> arg_types(args.size());
            for (size_t i = 0; i < args.size(); i++) {
                arg_types[i] = args[i]->getType();
                if (arg_types[i]->isVectorTy()) {
                    VectorType *vt = dyn_cast<VectorType>(arg_types[i]);
                    arg_types[i] = vt->getElementType();
                }
            }

            llvm::Type *scalar_result_type = result_type;
            if (result_type->isVectorTy()) {
                VectorType *vt = dyn_cast<VectorType>(result_type);
                scalar_result_type = vt->getElementType();
            }

            FunctionType *func_t = FunctionType::get(scalar_result_type, arg_types, false);

            fn = llvm::Function::Create(func_t, llvm::Function::ExternalLinkage, name, module.get());
            fn->setCallingConv(CallingConv::C);
            debug(4) << "Did not find " << op->name << ". Declared it extern \"C\".\n";
        } else {
            debug(4) << "Found " << op->name << "\n";

            // TODO: Say something more accurate here as there is now
            // partial information in the handle_type field, but it is
            // not clear it can be matched to the LLVM types and it is
            // not always there.
            // Halide's type system doesn't preserve pointer types
            // correctly (they just get called "Handle()"), so we may
            // need to pointer cast to the appropriate type. Only look at
            // fixed params (not varags) in llvm function.
            FunctionType *func_t = fn->getFunctionType();
            for (size_t i = takes_user_context ? 1 : 0;
                 i < std::min(args.size(), (size_t)(func_t->getNumParams()));
                 i++) {
                Expr halide_arg = takes_user_context ? op->args[i-1] : op->args[i];
                if (halide_arg.type().is_handle()) {
                    llvm::Type *t = func_t->getParamType(i);

                    // Widen to vector-width as needed. If the
                    // function doesn't actually take a vector,
                    // individual lanes will be extracted below.
                    if (halide_arg.type().is_vector() &&
                        !t->isVectorTy()) {
                        t = VectorType::get(t, halide_arg.type().lanes());
                    }

                    if (t != args[i]->getType()) {
                        debug(4) << "Pointer casting argument to extern call: "
                                 << halide_arg << "\n";
                        args[i] = builder->CreatePointerCast(args[i], t);
                    }
                }
            }
        }

        if (op->type.is_scalar()) {
            CallInst *call = builder->CreateCall(fn, args);
            if (op->is_pure()) {
                call->setDoesNotAccessMemory();
            }
            call->setDoesNotThrow();
            value = call;
        } else {

            // Check if a vector version of the function already
            // exists at some useful width.
            pair<llvm::Function *, int> vec =
                find_vector_runtime_function(name, op->type.lanes());
            llvm::Function *vec_fn = vec.first;
            int w = vec.second;

            if (vec_fn) {
                value = call_intrin(llvm_type_of(op->type), w,
                                    vec_fn->getName(), args);
            } else {

                // No vector version found. Scalarize. Extract each simd
                // lane in turn and do one scalar call to the function.
                value = UndefValue::get(result_type);
                for (int i = 0; i < op->type.lanes(); i++) {
                    Value *idx = ConstantInt::get(i32, i);
                    vector<Value *> arg_lane(args.size());
                    for (size_t j = 0; j < args.size(); j++) {
                        if (args[j]->getType()->isVectorTy()) {
                            arg_lane[j] = builder->CreateExtractElement(args[j], idx);
                        } else {
                            arg_lane[j] = args[j];
                        }
                    }
                    CallInst *call = builder->CreateCall(fn, arg_lane);
                    if (op->is_pure()) {
                        call->setDoesNotAccessMemory();
                    }
                    call->setDoesNotThrow();
                    if (!call->getType()->isVoidTy()) {
                        value = builder->CreateInsertElement(value, call, idx);
                        debug(2) << "Generate InsertElement call\n";
                        if (debug::debug_level >= 2) value -> dump();
                    } // otherwise leave it as undef.
                }
            }
        }
    }
}

void CodeGen_LLVM::visit(const Let *op) {
    sym_push(op->name, codegen(op->value));
    if (op->value.type() == Int(32)) {
        alignment_info.push(op->name, modulus_remainder(op->value, alignment_info));
    }
    value = codegen(op->body);
    if (op->value.type() == Int(32)) {
        alignment_info.pop(op->name);
    }
    sym_pop(op->name);
}

void CodeGen_LLVM::visit(const LetStmt *op) {
    sym_push(op->name, codegen(op->value));

    if (op->value.type() == Int(32)) {
        alignment_info.push(op->name, modulus_remainder(op->value, alignment_info));
    }

    codegen(op->body);

    if (op->value.type() == Int(32)) {
        alignment_info.pop(op->name);
    }

    sym_pop(op->name);
}

void CodeGen_LLVM::visit(const AssertStmt *op) {
    create_assertion(codegen(op->condition), op->message);
}

Constant *CodeGen_LLVM::create_string_constant(const string &s) {
    map<string, Constant *>::iterator iter = string_constants.find(s);
    if (iter == string_constants.end()) {
        vector<char> data;
        data.reserve(s.size()+1);
        data.insert(data.end(), s.begin(), s.end());
        data.push_back(0);
        Constant *val = create_binary_blob(data, "str");
        string_constants[s] = val;
        return val;
    } else {
        return iter->second;
    }
}

Constant *CodeGen_LLVM::create_binary_blob(const vector<char> &data, const string &name) {
    llvm::Type *type = ArrayType::get(i8, data.size());
    bool constant = data.size() > 1024;
    GlobalVariable *global = new GlobalVariable(*module, type,
                                                constant, GlobalValue::PrivateLinkage,
                                                0, name);
    ArrayRef<unsigned char> data_array((const unsigned char *)&data[0], data.size());
    global->setInitializer(ConstantDataArray::get(*context, data_array));
    global->setAlignment(32);

    Constant *zero = ConstantInt::get(i32, 0);
    Constant *zeros[] = {zero, zero};
#if LLVM_VERSION >= 37
    Constant *ptr = ConstantExpr::getInBoundsGetElementPtr(type, global, zeros);
#else
    Constant *ptr = ConstantExpr::getInBoundsGetElementPtr(global, zeros);
#endif
    return ptr;
}

void CodeGen_LLVM::create_assertion(Value *cond, Expr message, llvm::Value *error_code) {

    internal_assert(!message.defined() || message.type() == Int(32))
        << "Assertion result is not an int: " << message;

    if (target.has_feature(Target::NoAsserts)) return;

    // If the condition is a vector, fold it down to a scalar
    VectorType *vt = dyn_cast<VectorType>(cond->getType());
    if (vt) {
        Value *scalar_cond = builder->CreateExtractElement(cond, ConstantInt::get(i32, 0));
        for (unsigned i = 1; i < vt->getNumElements(); i++) {
            Value *lane = builder->CreateExtractElement(cond, ConstantInt::get(i32, i));
            scalar_cond = builder->CreateAnd(scalar_cond, lane);
        }
        cond = scalar_cond;
    }

    // Make a new basic block for the assert
    BasicBlock *assert_fails_bb = BasicBlock::Create(*context, "assert failed", function);
    BasicBlock *assert_succeeds_bb = BasicBlock::Create(*context, "assert succeeded", function);

    // If the condition fails, enter the assert body, otherwise, enter the block after
    builder->CreateCondBr(cond, assert_succeeds_bb, assert_fails_bb, very_likely_branch);

    // Build the failure case
    builder->SetInsertPoint(assert_fails_bb);

    // Call the error handler
    if (!error_code) error_code = codegen(message);

    return_with_error_code(error_code);

    // Continue on using the success case
    builder->SetInsertPoint(assert_succeeds_bb);
}

void CodeGen_LLVM::return_with_error_code(llvm::Value *error_code) {
    // Branch to the destructor block, which cleans up and then bails out.
    BasicBlock *dtors = get_destructor_block();

    // Hook up our error code to the phi node that the destructor block starts with.
    PHINode *phi = dyn_cast<PHINode>(dtors->begin());
    internal_assert(phi) << "The destructor block is supposed to start with a phi node\n";
    phi->addIncoming(error_code, builder->GetInsertBlock());

    builder->CreateBr(get_destructor_block());
}

void CodeGen_LLVM::visit(const ProducerConsumer *op) {
    BasicBlock *produce = BasicBlock::Create(*context, std::string("produce ") + op->name, function);
    builder->CreateBr(produce);
    builder->SetInsertPoint(produce);
    codegen(op->produce);

    if (op->update.defined()) {
        BasicBlock *update = BasicBlock::Create(*context, std::string("update ") + op->name, function);
        builder->CreateBr(update);
        builder->SetInsertPoint(update);
        codegen(op->update);
    }

    BasicBlock *consume = BasicBlock::Create(*context, std::string("consume ") + op->name, function);
    builder->CreateBr(consume);
    builder->SetInsertPoint(consume);
    codegen(op->consume);
}

void CodeGen_LLVM::visit(const For *op) {
    Value *min = codegen(op->min);
    Value *extent = codegen(op->extent);

    if (op->for_type == ForType::Serial) {
        Value *max = builder->CreateNSWAdd(min, extent);

        BasicBlock *preheader_bb = builder->GetInsertBlock();

        // Make a new basic block for the loop
        BasicBlock *loop_bb = BasicBlock::Create(*context, std::string("for ") + op->name, function);
        // Create the block that comes after the loop
        BasicBlock *after_bb = BasicBlock::Create(*context, std::string("end for ") + op->name, function);

        // If min < max, fall through to the loop bb
        Value *enter_condition = builder->CreateICmpSLT(min, max);
        builder->CreateCondBr(enter_condition, loop_bb, after_bb, very_likely_branch);
        builder->SetInsertPoint(loop_bb);

        // Make our phi node.
        PHINode *phi = builder->CreatePHI(i32, 2);
        phi->addIncoming(min, preheader_bb);

        // Within the loop, the variable is equal to the phi value
        sym_push(op->name, phi);

        // Emit the loop body
        codegen(op->body);

        // Update the counter
        Value *next_var = builder->CreateNSWAdd(phi, ConstantInt::get(i32, 1));

        // Add the back-edge to the phi node
        phi->addIncoming(next_var, builder->GetInsertBlock());

        // Maybe exit the loop
        Value *end_condition = builder->CreateICmpNE(next_var, max);
        builder->CreateCondBr(end_condition, loop_bb, after_bb);

        builder->SetInsertPoint(after_bb);

        // Pop the loop variable from the scope
        sym_pop(op->name);
    } else if (op->for_type == ForType::Parallel) {

        debug(3) << "Entering parallel for loop over " << op->name << "\n";

        // Find every symbol that the body of this loop refers to
        // and dump it into a closure
        Closure closure(op->body, op->name);

        // Allocate a closure
        StructType *closure_t = build_closure_type(closure, buffer_t_type, context);
        Value *ptr = create_alloca_at_entry(closure_t, 1);

        // Fill in the closure
        pack_closure(closure_t, ptr, closure, symbol_table, buffer_t_type, builder);

        // Make a new function that does one iteration of the body of the loop
        llvm::Type *voidPointerType = (llvm::Type *)(i8->getPointerTo());
        llvm::Type *args_t[] = {voidPointerType, i32, voidPointerType};
        FunctionType *func_t = FunctionType::get(i32, args_t, false);
        llvm::Function *containing_function = function;
        function = llvm::Function::Create(func_t, llvm::Function::InternalLinkage,
                                          "par for " + function->getName() + "_" + op->name, module.get());
        function->setDoesNotAlias(3);

        // Make the initial basic block and jump the builder into the new function
        IRBuilderBase::InsertPoint call_site = builder->saveIP();
        BasicBlock *block = BasicBlock::Create(*context, "entry", function);
        builder->SetInsertPoint(block);

        // Get the user context value before swapping out the symbol table.
        Value *user_context = get_user_context();

        // Save the destructor block
        BasicBlock *parent_destructor_block = destructor_block;
        destructor_block = nullptr;

        // Make a new scope to use
        Scope<Value *> saved_symbol_table;
        symbol_table.swap(saved_symbol_table);

        // Get the function arguments

        // The user context is first argument of the function; it's
        // important that we override the name to be "__user_context",
        // since the LLVM function has a random auto-generated name for
        // this argument.
        llvm::Function::arg_iterator iter = function->arg_begin();
        sym_push("__user_context", iterator_to_pointer(iter));

        // Next is the loop variable.
        ++iter;
        sym_push(op->name, iterator_to_pointer(iter));

        // The closure pointer is the third and last argument.
        ++iter;
        iter->setName("closure");
        Value *closure_handle = builder->CreatePointerCast(iterator_to_pointer(iter),
                                                           closure_t->getPointerTo());
        // Load everything from the closure into the new scope
        unpack_closure(closure, symbol_table, closure_t, closure_handle, builder);

        // Generate the new function body
        codegen(op->body);

        // Return success
        return_with_error_code(ConstantInt::get(i32, 0));

        // Move the builder back to the main function and call do_par_for
        builder->restoreIP(call_site);
        llvm::Function *do_par_for = module->getFunction("halide_do_par_for");
        internal_assert(do_par_for) << "Could not find halide_do_par_for in initial module\n";
        do_par_for->setDoesNotAlias(5);
        //do_par_for->setDoesNotCapture(5);
        ptr = builder->CreatePointerCast(ptr, i8->getPointerTo());
        Value *args[] = {user_context, function, min, extent, ptr};
        debug(4) << "Creating call to do_par_for\n";
        Value *result = builder->CreateCall(do_par_for, args);

        debug(3) << "Leaving parallel for loop over " << op->name << "\n";

        // Now restore the scope
        symbol_table.swap(saved_symbol_table);
        function = containing_function;

        // Restore the destructor block
        destructor_block = parent_destructor_block;

        // Check for success
        Value *did_succeed = builder->CreateICmpEQ(result, ConstantInt::get(i32, 0));
        create_assertion(did_succeed, Expr(), result);

    } else {
        internal_error << "Unknown type of For node. Only Serial and Parallel For nodes should survive down to codegen.\n";
    }
}

void CodeGen_LLVM::visit(const Store *op) {
    // Even on 32-bit systems, Handles are treated as 64-bit in
    // memory, so convert stores of handles to stores of uint64_ts.
    if (op->value.type().is_handle()) {
        Expr v = reinterpret(UInt(64, op->value.type().lanes()), op->value);
        codegen(Store::make(op->name, v, op->index, op->param));
        return;
    }

    Halide::Type value_type = op->value.type();
    Value *val = codegen(op->value);
    bool is_external = (external_buffer.find(op->name) != external_buffer.end());
    // Scalar
    if (value_type.is_scalar()) {
        Value *ptr = codegen_buffer_pointer(op->name, value_type, op->index);
        StoreInst *store = builder->CreateAlignedStore(val, ptr, value_type.bytes());
        add_tbaa_metadata(store, op->name, op->index);
    } else {
        int alignment = value_type.bytes();
        const Ramp *ramp = op->index.as<Ramp>();
        if (ramp && is_one(ramp->stride)) {

            int native_bits = native_vector_bits();
            int native_bytes = native_bits / 8;

            // Boost the alignment if possible, up to the native vector width.
<<<<<<< HEAD
            ModulusRemainder mod_rem = get_alignment_info(ramp->base);
            if (!possibly_misaligned) {
                while ((mod_rem.remainder & 1) == 0 &&
                       (mod_rem.modulus & 1) == 0 &&
                       alignment < native_bytes) {
                    mod_rem.modulus /= 2;
                    mod_rem.remainder /= 2;
                    alignment *= 2;
                }
=======
            ModulusRemainder mod_rem = modulus_remainder(ramp->base, alignment_info);
            while ((mod_rem.remainder & 1) == 0 &&
                   (mod_rem.modulus & 1) == 0 &&
                   alignment < native_bytes) {
                mod_rem.modulus /= 2;
                mod_rem.remainder /= 2;
                alignment *= 2;
            }

            // If it is an external buffer, then we cannot assume that the host pointer
            // is aligned to at least the native vector width. However, we may be able to do
            // better than just assuming that it is unaligned.
            if (is_external && op->param.defined()) {
                int host_alignment = op->param.host_alignment();
                alignment = gcd(alignment, host_alignment);
>>>>>>> 1457222d
            }

            // For dense vector stores wider than the native vector
            // width, bust them up into native vectors.
            debug(4) << "Generating store w/ alignment: " << alignment << "\n";
            debug(4) << "Type: " << value_type << "\n";
            debug(4) << "Index: " << op->index << "\n";
            int store_lanes = value_type.lanes();
            int native_lanes = native_bits / value_type.bits();

            for (int i = 0; i < store_lanes; i += native_lanes) {
                int slice_lanes = std::min(native_lanes, store_lanes - i);
                Expr slice_base = simplify(ramp->base + i);
                Expr slice_index = slice_lanes == 1 ? slice_base : Ramp::make(slice_base, 1, slice_lanes);
                Value *slice_val = slice_vector(val, i, slice_lanes);
                Value *elt_ptr = codegen_buffer_pointer(op->name, value_type.element_of(), slice_base);
                Value *vec_ptr = builder->CreatePointerCast(elt_ptr, slice_val->getType()->getPointerTo());
                StoreInst *store = builder->CreateAlignedStore(slice_val, vec_ptr, alignment);
                add_tbaa_metadata(store, op->name, slice_index);
            }
        } else if (ramp) {
            Type ptr_type = value_type.element_of();
            Value *ptr = codegen_buffer_pointer(op->name, ptr_type, ramp->base);
            const IntImm *const_stride = ramp->stride.as<IntImm>();
            Value *stride = codegen(ramp->stride);
            // Scatter without generating the indices as a vector
            for (int i = 0; i < ramp->lanes; i++) {
                Constant *lane = ConstantInt::get(i32, i);
                Value *v = builder->CreateExtractElement(val, lane);
                if (const_stride) {
                    // Use a constant offset from the base pointer
                    Value *p =
                        builder->CreateConstInBoundsGEP1_32(
#if LLVM_VERSION >= 37
                            llvm_type_of(ptr_type),
#endif
                            ptr,
                            const_stride->value * i);
                    StoreInst *store = builder->CreateStore(v, p);
                    add_tbaa_metadata(store, op->name, op->index);
                } else {
                    // Increment the pointer by the stride for each element
                    StoreInst *store = builder->CreateStore(v, ptr);
                    add_tbaa_metadata(store, op->name, op->index);
                    ptr = builder->CreateInBoundsGEP(ptr, stride);
                }
            }
        } else {
            // Scatter
            Value *index = codegen(op->index);
            for (int i = 0; i < value_type.lanes(); i++) {
                Value *lane = ConstantInt::get(i32, i);
                Value *idx = builder->CreateExtractElement(index, lane);
                Value *v = builder->CreateExtractElement(val, lane);
                Value *ptr = codegen_buffer_pointer(op->name, value_type.element_of(), idx);
                StoreInst *store = builder->CreateStore(v, ptr);
                add_tbaa_metadata(store, op->name, op->index);
            }
        }
    }

}


void CodeGen_LLVM::visit(const Block *op) {
    codegen(op->first);
    if (op->rest.defined()) codegen(op->rest);
}

void CodeGen_LLVM::visit(const Realize *op) {
    internal_error << "Realize encountered during codegen\n";
}

void CodeGen_LLVM::visit(const Provide *op) {
    internal_error << "Provide encountered during codegen\n";
}

void CodeGen_LLVM::visit(const IfThenElse *op) {
    BasicBlock *true_bb = BasicBlock::Create(*context, "true_bb", function);
    BasicBlock *false_bb = BasicBlock::Create(*context, "false_bb", function);
    BasicBlock *after_bb = BasicBlock::Create(*context, "after_bb", function);
    builder->CreateCondBr(codegen(op->condition), true_bb, false_bb);

    builder->SetInsertPoint(true_bb);
    codegen(op->then_case);
    builder->CreateBr(after_bb);

    builder->SetInsertPoint(false_bb);
    if (op->else_case.defined()) {
        codegen(op->else_case);
    }
    builder->CreateBr(after_bb);

    builder->SetInsertPoint(after_bb);
}

void CodeGen_LLVM::visit(const Evaluate *op) {
    codegen(op->value);

    // Discard result
    value = nullptr;
}

Value *CodeGen_LLVM::create_alloca_at_entry(llvm::Type *t, int n, bool zero_initialize, const string &name) {
    IRBuilderBase::InsertPoint here = builder->saveIP();
    BasicBlock *entry = &builder->GetInsertBlock()->getParent()->getEntryBlock();
    if (entry->empty()) {
        builder->SetInsertPoint(entry);
    } else {
        builder->SetInsertPoint(entry, entry->getFirstInsertionPt());
    }
    Value *size = ConstantInt::get(i32, n);
    AllocaInst *ptr = builder->CreateAlloca(t, size, name);
    if (t->isVectorTy() || n > 1) {
        ptr->setAlignment(native_vector_bits() / 8);
    }

    if (zero_initialize) {
        internal_assert(n == 1) << "Zero initialization for stack arrays not implemented\n";
        builder->CreateStore(Constant::getNullValue(t), ptr);
    }
    builder->restoreIP(here);
    return ptr;
}

Value *CodeGen_LLVM::get_user_context() const {
    Value *ctx = sym_get("__user_context", false);
    if (!ctx) {
        ctx = ConstantPointerNull::get(i8->getPointerTo()); // void*
    }
    return ctx;
}

Value *CodeGen_LLVM::call_intrin(Type result_type, int intrin_lanes,
                                 const string &name, vector<Expr> args) {
    vector<Value *> arg_values(args.size());
    for (size_t i = 0; i < args.size(); i++) {
        arg_values[i] = codegen(args[i]);
    }

    return call_intrin(llvm_type_of(result_type),
                       intrin_lanes,
                       name, arg_values);
}

Value *CodeGen_LLVM::call_intrin(llvm::Type *result_type, int intrin_lanes,
                                 const string &name, vector<Value *> arg_values) {
    internal_assert(result_type->isVectorTy()) << "call_intrin is for vector intrinsics only\n";

    int arg_lanes = (int)(result_type->getVectorNumElements());

    if (intrin_lanes != arg_lanes) {
        // Cut up each arg into appropriately-sized pieces, call the
        // intrinsic on each, then splice together the results.
        vector<Value *> results;
        for (int start = 0; start < arg_lanes; start += intrin_lanes) {
            vector<Value *> args;
            for (size_t i = 0; i < arg_values.size(); i++) {
                if (arg_values[i]->getType()->isVectorTy()) {
                    internal_assert((int)arg_values[i]->getType()->getVectorNumElements() == arg_lanes);
                    args.push_back(slice_vector(arg_values[i], start, intrin_lanes));
                } else {
                    args.push_back(arg_values[i]);
                }
            }

            llvm::Type *result_slice_type =
                llvm::VectorType::get(result_type->getScalarType(), intrin_lanes);

            results.push_back(call_intrin(result_slice_type, intrin_lanes, name, args));
        }
        Value *result = concat_vectors(results);
        debug(2) << "Concat_vectors 2:\n";
        if (debug::debug_level >= 2) result -> dump();

        return slice_vector(result, 0, arg_lanes);
    }

    vector<llvm::Type *> arg_types(arg_values.size());
    for (size_t i = 0; i < arg_values.size(); i++) {
        arg_types[i] = arg_values[i]->getType();
    }

    llvm::Function *fn = module->getFunction(name);

    if (!fn) {
        llvm::Type *intrinsic_result_type = VectorType::get(result_type->getScalarType(), intrin_lanes);
        FunctionType *func_t = FunctionType::get(intrinsic_result_type, arg_types, false);
        fn = llvm::Function::Create(func_t, llvm::Function::ExternalLinkage, name, module.get());
        fn->setCallingConv(CallingConv::C);
    }

    CallInst *call = builder->CreateCall(fn, arg_values);

    call->setDoesNotAccessMemory();
    call->setDoesNotThrow();

    return call;
}

Value *CodeGen_LLVM::slice_vector(Value *vec, int start, int size) {
    int vec_lanes = vec->getType()->getVectorNumElements();

    if (start == 0 && size == vec_lanes) {
        return vec;
    }

    vector<Constant *> indices(size);
    for (int i = 0; i < size; i++) {
        int idx = start + i;
        if (idx >= 0 && idx < vec_lanes) {
            indices[i] = ConstantInt::get(i32, idx);
        } else {
            indices[i] = UndefValue::get(i32);
        }
    }
    Constant *indices_vec = ConstantVector::get(indices);
    Value *undefs = UndefValue::get(vec->getType());
    debug(2) << "shuffle slice vector\n";
    Value *value = builder->CreateShuffleVector(vec, undefs, indices_vec);
    if (debug::debug_level >= 2) value -> dump();
    return value;
}

Value *CodeGen_LLVM::concat_vectors(const vector<Value *> &v) {
    if (v.size() == 1) return v[0];

    internal_assert(!v.empty());

    vector<Value *> vecs = v;

    while (vecs.size() > 1) {
        vector<Value *> new_vecs;

        for (size_t i = 0; i < vecs.size()-1; i += 2) {
            Value *v1 = vecs[i];
            Value *v2 = vecs[i+1];

            int w1 = v1->getType()->getVectorNumElements();
            int w2 = v2->getType()->getVectorNumElements();

            // Possibly pad one of the vectors to match widths.
            if (w1 < w2) {
                v1 = slice_vector(v1, 0, w2);
            } else if (w2 < w1) {
                v2 = slice_vector(v2, 0, w1);
            }
            int w_matched = std::max(w1, w2);

            internal_assert(v1->getType() == v2->getType());

            vector<Constant *> indices(w1 + w2);
            for (int i = 0; i < w1; i++) {
                indices[i] = ConstantInt::get(i32, i);
            }
            for (int i = 0; i < w2; i++) {
                indices[w1 + i] = ConstantInt::get(i32, w_matched + i);
            }
            Constant *indices_vec = ConstantVector::get(indices);
            debug(2) << "shuffle concat vectors\n";
            Value *merged = builder->CreateShuffleVector(v1, v2, indices_vec);
            if (debug::debug_level >= 2) merged -> dump();

            new_vecs.push_back(merged);
        }

        // If there were an odd number of them, we need to also push
        // the one that didn't get merged.
        if (vecs.size() & 1) {
            new_vecs.push_back(vecs.back());
        }

        vecs.swap(new_vecs);
    }

    return vecs[0];
}

std::pair<llvm::Function *, int> CodeGen_LLVM::find_vector_runtime_function(const std::string &name, int lanes) {
    // Check if a vector version of the function already
    // exists at some useful width. We use the naming
    // convention that a N-wide version of a function foo is
    // called fooxN. All of our intrinsics are power-of-two
    // sized, so starting at the first power of two >= the
    // vector width, we'll try all powers of two in decreasing
    // order.
    vector<int> sizes_to_try;
    int l = 1;
    while (l < lanes) l *= 2;
    for (int i = l; i > 1; i /= 2) {
        sizes_to_try.push_back(i);
    }

    // If none of those match, we'll also try doubling
    // the lanes up to the next power of two (this is to catch
    // cases where we're a 64-bit vector and have a 128-bit
    // vector implementation).
    sizes_to_try.push_back(l*2);

    for (size_t i = 0; i < sizes_to_try.size(); i++) {
        int l = sizes_to_try[i];
        llvm::Function *vec_fn = module->getFunction(name + "x" + std::to_string(l));
        if (vec_fn) {
            return std::make_pair(vec_fn, l);
        }
    }

    return std::make_pair<llvm::Function *, int>(nullptr, 0);
}

ModulusRemainder CodeGen_LLVM::get_alignment_info(Expr e) {
    return modulus_remainder(e, alignment_info);
}

}}<|MERGE_RESOLUTION|>--- conflicted
+++ resolved
@@ -341,19 +341,8 @@
         return make_codegen<CodeGen_PowerPC>(target, context);
     } else if (target.arch == Target::PNaCl) {
         return make_codegen<CodeGen_PNaCl>(target, context);
-<<<<<<< HEAD
     } else if (target.arch == Target::Hexagon) {
         return make_codegen<CodeGen_Hexagon>(target, context);
-=======
-#ifdef WITH_HEXAGON
-    } else if (target.arch == Target::Hexagon) {
-      user_warning << "Invoking codegen hexagon\n";
-      if (target.os != Target::OSUnknown
-          && target.os != Target::HexagonStandalone)
-        user_error << "Hexagon not setup yet" << target.os << "\n";
-      return make_codegen<CodeGen_Hexagon>(target, context);
-#endif
->>>>>>> 1457222d
     }
 
     user_error << "Unknown target architecture: "
@@ -1059,12 +1048,7 @@
 
     // Instead track this buffer name so that loads and stores from it
     // don't try to be too aligned.
-<<<<<<< HEAD
-    if (!target.has_cgoption(Target::BuffersAligned))
-      might_be_misaligned.insert(name);
-=======
     external_buffer.insert(name);
->>>>>>> 1457222d
 
     // Push the buffer pointer as well, for backends that care.
     sym_push(name + ".buffer", buffer);
@@ -1833,12 +1817,7 @@
 }
 
 void CodeGen_LLVM::visit(const Load *op) {
-<<<<<<< HEAD
-    bool possibly_misaligned = (might_be_misaligned.find(op->name) != might_be_misaligned.end());
-=======
-
     bool is_external = (external_buffer.find(op->name) != external_buffer.end());
->>>>>>> 1457222d
 
     // If it's a Handle, load it as a uint64_t and then cast
     if (op->type.is_handle()) {
@@ -1869,17 +1848,6 @@
             // can infer based on the index alone.
 
             // Boost the alignment if possible, up to the native vector width.
-<<<<<<< HEAD
-            ModulusRemainder mod_rem = get_alignment_info(ramp->base);
-            if (!possibly_misaligned) {
-                while ((mod_rem.remainder & 1) == 0 &&
-                       (mod_rem.modulus & 1) == 0 &&
-                       alignment < native_bytes) {
-                    mod_rem.modulus /= 2;
-                    mod_rem.remainder /= 2;
-                    alignment *= 2;
-                }
-=======
             ModulusRemainder mod_rem = modulus_remainder(ramp->base, alignment_info);
             while ((mod_rem.remainder & 1) == 0 &&
                    (mod_rem.modulus & 1) == 0 &&
@@ -1895,7 +1863,6 @@
             if (is_external && op->param.defined()) {
                 int host_alignment = op->param.host_alignment();
                 alignment = gcd(alignment, host_alignment);
->>>>>>> 1457222d
             }
 
             // For dense vector loads wider than the native vector
@@ -2318,7 +2285,6 @@
             indices[i] = idx->value;
         }
 
-<<<<<<< HEAD
         // If the indices are a contiguous ramp, generate a call to slice_vector instead.
         bool is_ramp = true;
         for (size_t i = 0; i + 1 < indices.size(); i++) {
@@ -2341,11 +2307,6 @@
             Value *undefs = UndefValue::get(arg->getType());
             value = builder->CreateShuffleVector(arg, undefs, ConstantVector::get(indices_values));
         }
-=======
-        // Make a size 1 vector of undef at the end to mix in undef values.
-        Value *undefs = UndefValue::get(arg->getType());
-        value = builder->CreateShuffleVector(arg, undefs, ConstantVector::get(indices));
->>>>>>> 1457222d
 
         if (op->type.is_scalar()) {
             value = builder->CreateExtractElement(value, ConstantInt::get(i32, 0));
@@ -3364,17 +3325,6 @@
             int native_bytes = native_bits / 8;
 
             // Boost the alignment if possible, up to the native vector width.
-<<<<<<< HEAD
-            ModulusRemainder mod_rem = get_alignment_info(ramp->base);
-            if (!possibly_misaligned) {
-                while ((mod_rem.remainder & 1) == 0 &&
-                       (mod_rem.modulus & 1) == 0 &&
-                       alignment < native_bytes) {
-                    mod_rem.modulus /= 2;
-                    mod_rem.remainder /= 2;
-                    alignment *= 2;
-                }
-=======
             ModulusRemainder mod_rem = modulus_remainder(ramp->base, alignment_info);
             while ((mod_rem.remainder & 1) == 0 &&
                    (mod_rem.modulus & 1) == 0 &&
@@ -3390,7 +3340,6 @@
             if (is_external && op->param.defined()) {
                 int host_alignment = op->param.host_alignment();
                 alignment = gcd(alignment, host_alignment);
->>>>>>> 1457222d
             }
 
             // For dense vector stores wider than the native vector
