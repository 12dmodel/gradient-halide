--- conflicted
+++ resolved
@@ -352,14 +352,11 @@
                                 const EmitOptions &options) {
     build_params();
 
-<<<<<<< HEAD
-=======
     Pipeline pipeline = build_pipeline();
 
     // Building the pipeline may mutate the params and imageparams.
     rebuild_params();
 
->>>>>>> e164f22c
     std::vector<Halide::Argument> inputs = get_filter_arguments();
 
     std::vector<std::string> namespaces;
