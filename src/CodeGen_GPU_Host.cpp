#include <sstream>

#include "CodeGen_GPU_Host.h"
#include "CodeGen_PTX_Dev.h"
#include "CodeGen_OpenCL_Dev.h"
#include "CodeGen_OpenGL_Dev.h"
#include "IROperator.h"
#include "IRPrinter.h"
#include "Debug.h"
#include "CodeGen_Internal.h"
#include "Util.h"
#include "Bounds.h"
#include "Simplify.h"
#include "VaryingAttributes.h"

#ifdef _WIN32
#define NOMINMAX
#ifdef _WIN64
#define GPU_LIB_CC
#else
#define GPU_LIB_CC __stdcall
#endif
#include <windows.h>
static bool have_symbol(const char *s) {
    return GetProcAddress(GetModuleHandle(NULL), s) != NULL;
}
#else
#define GPU_LIB_CC
#include <dlfcn.h>
static bool have_symbol(const char *s) {
    return dlsym(NULL, s) != NULL;
}
#endif

namespace Halide {
namespace Internal {

using std::vector;
using std::string;
using std::map;

using namespace llvm;

// Sniff the contents of a kernel to extracts the bounds of all the
// thread indices (so we know how many threads to launch), and the
// amount of shared memory to allocate.
class ExtractBounds : public IRVisitor {
public:

    Expr num_threads[4];
    Expr num_blocks[4];
    Expr shared_mem_size;

    ExtractBounds() : shared_mem_size(0), found_shared(false) {
        for (int i = 0; i < 4; i++) {
            num_threads[i] = num_blocks[i] = 1;
        }
    }

private:

    bool found_shared;
    Scope<Interval> scope;

    using IRVisitor::visit;

    void visit(const For *op) {
        if (CodeGen_GPU_Dev::is_gpu_var(op->name)) {
            internal_assert(is_zero(op->min));
        }

        if (ends_with(op->name, ".__thread_id_x")) {
            num_threads[0] = op->extent;
        } else if (ends_with(op->name, ".__thread_id_y")) {
            num_threads[1] = op->extent;
        } else if (ends_with(op->name, ".__thread_id_z")) {
            num_threads[2] = op->extent;
        } else if (ends_with(op->name, ".__thread_id_w")) {
            num_threads[3] = op->extent;
        } else if (ends_with(op->name, ".__block_id_x")) {
            num_blocks[0] = op->extent;
        } else if (ends_with(op->name, ".__block_id_y")) {
            num_blocks[1] = op->extent;
        } else if (ends_with(op->name, ".__block_id_z")) {
            num_blocks[2] = op->extent;
        } else if (ends_with(op->name, ".__block_id_w")) {
            num_blocks[3] = op->extent;
        }

        if (!found_shared) {
            Interval ie = bounds_of_expr_in_scope(op->extent, scope);
            Interval im = bounds_of_expr_in_scope(op->min, scope);
            scope.push(op->name, Interval(im.min, im.max + ie.max - 1));
            op->body.accept(this);
            scope.pop(op->name);
        } else {
            op->body.accept(this);
        }
    }

    void visit(const Allocate *allocate) {
        if (allocate->name == "__shared") {
            internal_assert(allocate->type == UInt(8) && allocate->extents.size() == 1);
            shared_mem_size = bounds_of_expr_in_scope(allocate->extents[0], scope).max;
            found_shared = true;
        }
        allocate->body.accept(this);
    }

    void visit(const LetStmt *op) {
        if (!found_shared) {
            Interval i = bounds_of_expr_in_scope(op->value, scope);
            scope.push(op->name, i);
            op->body.accept(this);
            scope.pop(op->name);
        } else {
            op->body.accept(this);
        }
    }
};


class GPU_Host_Closure : public Halide::Internal::Closure {
public:
    GPU_Host_Closure(Stmt s, const std::string &lv, bool skip_gpu_loops=false) : skip_gpu_loops(skip_gpu_loops) {
        ignore.push(lv, 0);
        s.accept(this);
    }

    vector<GPU_Argument> arguments();

protected:
    using Internal::Closure::visit;

    void visit(const For *op);

    void visit(const Call *op) {
        if (op->call_type == Call::Intrinsic &&
            (op->name == Call::glsl_texture_load ||
             op->name == Call::glsl_texture_store)) {

            // The argument to the call is either a StringImm or a broadcasted
            // StringImm if this is part of a vectorized expression

            const StringImm *string_imm = op->args[0].as<StringImm>();
            if (!string_imm) {
                internal_assert(op->args[0].as<Broadcast>());
                string_imm = op->args[0].as<Broadcast>()->value.as<StringImm>();
            }

            internal_assert(string_imm);

            string bufname = string_imm->value;
            BufferRef &ref = buffers[bufname];
            ref.type = op->type;

            if (op->name == Call::glsl_texture_load) {
                ref.read = true;
            } else if (op->name == Call::glsl_texture_store) {
                ref.write = true;
            }

            // The Func's name and the associated .buffer are mentioned in the
            // argument lists, but don't treat them as free variables.
            ignore.push(bufname, 0);
            ignore.push(bufname + ".buffer", 0);
            Internal::Closure::visit(op);
            ignore.pop(bufname + ".buffer");
            ignore.pop(bufname);
        } else {
            Internal::Closure::visit(op);
        }
    }

    bool skip_gpu_loops;
};

vector<GPU_Argument> GPU_Host_Closure::arguments() {
    vector<GPU_Argument> res;
    for (map<string, Type>::const_iterator iter = vars.begin(); iter != vars.end(); ++iter) {
        debug(2) << "var: " << iter->first << "\n";
        res.push_back(GPU_Argument(iter->first, false, iter->second));
    }
    for (map<string, BufferRef>::const_iterator iter = buffers.begin(); iter != buffers.end(); ++iter) {
        debug(2) << "buffer: " << iter->first << " " << iter->second.size;
        if (iter->second.read) debug(2) << " (read)";
        if (iter->second.write) debug(2) << " (write)";
        debug(2) << "\n";

        GPU_Argument arg(iter->first, true, iter->second.type, iter->second.size);
        arg.read = iter->second.read;
        arg.write = iter->second.write;
        res.push_back(arg);
    }
    return res;
}


void GPU_Host_Closure::visit(const For *loop) {
    if (skip_gpu_loops &&
        CodeGen_GPU_Dev::is_gpu_var(loop->name)) {
        return;
    }
    Internal::Closure::visit(loop);
}


template<typename CodeGen_CPU>
bool CodeGen_GPU_Host<CodeGen_CPU>::lib_cuda_linked = false;

template<typename CodeGen_CPU>
CodeGen_GPU_Host<CodeGen_CPU>::CodeGen_GPU_Host(Target target) :
    CodeGen_CPU(target),
    cgdev(make_devices(target)) {
}

template<typename CodeGen_CPU>
std::map<DeviceAPI, CodeGen_GPU_Dev *> CodeGen_GPU_Host<CodeGen_CPU>::make_devices(Target t)
{
    std::map<DeviceAPI, CodeGen_GPU_Dev *> result;

    // For the default GPU, OpenCL is preferred, CUDA next, and OpenGL last.
    // The code is in reverse order to allow later tests to override earlier ones.
    DeviceAPI default_api = DeviceAPI::Default_GPU;
    if (t.has_feature(Target::OpenGL)) {
        debug(1) << "Constructing OpenGL device codegen\n";
        result[DeviceAPI::GLSL] = new CodeGen_OpenGL_Dev(t);
        default_api = DeviceAPI::GLSL;
    }
    if (t.has_feature(Target::CUDA)) {
        debug(1) << "Constructing CUDA device codegen\n";
        result[DeviceAPI::CUDA] = new CodeGen_PTX_Dev(t);
        default_api = DeviceAPI::CUDA;
    }
    if (t.has_feature(Target::OpenCL)) {
        debug(1) << "Constructing OpenCL device codegen\n";
        result[DeviceAPI::OpenCL] = new CodeGen_OpenCL_Dev(t);
        default_api = DeviceAPI::OpenCL;
    }

    if (result.empty()) {
        internal_error << "Requested unknown GPU target: " << t.to_string() << "\n";
    } else {
        result[DeviceAPI::Default_GPU] = result[default_api];
    }
    return result;
}

template<typename CodeGen_CPU>
CodeGen_GPU_Host<CodeGen_CPU>::~CodeGen_GPU_Host() {
    std::map<DeviceAPI, CodeGen_GPU_Dev *>::iterator iter;
    for (iter = cgdev.begin(); iter != cgdev.end(); iter++) {
        if (iter->first != DeviceAPI::Default_GPU) {
            delete iter->second;
        }
    }
}

template<typename CodeGen_CPU>
void CodeGen_GPU_Host<CodeGen_CPU>::compile(Stmt stmt, string name,
                                            const vector<Argument> &args,
                                            const vector<Buffer> &images_to_embed) {

    init_module();

    // also set up the child codegenerator - this is set up once per
    // PTX_Host::compile, and reused across multiple PTX_Dev::compile
    // invocations for different kernels.
    std::map<DeviceAPI, CodeGen_GPU_Dev *>::iterator iter;
    for (iter = cgdev.begin(); iter != cgdev.end(); iter++) {
        iter->second->init_module();
    }

    module = get_initial_module_for_target(target, context);

    if (target.has_feature(Target::JIT)) {
        std::vector<JITModule> shared_runtime = JITSharedRuntime::get(this, target);

        JITModule::make_externs(shared_runtime, module);
    }

    // Fix the target triple
    debug(1) << "Target triple of initial module: " << module->getTargetTriple() << "\n";

    llvm::Triple triple = CodeGen_CPU::get_target_triple();
    module->setTargetTriple(triple.str());

    debug(1) << "Target triple of initial module: " << module->getTargetTriple() << "\n";

    // Pass to the generic codegen
    CodeGen::compile(stmt, name, args, images_to_embed);

    // Unset constant flag for embedded image global variables
    for (size_t i = 0; i < images_to_embed.size(); i++) {
        string name = images_to_embed[i].name();
        GlobalVariable *global = module->getNamedGlobal(name + ".buffer");
        global->setConstant(false);
    }


    // Remember the entry block so we can branch to it upon init success.
    BasicBlock *entry = &function->getEntryBlock();

    for (iter = cgdev.begin(); iter != cgdev.end(); iter++) {
        if (iter->first == DeviceAPI::Default_GPU) {
            continue;
        }
        CodeGen_GPU_Dev *gpu_codegen = iter->second;
        std::string api_unique_name = gpu_codegen->api_unique_name();
        debug(2) << "Generating init_kernels for " << api_unique_name << "\n";

        std::vector<char> kernel_src = gpu_codegen->compile_to_src();

        Value *kernel_src_ptr = CodeGen_CPU::create_constant_binary_blob(kernel_src, "halide_" + api_unique_name + "_kernel_src");

        // Insert a new block to run initialization at the beginning of the function.
        BasicBlock *init_kernels_bb = BasicBlock::Create(*context, "init_kernels" + api_unique_name,
                                                         function, entry);
        builder->SetInsertPoint(init_kernels_bb);
        Value *user_context = get_user_context();
        Value *kernel_size = ConstantInt::get(i32, kernel_src.size());
        std::string init_kernels_name = "halide_" + api_unique_name + "_initialize_kernels";
        Value *init = module->getFunction(init_kernels_name);
        internal_assert(init) << "Could not find function " + init_kernels_name + " in initial module\n";
        Value *result = builder->CreateCall4(init, user_context,
                                             get_module_state(api_unique_name),
                                             kernel_src_ptr, kernel_size);
        Value *did_succeed = builder->CreateICmpEQ(result, ConstantInt::get(i32, 0));
        CodeGen_CPU::create_assertion(did_succeed, "Failure inside " + init_kernels_name);

        // Upon success, jump to the previous entry.
        builder->CreateBr(entry);
        // Set the entry for the next init block to the init block just generated
        entry = init_kernels_bb;
    }

    // Optimize the module
    CodeGen::optimize_module();
}

template<typename CodeGen_CPU>
void CodeGen_GPU_Host<CodeGen_CPU>::jit_init(ExecutionEngine *ee, Module *module) {

    // Make sure extern cuda calls inside the module point to the
    // right things. If cuda is already linked in we should be
    // fine. If not we need to tell llvm to load it.
    if (target.has_feature(Target::CUDA) && !lib_cuda_linked) {
        // First check if libCuda has already been linked
        // in. If so we shouldn't need to set any mappings.
        if (have_symbol("cuInit")) {
            debug(1) << "This program was linked to cuda already\n";
        } else {
            debug(1) << "Looking for cuda shared library...\n";
            string error;
            llvm::sys::DynamicLibrary::LoadLibraryPermanently("libcuda.so", &error);
            if (!error.empty()) {
                error.clear();
                llvm::sys::DynamicLibrary::LoadLibraryPermanently("libcuda.dylib", &error);
            }
            if (!error.empty()) {
                error.clear();
                llvm::sys::DynamicLibrary::LoadLibraryPermanently("/Library/Frameworks/CUDA.framework/CUDA", &error);
            }
            if (!error.empty()) {
                error.clear();
                llvm::sys::DynamicLibrary::LoadLibraryPermanently("nvcuda.dll", &error);
            }
            user_assert(error.empty()) << "Could not find libcuda.so, libcuda.dylib, or nvcuda.dll\n";
        }
        lib_cuda_linked = true;
    } else if (target.has_feature(Target::OpenCL)) {
        // First check if libOpenCL has already been linked
        // in. If so we shouldn't need to set any mappings.
        if (have_symbol("clCreateContext")) {
            debug(1) << "This program was linked to OpenCL already\n";
        } else {
            debug(1) << "Looking for OpenCL shared library...\n";
            string error;
            llvm::sys::DynamicLibrary::LoadLibraryPermanently("libOpenCL.so", &error);
            if (!error.empty()) {
                error.clear();
                llvm::sys::DynamicLibrary::LoadLibraryPermanently("/System/Library/Frameworks/OpenCL.framework/OpenCL", &error);
            }
            if (!error.empty()) {
                error.clear();
                llvm::sys::DynamicLibrary::LoadLibraryPermanently("opencl.dll", &error); // TODO: test on Windows
            }
            user_assert(error.empty()) << "Could not find libopencl.so, OpenCL.framework, or opencl.dll\n";
        }
    } else if (target.has_feature(Target::OpenGL)) {
        if (target.os == Target::Linux) {
            if (have_symbol("glXGetCurrentContext") && have_symbol("glDeleteTextures")) {
                debug(1) << "OpenGL support code already linked in...\n";
            } else {
                debug(1) << "Looking for OpenGL support code...\n";
                string error;
                llvm::sys::DynamicLibrary::LoadLibraryPermanently("libGL.so.1", &error);
                user_assert(error.empty()) << "Could not find libGL.so\n";
                llvm::sys::DynamicLibrary::LoadLibraryPermanently("libX11.so", &error);
                user_assert(error.empty()) << "Could not find libX11.so\n";
            }
        } else if (target.os == Target::OSX) {
            if (have_symbol("aglCreateContext") && have_symbol("glDeleteTextures")) {
                debug(1) << "OpenGL support code already linked in...\n";
            } else {
                debug(1) << "Looking for OpenGL support code...\n";
                string error;
                llvm::sys::DynamicLibrary::LoadLibraryPermanently("/System/Library/Frameworks/AGL.framework/AGL", &error);
                user_assert(error.empty()) << "Could not find AGL.framework\n";
                llvm::sys::DynamicLibrary::LoadLibraryPermanently("/System/Library/Frameworks/OpenGL.framework/OpenGL", &error);
                user_assert(error.empty()) << "Could not find OpenGL.framework\n";
            }
        } else {
            internal_error << "JIT support for OpenGL on anything other than linux or OS X not yet implemented\n";
        }
    }
}

template<typename CodeGen_CPU>
<<<<<<< HEAD
void CodeGen_GPU_Host<CodeGen_CPU>::jit_finalize(ExecutionEngine *ee, Module *module,
                                                 vector<JITCompiledModule::CleanupRoutine> *cleanup_routines) {
    if (target.has_feature(Target::CUDA)) {
        // Remap the cuda_ctx of PTX host modules to a shared location for all instances.
        // CUDA behaves much better when you don't initialize >2 contexts.
        llvm::Function *fn = module->getFunction("halide_cuda_set_context");
        internal_assert(fn) << "Could not find halide_cuda_set_context in module\n";
        void *f = ee->getPointerToFunction(fn);
        internal_assert(f) << "Could not find compiled form of halide_cuda_set_context in module\n";
        void (*set_cuda_context)(CUcontext *, volatile int *) =
            reinterpret_bits<void (*)(CUcontext *, volatile int *)>(f);
        set_cuda_context(&cuda_ctx.ptr, &cuda_ctx.lock);
    } else if (target.has_feature(Target::OpenCL)) {
        // Share the same cl_ctx, cl_q across all OpenCL modules.
        llvm::Function *fn = module->getFunction("halide_opencl_set_context");
        internal_assert(fn) << "Could not find halide_opencl_set_context in module\n";
        void *f = ee->getPointerToFunction(fn);
        internal_assert(f) << "Could not find compiled form of halide_opencl_set_context in module\n";
        void (*set_cl_context)(cl_context *, cl_command_queue *, volatile int *) =
            reinterpret_bits<void (*)(cl_context *, cl_command_queue *, volatile int *)>(f);
        set_cl_context(&cl_ctx.context, &cl_ctx.command_queue, &cl_ctx.lock);
    }

    // If the module contains a halide_release function, run it when the module dies.
    llvm::Function *fn = module->getFunction("halide_release");
    if (fn) {
        void *f = ee->getPointerToFunction(fn);
        internal_assert(f) << "Could not find compiled form of halide_release in module\n";
        void (*cleanup_routine)(void *) =
            reinterpret_bits<void (*)(void *)>(f);
        cleanup_routines->push_back(JITCompiledModule::CleanupRoutine(cleanup_routine, NULL));
    }
    CodeGen_CPU::jit_finalize(ee, module, cleanup_routines);
}

template<typename CodeGen_CPU>
=======
>>>>>>> 3fbc139b
void CodeGen_GPU_Host<CodeGen_CPU>::visit(const For *loop) {
    if (CodeGen_GPU_Dev::is_gpu_var(loop->name)) {
        // We're in the loop over innermost thread dimension
        debug(2) << "Kernel launch: " << loop->name << "\n";

        ExtractBounds bounds;
        loop->accept(&bounds);

        debug(2) << "Kernel bounds: ("
                 << bounds.num_threads[0] << ", "
                 << bounds.num_threads[1] << ", "
                 << bounds.num_threads[2] << ", "
                 << bounds.num_threads[3] << ") threads, ("
                 << bounds.num_blocks[0] << ", "
                 << bounds.num_blocks[1] << ", "
                 << bounds.num_blocks[2] << ", "
                 << bounds.num_blocks[3] << ") blocks\n";

        // compile the kernel
        string kernel_name = unique_name("kernel_" + loop->name, false);
        for (size_t i = 0; i < kernel_name.size(); i++) {
            if (!isalnum(kernel_name[i])) {
                kernel_name[i] = '_';
            }
        }
        
        Value *null_float_ptr = ConstantPointerNull::get(CodeGen::f32->getPointerTo());
        Value *zero_int32 = codegen(Expr(cast<int>(0)));

        Value *gpu_num_padded_attributes  = zero_int32;
        Value *gpu_vertex_buffer   = null_float_ptr;
        Value *gpu_num_coords_dim0 = zero_int32;
        Value *gpu_num_coords_dim1 = zero_int32;

        if (loop->device_api == DeviceAPI::GLSL) {
            
            // GL draw calls that invoke the GLSL shader are issued for pairs of
            // for-loops over spatial x and y dimensions. For each for-loop we create
            // one scalar vertex attribute for the spatial dimension corresponding to
            // that loop, plus one scalar attribute for each expression previously
            // labeled as "glsl_varying"

            // Pass variables created during setup_gpu_vertex_buffer to the
            // dev run function call.
            gpu_num_padded_attributes = codegen(Variable::make(Int(32), "glsl.num_padded_attributes"));
            gpu_num_coords_dim0 = codegen(Variable::make(Int(32), "glsl.num_coords_dim0"));
            gpu_num_coords_dim1 = codegen(Variable::make(Int(32), "glsl.num_coords_dim1"));

            // Look up the allocation for the vertex buffer and cast it to the
            // right type
            gpu_vertex_buffer = codegen(Variable::make(Handle(), "glsl.vertex_buffer.host"));
            gpu_vertex_buffer = builder->CreatePointerCast(gpu_vertex_buffer,
                                                           CodeGen::f32->getPointerTo());

        }

        // compute a closure over the state passed into the kernel
        GPU_Host_Closure c(loop, loop->name);
        
        // Determine the arguments that must be passed into the halide function
        vector<GPU_Argument> closure_args = c.arguments();

        // Halide allows passing of scalar float and integer arguments. For
        // OpenGL, pack these into vec4 uniforms and varying attributes
        if (target.has_feature(Target::OpenGL)) {

            int num_uniform_floats = 0;

            // The spatial x and y coordinates are passed in the first two
            // scalar float varying slots
            int num_varying_floats = 2;
            int num_uniform_ints   = 0;

            // Pack scalar parameters into vec4
            for (size_t i = 0; i < closure_args.size(); i++) {
                if (closure_args[i].is_buffer) {
                    continue;
                } else if (ends_with(closure_args[i].name, ".varying")) {
                    closure_args[i].packed_index = num_varying_floats++;
                } else if (closure_args[i].type.is_float()) {
                    closure_args[i].packed_index = num_uniform_floats++;
                } else if (closure_args[i].type.is_int()) {
                    closure_args[i].packed_index = num_uniform_ints++;
                }
            }
        }

        for (size_t i = 0; i < closure_args.size(); i++) {
            if (closure_args[i].is_buffer && allocations.contains(closure_args[i].name)) {
                closure_args[i].size = allocations.get(closure_args[i].name).constant_bytes;
            }
        }

        CodeGen_GPU_Dev *gpu_codegen = cgdev[loop->device_api];
        gpu_codegen->add_kernel(loop, kernel_name, closure_args);

        // get the actual name of the generated kernel for this loop
        kernel_name = gpu_codegen->get_current_kernel_name();
        debug(2) << "Compiled launch to kernel \"" << kernel_name << "\"\n";
        Value *entry_name_str = builder->CreateGlobalStringPtr(kernel_name, "entry_name");

        llvm::Type *target_size_t_type = (target.bits == 32) ? i32 : i64;

        // build the kernel arguments array
        llvm::PointerType *arg_t = i8->getPointerTo(); // void*
        int num_args = (int)closure_args.size();

        // NULL-terminated list
        Value *gpu_args_arr =
            create_alloca_at_entry(ArrayType::get(arg_t, num_args+1),
                                   num_args+1,
                                   kernel_name + "_args");

        // NULL-terminated list of size_t's
        Value *gpu_arg_sizes_arr =
            create_alloca_at_entry(ArrayType::get(target_size_t_type, num_args+1),
                                   num_args+1,
                                   kernel_name + "_arg_sizes");

        Value *gpu_arg_is_buffer_arr =
            create_alloca_at_entry(ArrayType::get(i8, num_args+1),
                                   num_args+1,
                                   kernel_name + "_arg_is_buffer");

        for (int i = 0; i < num_args; i++) {
            // get the closure argument
            string name = closure_args[i].name;
            Value *val;

            if (closure_args[i].is_buffer) {
                // If it's a buffer, dereference the dev handle
                val = buffer_dev(sym_get(name + ".buffer"));
            } else if (ends_with(name, ".varying")) {
                // Expressions for varying attributes are passed in the
                // expression mesh. Pass a non-NULL value in the argument array
                // to keep it in sync with the argument names encoded in the
                // shader header
                val = ConstantInt::get(target_size_t_type, 1);
            } else {
                // Otherwise just look up the symbol
                val = sym_get(name);
            }

            // allocate stack space to mirror the closure element. It
            // might be in a register and we need a pointer to it for
            // the gpu args array.
            Value *ptr = builder->CreateAlloca(val->getType(), NULL, name+".stack");
            // store the closure value into the stack space
            builder->CreateStore(val, ptr);

            // store a void * pointer to the argument into the gpu_args_arr
            Value *bits = builder->CreateBitCast(ptr, arg_t);
            builder->CreateStore(bits,
                                 builder->CreateConstGEP2_32(gpu_args_arr, 0, i));

            // store the size of the argument
            int size_bits = (closure_args[i].is_buffer) ? target.bits : closure_args[i].type.bits;
            builder->CreateStore(ConstantInt::get(target_size_t_type, size_bits/8),
                                 builder->CreateConstGEP2_32(gpu_arg_sizes_arr, 0, i));

            builder->CreateStore(ConstantInt::get(i8, closure_args[i].is_buffer),
                                 builder->CreateConstGEP2_32(gpu_arg_is_buffer_arr, 0, i));
        }
        // NULL-terminate the lists
        builder->CreateStore(ConstantPointerNull::get(arg_t),
                             builder->CreateConstGEP2_32(gpu_args_arr, 0, num_args));
        builder->CreateStore(ConstantInt::get(target_size_t_type, 0),
                             builder->CreateConstGEP2_32(gpu_arg_sizes_arr, 0, num_args));
        builder->CreateStore(ConstantInt::get(i8, 0),
                             builder->CreateConstGEP2_32(gpu_arg_is_buffer_arr, 0, num_args));

        std::string api_unique_name = gpu_codegen->api_unique_name();

        // TODO: only three dimensions can be passed to
        // cuLaunchKernel. How should we handle blkid[3]?
        internal_assert(is_one(bounds.num_threads[3]) && is_one(bounds.num_blocks[3]));
        Value *launch_args[] = {
            get_user_context(),
            builder->CreateLoad(get_module_state(api_unique_name)),
            entry_name_str,
            codegen(bounds.num_blocks[0]), codegen(bounds.num_blocks[1]), codegen(bounds.num_blocks[2]),
            codegen(bounds.num_threads[0]), codegen(bounds.num_threads[1]), codegen(bounds.num_threads[2]),
            codegen(bounds.shared_mem_size),
            builder->CreateConstGEP2_32(gpu_arg_sizes_arr, 0, 0, "gpu_arg_sizes_ar_ref" + api_unique_name),
            builder->CreateConstGEP2_32(gpu_args_arr, 0, 0, "gpu_args_arr_ref" + api_unique_name),
            builder->CreateConstGEP2_32(gpu_arg_is_buffer_arr, 0, 0, "gpu_arg_is_buffer_ref" + api_unique_name),
            gpu_num_padded_attributes,
            gpu_vertex_buffer,
            gpu_num_coords_dim0,
            gpu_num_coords_dim1,
        };
        std::string run_fn_name = "halide_" + api_unique_name + "_run";
        llvm::Function *dev_run_fn = module->getFunction(run_fn_name);
        internal_assert(dev_run_fn) << "Could not find " << run_fn_name << " in module\n";
        Value *result = builder->CreateCall(dev_run_fn, launch_args);
        Value *did_succeed = builder->CreateICmpEQ(result, ConstantInt::get(i32, 0));
        CodeGen_CPU::create_assertion(did_succeed, "Failure inside " + run_fn_name);
    } else {
        CodeGen_CPU::visit(loop);
    }
}

template<typename CodeGen_CPU>
Value *CodeGen_GPU_Host<CodeGen_CPU>::get_module_state(const std::string &api_unique_name) {
    GlobalVariable *module_state = module->getGlobalVariable("module_state" + api_unique_name, true);
    if (!module_state)
    {
        // Create a global variable to hold the module state
        PointerType *void_ptr_type = llvm::Type::getInt8PtrTy(*context);
        module_state = new GlobalVariable(*module, void_ptr_type,
                                          false, GlobalVariable::PrivateLinkage,
                                          ConstantPointerNull::get(void_ptr_type),
                                          "module_state" + api_unique_name);
        debug(4) << "Created device module state global variable\n";
    }
    return module_state;
}


// Force template instantiation for x86 and arm.
#ifdef WITH_X86
template class CodeGen_GPU_Host<CodeGen_X86>;
#endif

#if defined(WITH_ARM) || defined(WITH_AARCH64)
template class CodeGen_GPU_Host<CodeGen_ARM>;
#endif

#ifdef WITH_MIPS
template class CodeGen_GPU_Host<CodeGen_MIPS>;
#endif

#ifdef WITH_NATIVE_CLIENT
template class CodeGen_GPU_Host<CodeGen_PNaCl>;
#endif

}}<|MERGE_RESOLUTION|>--- conflicted
+++ resolved
@@ -417,45 +417,6 @@
 }
 
 template<typename CodeGen_CPU>
-<<<<<<< HEAD
-void CodeGen_GPU_Host<CodeGen_CPU>::jit_finalize(ExecutionEngine *ee, Module *module,
-                                                 vector<JITCompiledModule::CleanupRoutine> *cleanup_routines) {
-    if (target.has_feature(Target::CUDA)) {
-        // Remap the cuda_ctx of PTX host modules to a shared location for all instances.
-        // CUDA behaves much better when you don't initialize >2 contexts.
-        llvm::Function *fn = module->getFunction("halide_cuda_set_context");
-        internal_assert(fn) << "Could not find halide_cuda_set_context in module\n";
-        void *f = ee->getPointerToFunction(fn);
-        internal_assert(f) << "Could not find compiled form of halide_cuda_set_context in module\n";
-        void (*set_cuda_context)(CUcontext *, volatile int *) =
-            reinterpret_bits<void (*)(CUcontext *, volatile int *)>(f);
-        set_cuda_context(&cuda_ctx.ptr, &cuda_ctx.lock);
-    } else if (target.has_feature(Target::OpenCL)) {
-        // Share the same cl_ctx, cl_q across all OpenCL modules.
-        llvm::Function *fn = module->getFunction("halide_opencl_set_context");
-        internal_assert(fn) << "Could not find halide_opencl_set_context in module\n";
-        void *f = ee->getPointerToFunction(fn);
-        internal_assert(f) << "Could not find compiled form of halide_opencl_set_context in module\n";
-        void (*set_cl_context)(cl_context *, cl_command_queue *, volatile int *) =
-            reinterpret_bits<void (*)(cl_context *, cl_command_queue *, volatile int *)>(f);
-        set_cl_context(&cl_ctx.context, &cl_ctx.command_queue, &cl_ctx.lock);
-    }
-
-    // If the module contains a halide_release function, run it when the module dies.
-    llvm::Function *fn = module->getFunction("halide_release");
-    if (fn) {
-        void *f = ee->getPointerToFunction(fn);
-        internal_assert(f) << "Could not find compiled form of halide_release in module\n";
-        void (*cleanup_routine)(void *) =
-            reinterpret_bits<void (*)(void *)>(f);
-        cleanup_routines->push_back(JITCompiledModule::CleanupRoutine(cleanup_routine, NULL));
-    }
-    CodeGen_CPU::jit_finalize(ee, module, cleanup_routines);
-}
-
-template<typename CodeGen_CPU>
-=======
->>>>>>> 3fbc139b
 void CodeGen_GPU_Host<CodeGen_CPU>::visit(const For *loop) {
     if (CodeGen_GPU_Dev::is_gpu_var(loop->name)) {
         // We're in the loop over innermost thread dimension
