--- conflicted
+++ resolved
@@ -860,13 +860,8 @@
         simple_autoschedule(f2,
                             {}, // parameters map
                             {{0, 127},
-<<<<<<< HEAD
                              {0, 127}}, // output bounds
                             options);
-=======
-                             {0, 127}}, // output bounds (min, max)
-                            cpu_options);
->>>>>>> 4123f6e1
 
         Buffer<float> output = f2.realize(128, 128, target);
     }
@@ -881,13 +876,8 @@
 
         simple_autoschedule(conv,
                             {}, // parameters map
-<<<<<<< HEAD
                             {{0, 16384 - 6}}, // output bounds
                             options);
-=======
-                            {{0, 16384 - 6}}, // output bounds (min, max)
-                            cpu_options);
->>>>>>> 4123f6e1
 
         Buffer<float> output = conv.realize(16384 - 5, target);
     }
@@ -902,13 +892,8 @@
         simple_autoschedule(conv,
                             {}, // parameters map
                             {{0, 16384 - 6},
-<<<<<<< HEAD
                              {0, 3 - 1}}, // output bounds
                             options);
-=======
-                             {0, 3 - 1}}, // output bounds (min, max)
-                            cpu_options);
->>>>>>> 4123f6e1
 
         Buffer<float> output = conv.realize(16384 - 5, 3, target);
     }
@@ -923,13 +908,8 @@
         simple_autoschedule(conv,
                             {}, // parameters map
                             {{0, 128 - 6},
-<<<<<<< HEAD
                              {0, 128 - 6}}, // output bounds
                             options);
-=======
-                             {0, 128 - 6}}, // output bounds (min, max)
-                            cpu_options);
->>>>>>> 4123f6e1
 
         Buffer<float> output = conv.realize(128 - 5, 128 - 5, target);
     }
@@ -960,13 +940,8 @@
 
         simple_autoschedule(sum,
                             {}, // parameters map
-<<<<<<< HEAD
                             {}, // output bounds
                             options);
-=======
-                            {}, // output bounds (min, max)
-                            cpu_options);
->>>>>>> 4123f6e1
 
         Buffer<float> output = sum.realize(target);
     }
@@ -978,13 +953,8 @@
 
         simple_autoschedule(sum,
                             {}, // parameters map
-<<<<<<< HEAD
                             {}, // output bounds
                             options);
-=======
-                            {}, // output bounds (min, max)
-                            cpu_options);
->>>>>>> 4123f6e1
 
         Buffer<float> output = sum.realize(target);
     }
