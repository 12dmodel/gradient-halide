--- conflicted
+++ resolved
@@ -82,19 +82,12 @@
  *  to bound.
  */
 // @{
-<<<<<<< HEAD
-EXPORT Func constant_exterior(const Func &source, Tuple value,
-                              const std::vector<std::pair<Expr, Expr>> &bounds,
-                              const std::string &name = "constant_exterior");
-EXPORT Func constant_exterior(const Func &source, Expr value,
-                              const std::vector<std::pair<Expr, Expr>> &bounds,
-                              const std::string &name = "constant_exterior");
-=======
 Func constant_exterior(const Func &source, Tuple value,
-                       const std::vector<std::pair<Expr, Expr>> &bounds);
+                       const std::vector<std::pair<Expr, Expr>> &bounds,
+                       const std::string &name = "constant_exterior");
 Func constant_exterior(const Func &source, Expr value,
-                       const std::vector<std::pair<Expr, Expr>> &bounds);
->>>>>>> baffac39
+                       const std::vector<std::pair<Expr, Expr>> &bounds,
+                       const std::string &name = "constant_exterior");
 
 template<typename T>
 inline HALIDE_NO_USER_CODE_INLINE Func constant_exterior(const T &func_like, Tuple value) {
@@ -139,14 +132,9 @@
  *  to bound.
  */
 // @{
-<<<<<<< HEAD
-EXPORT Func repeat_edge(const Func &source,
-                        const std::vector<std::pair<Expr, Expr>> &bounds,
-                        const std::string &name = "repeat_edge");
-=======
 Func repeat_edge(const Func &source,
-                 const std::vector<std::pair<Expr, Expr>> &bounds);
->>>>>>> baffac39
+                 const std::vector<std::pair<Expr, Expr>> &bounds,
+                 const std::string &name = "repeat_edge");
 
 template<typename T>
 inline HALIDE_NO_USER_CODE_INLINE Func repeat_edge(const T &func_like) {
