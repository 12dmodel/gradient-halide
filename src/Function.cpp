--- conflicted
+++ resolved
@@ -58,12 +58,8 @@
 }  // namespace
 
 struct FunctionContents {
-<<<<<<< HEAD
-    std::string name, parent_name;
-=======
     std::string name;
     std::string origin_name;
->>>>>>> baffac39
     std::vector<Type> output_types;
 
     // The names of the dimensions of the Function. Corresponds to the
@@ -295,11 +291,7 @@
     contents.strong = new FunctionGroup;
     contents.strong->members.resize(1);
     contents->name = n;
-<<<<<<< HEAD
-    contents->parent_name = n;
-=======
     contents->origin_name = n;
->>>>>>> baffac39
 }
 
 // Return deep-copy of ExternFuncArgument 'src'
@@ -337,11 +329,7 @@
     debug(4) << "Deep-copy function contents: \"" << contents->name << "\"\n";
 
     copy->name = contents->name;
-<<<<<<< HEAD
-    copy->parent_name = contents->parent_name;
-=======
     copy->origin_name = contents->origin_name;
->>>>>>> baffac39
     copy->args = contents->args;
     copy->output_types = contents->output_types;
     copy->debug_file = contents->debug_file;
@@ -445,11 +433,7 @@
         contents.strong = new FunctionGroup;
         contents.strong->members.resize(1);
         contents->name = unique_name('f');
-<<<<<<< HEAD
-        contents->parent_name = contents->name;
-=======
         contents->origin_name = contents->name;
->>>>>>> baffac39
     }
 
     user_assert(!contents->init_def.defined())
@@ -749,13 +733,8 @@
     return contents->name;
 }
 
-<<<<<<< HEAD
-const std::string &Function::parent_name() const {
-    return contents->parent_name;
-=======
 const std::string &Function::origin_name() const {
     return contents->origin_name;
->>>>>>> baffac39
 }
 
 Definition &Function::definition() {
