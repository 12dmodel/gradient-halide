--- conflicted
+++ resolved
@@ -1,22 +1,16 @@
 #include "CodeGen_PTX_Dev.h"
 #include "CodeGen_Internal.h"
-<<<<<<< HEAD
 #include "CSE.h"
 #include "ExprUsesVar.h"
 #include "IROperator.h"
 #include "IRPrinter.h"
+#include "IREquality.h"
+#include "IRMatch.h"
+#include "IRMutator.h"
 #include "Debug.h"
 #include "Simplify.h"
 #include "Target.h"
-=======
 #include "Debug.h"
-#include "ExprUsesVar.h"
-#include "IREquality.h"
-#include "IRMatch.h"
-#include "IRMutator.h"
-#include "IROperator.h"
-#include "IRPrinter.h"
->>>>>>> baffac39
 #include "LLVM_Headers.h"
 #include "LLVM_Runtime_Linker.h"
 #include "Simplify.h"
@@ -206,12 +200,9 @@
 void CodeGen_PTX_Dev::visit(const Allocate *alloc) {
     user_assert(!alloc->new_expr.defined()) << "Allocate node inside PTX kernel has custom new expression.\n" <<
         "(Memoization is not supported inside GPU kernels at present.)\n";
-<<<<<<< HEAD
 
     ScopedBinding<> bind(internal_allocations, alloc->name);
 
-=======
->>>>>>> baffac39
     if (alloc->name == "__shared") {
         // PTX uses zero in address space 3 as the base address for shared memory
         Value *shared_base = Constant::getNullValue(PointerType::get(i8_t, 3));
@@ -252,7 +243,6 @@
     codegen(IfThenElse::make(!op->condition, Evaluate::make(trap)));
 }
 
-<<<<<<< HEAD
 void CodeGen_PTX_Dev::visit(const Store *op) {
     // Check for += to global and deploy the house atomics
     if (!internal_allocations.contains(op->name) &&
@@ -280,7 +270,24 @@
             return;
         }
     }
-=======
+
+    // Do aligned 4-wide 32-bit stores as a single i128 store.
+    const Ramp *r = op->index.as<Ramp>();
+    // TODO: lanes >= 4, not lanes == 4
+    if (is_one(op->predicate) && r && is_one(r->stride) && r->lanes == 4 && op->value.type().bits() == 32) {
+        ModulusRemainder align = modulus_remainder(r->base, alignment_info);
+        if (align.modulus % 4 == 0 && align.remainder % 4 == 0) {
+            Expr index = simplify(r->base / 4);
+            Expr value = reinterpret(UInt(128), op->value);
+            Stmt equiv = Store::make(op->name, value, index, op->param, const_true());
+            codegen(equiv);
+            return;
+        }
+    }
+
+    CodeGen_LLVM::visit(op);
+}
+
 void CodeGen_PTX_Dev::visit(const Load *op) {
 
     // Do aligned 4-wide 32-bit loads as a single i128 load.
@@ -298,26 +305,6 @@
         }
     }
 
-    CodeGen_LLVM::visit(op);
-}
-
-void CodeGen_PTX_Dev::visit(const Store *op) {
-
-    // Do aligned 4-wide 32-bit stores as a single i128 store.
-    const Ramp *r = op->index.as<Ramp>();
-    // TODO: lanes >= 4, not lanes == 4
-    if (is_one(op->predicate) && r && is_one(r->stride) && r->lanes == 4 && op->value.type().bits() == 32) {
-        ModulusRemainder align = modulus_remainder(r->base, alignment_info);
-        if (align.modulus % 4 == 0 && align.remainder % 4 == 0) {
-            Expr index = simplify(r->base / 4);
-            Expr value = reinterpret(UInt(128), op->value);
-            Stmt equiv = Store::make(op->name, value, index, op->param, const_true());
-            codegen(equiv);
-            return;
-        }
-    }
-
->>>>>>> baffac39
     CodeGen_LLVM::visit(op);
 }
 
