--- conflicted
+++ resolved
@@ -636,9 +636,6 @@
                          type_info.for_types_used.count(ForType::GPUThread);
 
     if (!is_header()) {
-<<<<<<< HEAD
-        add_vector_typedefs(type_info.vector_types_used);
-=======
         // Emit any external-code blobs that are C++.
         for (const ExternalCode &code_blob : input.external_code()) {
             if (code_blob.is_c_plus_plus_source()) {
@@ -650,7 +647,8 @@
                 stream << "\n";
             }
         }
->>>>>>> 06c18ba5
+
+        add_vector_typedefs(type_info.vector_types_used);
 
         // Emit prototypes for all external and internal-only functions.
         // Gather them up and do them all up front, to reduce duplicates,
