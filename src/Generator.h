--- conflicted
+++ resolved
@@ -2628,11 +2628,8 @@
         bool emit_static_library{true};
         bool emit_cpp_stub{false};
         bool emit_schedule{false};
-<<<<<<< HEAD
         bool emit_pytorch_wrapper{false};
-=======
-
->>>>>>> baffac39
+
         // This is an optional map used to replace the default extensions generated for
         // a file: if an key matches an output extension, emit those files with the
         // corresponding value instead (e.g., ".s" -> ".assembly_text"). This is
