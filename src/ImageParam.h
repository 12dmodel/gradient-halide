--- conflicted
+++ resolved
@@ -23,11 +23,6 @@
     /** Helper function to initialize the Func representation of this ImageParam. */
     EXPORT void init_func();
 
-<<<<<<< HEAD
-=======
-    EXPORT void set(Internal::BufferPtr b);
-
->>>>>>> 5aca53b1
 public:
 
     /** Construct a nullptr image parameter handle. */
