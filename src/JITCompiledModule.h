#ifndef HALIDE_JIT_COMPILED_MODULE_H
#define HALIDE_JIT_COMPILED_MODULE_H

/** \file
 * Defines the struct representing a JIT compiled halide pipeline
 */

#include "IntrusivePtr.h"

namespace llvm {
class Module;
}

namespace Halide {
namespace Internal {

class JITModuleHolder;
class CodeGen;

/** Function pointers into a compiled halide module. These function
 * pointers are meaningless once the last copy of a JITCompiledModule
 * is deleted, so don't cache them. */
struct JITCompiledModule {
    /** A pointer to the raw halide function. It's true type depends
     * on the Argument vector passed to CodeGen::compile. Image
     * parameters become (buffer_t *), and scalar parameters become
     * pointers to the appropriate values. The final argument is a
     * pointer to the buffer_t defining the output. */
    void *function;

    /** A slightly more type-safe wrapper around the raw halide
     * module. Takes it arguments as an array of pointers that
     * correspond to the arguments to \ref function */
    int (*wrapped_function)(const void **);

    /** JITed helpers to interact with device-mapped buffer_t
     * objects. These pointers may be NULL if not compiling for a
     * gpu-like target. */
    // @{
    void (*copy_to_host)(void *user_context, struct buffer_t*);
    void (*copy_to_dev)(void *user_context, struct buffer_t*);
    void (*free_dev_buffer)(void *user_context, struct buffer_t*);
    // @}

    /** The type of a halide runtime error handler function */
    typedef void (*ErrorHandler)(void *user_context, const char *);

    /** Set the runtime error handler for this module */
    void (*set_error_handler)(ErrorHandler);

    /** Set a custom malloc and free for this module to use. See
     * \ref Func::set_custom_allocator */
    void (*set_custom_allocator)(void *(*malloc)(void *user_context, size_t),
                                 void (*free)(void *user_context, void *ptr));

    /** Set a custom parallel for loop launcher. See
     * \ref Func::set_custom_do_par_for */
    typedef int (*HalideTask)(void *user_context, int, uint8_t *);
    void (*set_custom_do_par_for)(int (*custom_do_par_for)(void *user_context, HalideTask,
                                                           int, int, uint8_t *));

    /** Set a custom do parallel task. See
     * \ref Func::set_custom_do_task */
  void (*set_custom_do_task)(int (*custom_do_task)(void *user_context, HalideTask,
                                                   int, uint8_t *));

    /** Set a custom trace function. See \ref Func::set_custom_trace. */
<<<<<<< HEAD
    typedef int (*TraceFn)(const char *, int, int, int, int, int, int, const void *, int, const int *);
=======
    typedef void (*TraceFn)(void *user_context, const char *, int, int, int,
                            int, int, const void *, int, const int *);
>>>>>>> e2bbb1b7
    void (*set_custom_trace)(TraceFn);

    /** Shutdown the thread pool maintained by this JIT module. This
     * is also done automatically when the last reference to this
     * module is destroyed. */
    void (*shutdown_thread_pool)();

    // The JIT Module Allocator holds onto the memory storing the functions above.
    IntrusivePtr<JITModuleHolder> module;

    JITCompiledModule() :
        function(NULL),
        wrapped_function(NULL),
        copy_to_host(NULL),
        copy_to_dev(NULL),
        free_dev_buffer(NULL),
        set_error_handler(NULL),
        set_custom_allocator(NULL),
        set_custom_do_par_for(NULL),
        set_custom_do_task(NULL),
        set_custom_trace(NULL),
        shutdown_thread_pool(NULL) {}

    /** Take an llvm module and compile it. Populates the function
     * pointer members above with the result. */
    void compile_module(CodeGen *cg, llvm::Module *mod, const std::string &function_name);

};

}
}


#endif<|MERGE_RESOLUTION|>--- conflicted
+++ resolved
@@ -61,16 +61,11 @@
 
     /** Set a custom do parallel task. See
      * \ref Func::set_custom_do_task */
-  void (*set_custom_do_task)(int (*custom_do_task)(void *user_context, HalideTask,
-                                                   int, uint8_t *));
+    void (*set_custom_do_task)(int (*custom_do_task)(void *user_context, HalideTask,
+                                                     int, uint8_t *));
 
     /** Set a custom trace function. See \ref Func::set_custom_trace. */
-<<<<<<< HEAD
-    typedef int (*TraceFn)(const char *, int, int, int, int, int, int, const void *, int, const int *);
-=======
-    typedef void (*TraceFn)(void *user_context, const char *, int, int, int,
-                            int, int, const void *, int, const int *);
->>>>>>> e2bbb1b7
+    typedef int (*TraceFn)(void *, const char *, int, int, int, int, int, int, const void *, int, const int *);
     void (*set_custom_trace)(TraceFn);
 
     /** Shutdown the thread pool maintained by this JIT module. This
