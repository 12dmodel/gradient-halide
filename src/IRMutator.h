--- conflicted
+++ resolved
@@ -91,8 +91,6 @@
     EXPORT virtual void visit(const Prefetch *);
 };
 
-
-<<<<<<< HEAD
 /**
  * Deprecated for new use: please use IRGraphMutator2 instead.
  * Existing usage of IRGraphMutator will be migrated to IRGraphMutator2 and
@@ -111,8 +109,6 @@
     EXPORT virtual Expr mutate(const Expr &e);
 };
 
-=======
->>>>>>> d1581a7f
 /** A base class for passes over the IR which modify it
  * (e.g. replacing a variable with a value (Substitute.h), or
  * constant-folding).
