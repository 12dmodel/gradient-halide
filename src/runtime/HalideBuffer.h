--- conflicted
+++ resolved
@@ -198,12 +198,8 @@
                 delete dev_ref_count;
             }
         }
-<<<<<<< HEAD
         buf.device = 0;
-=======
-        buf.dev = 0;
         dev_ref_count = nullptr;
->>>>>>> 1e755898
     }
 
     void free_shape_storage() {
