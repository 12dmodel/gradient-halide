--- conflicted
+++ resolved
@@ -288,11 +288,7 @@
     } else if ((name = match_prefix(src, "uint32_t "))) {
         type = Argument::UInt32;
     }
-<<<<<<< HEAD
-    if (type == ARGTYPE_NONE) {
-=======
     if (type == Argument::Void) {
->>>>>>> 599ec973
         error(user_context) << "Internal error: argument type not supported";
         return NULL;
     }
@@ -529,18 +525,6 @@
 
     // Make a context if there isn't one
     if (halide_opengl_create_context(user_context)) {
-<<<<<<< HEAD
-        print(user_context) << "Failed to make opengl context\n";
-        return 1;
-    }
-
-    // Initialize pointers to OpenGL functions.
-#define GLFUNC(TYPE, VAR)                                                      \
-    ST.VAR = (TYPE)halide_opengl_get_proc_address(user_context, "gl" #VAR);    \
-    if (!ST.VAR) {                                                             \
-        error(user_context) << "Could not load function pointer for gl" #VAR ; \
-        return 1;                                                              \
-=======
         error(user_context) << "Failed to make OpenGL context";
         return -1;
     }
@@ -549,7 +533,6 @@
 #define GLFUNC(TYPE, VAR)                                               \
     if (load_gl_func(user_context, "gl" #VAR, (void**)&ST.VAR) < 0) {   \
         return -1;                                                      \
->>>>>>> 599ec973
     }
     USED_GL_FUNCTIONS;
 #undef GLFUNC
@@ -623,10 +606,7 @@
     if (!ST.initialized) return;
 
     debug(user_context) << "halide_opengl_release\n";
-<<<<<<< HEAD
-=======
-
->>>>>>> 599ec973
+
     ST.DeleteShader(ST.vertex_shader_id);
     ST.DeleteFramebuffers(1, &ST.framebuffer_id);
 
@@ -670,28 +650,8 @@
 }
 
 // Determine OpenGL texture format and channel type for a given buffer_t.
-<<<<<<< HEAD
-WEAK bool get_texture_format(void *user_context,
-                             buffer_t *buf,
-                             GLint *format,
-                             GLint *type) {
-    if (buf->extent[2] <= 1) {
-        *format = GL_LUMINANCE;
-    } else if (buf->extent[2] == 3) {
-        *format = GL_RGB;
-    } else if (buf->extent[2] == 4) {
-        *format = GL_RGBA;
-    } else {
-        error(user_context)
-            << "GLSL: Buffer has " << buf->extent[2] << " channels. "
-            << "Only 1, 3, or 4 color channels are supported.";
-        return false;
-    }
-
-=======
 WEAK bool get_texture_format(void *user_context, buffer_t *buf,
                              GLint *internal_format, GLint *format, GLint *type) {
->>>>>>> 599ec973
     if (buf->elem_size == 1) {
         *type = GL_UNSIGNED_BYTE;
     } else if (buf->elem_size == 2) {
@@ -717,13 +677,7 @@
     } else if (channels == 4) {
         *format = GL_RGBA;
     } else {
-<<<<<<< HEAD
-        error(user_context)
-            << "GLSL: Buffer has elem_size " << buf->elem_size
-            << ". Only uint8 and uint16 textures are supported";
-=======
         error(user_context) << "GLSL: Only 3 or 4 color channels are supported.";
->>>>>>> 599ec973
         return false;
     }
 
@@ -791,11 +745,7 @@
             error(user_context)
                 << "Existing texture is smaller than buffer. "
                 << "Texture size: " << width << "x" << height
-<<<<<<< HEAD
-                << ", buffer size: " << buf->extent[0] << "x" << buf->extent[1] << "\n";
-=======
                 << ", buffer size: " << buf->extent[0] << "x" << buf->extent[1];
->>>>>>> 599ec973
 
             return 1;
         }
@@ -822,11 +772,7 @@
         GLint internal_format = 0;
         GLint format = 0;
         GLint type = GL_UNSIGNED_BYTE;
-<<<<<<< HEAD
-        if (!get_texture_format(user_context, buf, &format, &type)) {
-=======
         if (!get_texture_format(user_context, buf, &internal_format, &format, &type)) {
->>>>>>> 599ec973
             error(user_context) << "Invalid texture format";
             return 1;
         }
@@ -948,11 +894,7 @@
             ST.GetProgramiv(program, GL_INFO_LOG_LENGTH, &log_len);
             char *log = (char*) malloc(log_len);
             ST.GetProgramInfoLog(program, log_len, NULL, log);
-<<<<<<< HEAD
-            error(user_context) << "Could not link GLSL program:\n"
-=======
             debug(user_context) << "Could not link GLSL program:\n"
->>>>>>> 599ec973
                                 << log << "\n";
             free(log);
             ST.DeleteProgram(program);
@@ -1019,11 +961,7 @@
 
     if (!buf->host || !buf->dev) {
         debug_buffer(user_context, buf);
-<<<<<<< HEAD
-        error(user_context) << "Invalid copy_to_dev operation: host or dev NULL.\n";
-=======
         error(user_context) << "Invalid copy_to_dev operation: host or dev NULL";
->>>>>>> 599ec973
         return 1;
     }
 
@@ -1033,13 +971,8 @@
     ST.BindTexture(GL_TEXTURE_2D, tex);
     CHECK_GLERROR(1);
 
-<<<<<<< HEAD
-    GLint format, type;
-    if (!get_texture_format(user_context, buf, &format, &type)) {
-=======
     GLint internal_format, format, type;
     if (!get_texture_format(user_context, buf, &internal_format, &format, &type)) {
->>>>>>> 599ec973
         error(user_context) << "Invalid texture format";
         return 1;
     }
@@ -1122,11 +1055,7 @@
 
     if (!buf->host || !buf->dev) {
         debug_buffer(user_context, buf);
-<<<<<<< HEAD
-        error(user_context) << "Invalid copy_to_host operation: host or dev NULL.\n";
-=======
         error(user_context) << "Invalid copy_to_host operation: host or dev NULL";
->>>>>>> 599ec973
         return 1;
     }
 
@@ -1135,13 +1064,8 @@
     debug(user_context) << "halide_copy_to_host: " << tex << "\n";
     #endif
 
-<<<<<<< HEAD
-    GLint format, type;
-    if (!get_texture_format(user_context, buf, &format, &type)) {
-=======
     GLint internal_format, format, type;
     if (!get_texture_format(user_context, buf, &internal_format, &format, &type)) {
->>>>>>> 599ec973
         error(user_context) << "Invalid texture format";
         return 1;
     }
@@ -1326,13 +1250,8 @@
                 set_int_param(user_context, kernel_arg->name, loc, signed_value);
                 break;
             }
-<<<<<<< HEAD
-            case ARGTYPE_NONE:
-                error(user_context) << "Unknown kernel argument type";
-=======
             case Argument::Void:
                 error(user_context) <<"GLSL: Encountered invalid kernel argument type";
->>>>>>> 599ec973
                 return 1;
             }
         }
