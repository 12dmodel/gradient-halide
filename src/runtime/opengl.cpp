--- conflicted
+++ resolved
@@ -1,12 +1,7 @@
 #include "runtime_internal.h"
 #include "device_interface.h"
 #include "../buffer_t.h"
-<<<<<<< HEAD
 #include "HalideRuntimeOpenGL.h"
-
-=======
-#include "HalideRuntime.h"
->>>>>>> 9fa6b74d
 #include "mini_opengl.h"
 
 // This constant is used to indicate that the application will take
@@ -219,43 +214,9 @@
 WEAK const char *kernel_marker = "/// KERNEL ";
 WEAK const char *input_marker  = "/// IN_BUFFER ";
 WEAK const char *output_marker = "/// OUT_BUFFER ";
-<<<<<<< HEAD
-WEAK const char *var_marker    = "/// VAR ";
-=======
 WEAK const char *uniform_marker    = "/// UNIFORM ";
 WEAK const char *varying_marker    = "/// VARYING ";
     
-// ---------- Macros ----------
-
-// Convenience macro for accessing state of the OpenGL runtime
-#define ST global_state
-
-// Ensure that OpenGL runtime is correctly initialized. Used in all public API
-// functions.
-#define CHECK_INITIALIZED(ERRORCODE)                            \
-    if (!ST.initialized) {                                      \
-        error(user_context) << "OpenGL runtime not initialized.";   \
-        return ERRORCODE;                                       \
-    }
-
-// Macro for error checking.
-#ifdef DEBUG_RUNTIME
-#define LOG_GLERROR(ERR)                                        \
-    error(user_context) << __FILE__ << ":" << __LINE__ << ": OpenGL error " << (ERR);
-#else
-#define LOG_GLERROR(ERR)
-#endif
-
-#define CHECK_GLERROR(ERRORCODE) do {                                   \
-        GLenum err = global_state.GetError();                           \
-        if (err != GL_NO_ERROR) {                                       \
-            LOG_GLERROR(err);                                           \
-            error(user_context) << __FILE__ << ":" << __LINE__ << "OpenGL error " << err; \
-            return ERRORCODE;                                           \
-        }} while (0)
-
->>>>>>> 9fa6b74d
-
 // ---------- Helper functions ----------
 
 WEAK char *strndup(const char *s, size_t n) {
@@ -291,37 +252,27 @@
 
 WEAK GLuint make_shader(void *user_context, GLenum type,
                         const char *source, GLint *length) {
-<<<<<<< HEAD
+    debug(user_context) << "SHADER SOURCE:\n"
+                        << source << "\n";
+
     GLuint shader = global_state.CreateShader(type);
     if (global_state.CheckAndReportError(user_context, "make_shader(1)")) {
         return 1;
     }
-    global_state.ShaderSource(shader, 1, (const GLchar **)&source, length);
-    if (global_state.CheckAndReportError(user_context, "make_shader(2)")) {
-        return 1;
-    }
-    global_state.CompileShader(shader);
-    if (global_state.CheckAndReportError(user_context, "make_shader(3)")) {
-        return 1;
-    }
-=======
-
-    debug(user_context) << "SHADER SOURCE:\n"
-			<< source << "\n";
-
-    GLuint shader = ST.CreateShader(type);
-    CHECK_GLERROR(1);
     if (*source == '\0') {
         debug(user_context) << "Halide GLSL: passed shader source is empty, using default.\n";
         const char *default_shader = "varying vec2 pixcoord;\n void main() { }";
-        ST.ShaderSource(shader, 1, (const GLchar **)&default_shader, NULL);
+        global_state.ShaderSource(shader, 1, (const GLchar **)&default_shader, NULL);
     } else {
-        ST.ShaderSource(shader, 1, (const GLchar **)&source, length);
-    }
-    CHECK_GLERROR(1);
-    ST.CompileShader(shader);
-    CHECK_GLERROR(1);
->>>>>>> 9fa6b74d
+        global_state.ShaderSource(shader, 1, (const GLchar **)&source, length);
+    }
+    if (global_state.CheckAndReportError(user_context, "make_shader(2)")) {
+        return 1;
+    }
+    global_state.CompileShader(shader);
+    if (global_state.CheckAndReportError(user_context, "make_shader(3)")) {
+        return 1;
+    }
 
     GLint shader_ok = 0;
     global_state.GetShaderiv(shader, GL_COMPILE_STATUS, &shader_ok);
@@ -491,12 +442,10 @@
 // Delete all data associated with a kernel. Also release associated OpenGL
 // shader and program.
 WEAK void delete_kernel(void *user_context, KernelInfo *kernel) {
-<<<<<<< HEAD
     global_state.DeleteProgram(kernel->program_id);
+#if 0 // TODO figure out why this got deleted.
     global_state.DeleteShader(kernel->shader_id);
-=======
-    ST.DeleteProgram(kernel->program_id);
->>>>>>> 9fa6b74d
+#endif
 
     Argument *arg = kernel->arguments;
     while (arg) {
@@ -678,17 +627,6 @@
         return 1;
     }
 
-<<<<<<< HEAD
-    // Initialize vertex shader.
-    global_state.vertex_shader_id = make_shader(user_context, GL_VERTEX_SHADER,
-                                      vertex_shader_src, NULL);
-    if (global_state.vertex_shader_id == 0) {
-        error(user_context) << "Failed to create vertex shader";
-        return 1;
-    }
-
-=======
->>>>>>> 9fa6b74d
     // Initialize vertex and element buffers.
     GLuint buf[2];
     global_state.GenBuffers(2, buf);
@@ -721,17 +659,8 @@
         return 0;
     }
 
-<<<<<<< HEAD
     debug(user_context) << "halide_opengl_release\n";
-    global_state.DeleteShader(global_state.vertex_shader_id);
     global_state.DeleteFramebuffers(1, &global_state.framebuffer_id);
-=======
-#ifdef DEBUG
-    halide_printf(user_context, "halide_opengl_release\n");
-#endif
-
-    ST.DeleteFramebuffers(1, &ST.framebuffer_id);
->>>>>>> 9fa6b74d
 
     ModuleState *mod = state_list;
     while (mod) {
@@ -994,8 +923,6 @@
     return 0;
 }
 
-<<<<<<< HEAD
-=======
 // Called at the beginning of a code block generated by Halide. This function
 // is responsible for setting up the OpenGL environment and compiling the GLSL
 // code into a fragment shader.
@@ -1093,40 +1020,30 @@
         GLuint fragment_shader_id = make_shader(user_context, GL_FRAGMENT_SHADER,
                                                 kernel->source, NULL);
         // Link GLSL program
-        GLuint program = ST.CreateProgram();
-        ST.AttachShader(program, vertex_shader_id);
-        ST.AttachShader(program, fragment_shader_id);
-        ST.LinkProgram(program);
+        GLuint program = global_state.CreateProgram();
+        global_state.AttachShader(program, vertex_shader_id);
+        global_state.AttachShader(program, fragment_shader_id);
+        global_state.LinkProgram(program);
 
         // Release the individual shaders
-        ST.DeleteShader(vertex_shader_id);
-        ST.DeleteShader(fragment_shader_id);
+        global_state.DeleteShader(vertex_shader_id);
+        global_state.DeleteShader(fragment_shader_id);
         
         GLint status;
-        ST.GetProgramiv(program, GL_LINK_STATUS, &status);
+        global_state.GetProgramiv(program, GL_LINK_STATUS, &status);
         if (!status) {
             GLint log_len;
-            ST.GetProgramiv(program, GL_INFO_LOG_LENGTH, &log_len);
+            global_state.GetProgramiv(program, GL_INFO_LOG_LENGTH, &log_len);
             char *log = (char*) malloc(log_len);
-            ST.GetProgramInfoLog(program, log_len, NULL, log);
+            global_state.GetProgramInfoLog(program, log_len, NULL, log);
             debug(user_context) << "Could not link GLSL program:\n"
                                 << log << "\n";
             free(log);
-            ST.DeleteProgram(program);
+            global_state.DeleteProgram(program);
             return -1;
         }
         kernel->program_id = program;
     }
-    return 0;
-}
-
->>>>>>> 9fa6b74d
-WEAK int halide_opengl_dev_sync(void *user_context) {
-    if (!global_state.initialized) {
-        error(user_context) << "OpenGL runtime not initialized (halide_opengl_dev_sync).";
-        return 1;
-    }
-    // TODO: glFinish()
     return 0;
 }
 
@@ -1269,29 +1186,16 @@
             << "Setting up GL framebuffer " << global_state.framebuffer_id << " failed " << status;
         return 1;
     }
-<<<<<<< HEAD
     global_state.ReadPixels(0, 0, buf->extent[0], buf->extent[1], format, type, dest);
     global_state.BindFramebuffer(GL_FRAMEBUFFER, 0);
-=======
-    ST.ReadPixels(0, 0, buf->extent[0], buf->extent[1], format, type, dest);
-
-    ST.BindFramebuffer(GL_FRAMEBUFFER, 0);
->>>>>>> 9fa6b74d
     return 0;
 }
 
 // Copy image data from texture back to host memory.
 WEAK int halide_opengl_copy_to_host(void *user_context, buffer_t *buf) {
-<<<<<<< HEAD
     if (!global_state.initialized) {
         error(user_context) << "OpenGL runtime not initialized (halide_opengl_copy_to_host).";
         return 1;
-=======
-
-    CHECK_INITIALIZED(1);
-    if (!buf->dev_dirty) {
-        return 0;
->>>>>>> 9fa6b74d
     }
 
     if (!buf->host || !buf->dev) {
@@ -1336,12 +1240,7 @@
             return -1;
         }
 
-<<<<<<< HEAD
         global_state.PixelStorei(GL_PACK_ALIGNMENT, 1);
-=======
-        ST.PixelStorei(GL_PACK_ALIGNMENT, 1);
-
->>>>>>> 9fa6b74d
         if (int err = get_pixels(user_context, buf, format, type, tmp)) {
             halide_free(user_context, tmp);
             return err;
@@ -1368,17 +1267,6 @@
     return 0;
 }
 
-WEAK void set_int_param(void *user_context, const char *name,
-                        GLint loc, GLint value) {
-    global_state.Uniform1iv(loc, 1, &value);
-}
-
-WEAK void set_float_param(void *user_context, const char *name,
-                          GLint loc, GLfloat value) {
-    global_state.Uniform1fv(loc, 1, &value);
-}
-<<<<<<< HEAD
-
 }}}} // namespace Halide::Runtime::Internal::OpenGL
 
 using namespace Halide::Runtime::Internal::OpenGL;
@@ -1387,19 +1275,6 @@
 
 extern "C" {
 
-WEAK int halide_opengl_run(void *user_context,
-                           void *state_ptr,
-                           const char *entry_name,
-                           int blocksX, int blocksY, int blocksZ,
-                           int threadsX, int threadsY, int threadsZ,
-                           int shared_mem_bytes,
-                           size_t arg_sizes[], void *args[], int8_t is_buffer[]) {
-    if (!global_state.initialized) {
-        error(user_context) << "OpenGL runtime not initialized (halide_opengl_run).";
-        return 1;
-    }
-=======
-    
 class IndexSorter {
 public:
     IndexSorter(float* values_) : values(values_) {  }
@@ -1408,21 +1283,21 @@
     float* values;
 };
 
-WEAK int halide_opengl_dev_run(
-    void *user_context,
-    void *state_ptr,
-    const char *entry_name,
-    int blocksX, int blocksY, int blocksZ,
-    int threadsX, int threadsY, int threadsZ,
-    int shared_mem_bytes,
-    size_t arg_sizes[],
-    void *args[],
-    int num_padded_attributes,
-    float* vertex_buffer,
-    int num_coords_dim0,
-    int num_coords_dim1) {
-    CHECK_INITIALIZED(1);
->>>>>>> 9fa6b74d
+WEAK int halide_opengl_run(void *user_context,
+                           void *state_ptr,
+                           const char *entry_name,
+                           int blocksX, int blocksY, int blocksZ,
+                           int threadsX, int threadsY, int threadsZ,
+                           int shared_mem_bytes,
+                           size_t arg_sizes[], void *args[], int8_t is_buffer[],
+                           int num_padded_attributes,
+                           float* vertex_buffer,
+                           int num_coords_dim0,
+                           int num_coords_dim1) {
+    if (!global_state.initialized) {
+        error(user_context) << "OpenGL runtime not initialized (halide_opengl_run).";
+        return 1;
+    }
 
     ModuleState *mod = (ModuleState *)state_ptr;
     if (!mod) {
@@ -1458,13 +1333,8 @@
         // fragment shader source header and the number passed to this function
         if (!kernel_arg) {
             error(user_context)
-<<<<<<< HEAD
                 << "Too many arguments passed to halide_opengl_run\n"
                 << "Argument " << i << ": size=" << i << " value=" << args[i];
-=======
-            << "Too many arguments passed to halide_opengl_dev_run\n"
-            << "Argument " << i << ": size=" << i << " value=" << args[i];
->>>>>>> 9fa6b74d
             return 1;
         }
 
@@ -1511,11 +1381,7 @@
     for (int i = 0; args[i]; i++, kernel_arg = kernel_arg->next) {
 
         if (kernel_arg->kind == Argument::Outbuf) {
-<<<<<<< HEAD
             halide_assert(user_context, is_buffer[i] && "OpenGL Outbuf argument is not a buffer.")
-=======
-
->>>>>>> 9fa6b74d
             // Check if the output buffer will be bound by the client instead of
             // the Halide runtime
             GLuint tex = *((GLuint *)get_device_handle((uint64_t)args[i]));
@@ -1535,43 +1401,23 @@
                 error(user_context) << "No sampler defined for input texture.";
                 return 1;
             }
-<<<<<<< HEAD
             GLuint tex = *((GLuint *)get_device_handle((uint64_t)args[i]));
             global_state.ActiveTexture(GL_TEXTURE0 + num_active_textures);
             global_state.BindTexture(GL_TEXTURE_2D, tex);
             global_state.Uniform1iv(loc, 1, &num_active_textures);
-            num_active_textures++;
-            // TODO: check maximum number of active textures
-        } else if (kernel_arg->kind == Argument::Var) {
-            GLint loc =
-                global_state.GetUniformLocation(kernel->program_id, kernel_arg->name);
-            if (global_state.CheckAndReportError(user_context, "halide_opengl_run GetUniformLocation(Var)")) {
-                return 1;
-            }
-            if (loc == -1) {
-                // Argument was probably optimized away by GLSL compiler.
-                continue;
-            }
-=======
-            GLuint tex = *((GLuint *)args[i]);
-            ST.ActiveTexture(GL_TEXTURE0 + num_active_textures);
-            ST.BindTexture(GL_TEXTURE_2D, tex);
 
             // Textures not created by the Halide runtime might not have
             // parameters set, or might have had parameters set differently 
-            ST.TexParameteri(GL_TEXTURE_2D, GL_TEXTURE_MIN_FILTER, GL_NEAREST);
-            ST.TexParameteri(GL_TEXTURE_2D, GL_TEXTURE_MAG_FILTER, GL_NEAREST);
-            ST.TexParameteri(GL_TEXTURE_2D, GL_TEXTURE_WRAP_S, GL_CLAMP_TO_EDGE);
-            ST.TexParameteri(GL_TEXTURE_2D, GL_TEXTURE_WRAP_T, GL_CLAMP_TO_EDGE);
-
-            ST.Uniform1iv(loc, 1, &num_active_textures);
+            global_state.TexParameteri(GL_TEXTURE_2D, GL_TEXTURE_MIN_FILTER, GL_NEAREST);
+            global_state.TexParameteri(GL_TEXTURE_2D, GL_TEXTURE_MAG_FILTER, GL_NEAREST);
+            global_state.TexParameteri(GL_TEXTURE_2D, GL_TEXTURE_WRAP_S, GL_CLAMP_TO_EDGE);
+            global_state.TexParameteri(GL_TEXTURE_2D, GL_TEXTURE_WRAP_T, GL_CLAMP_TO_EDGE);
+
             num_active_textures++;
             // TODO: check maximum number of active textures
         } else if (kernel_arg->kind == Argument::Uniform) {
-
             // Copy the uniform parameter into the packed scalar list
             // corresponding to its type.
->>>>>>> 9fa6b74d
 
             // Note: small integers are represented as floats in GLSL.
             switch (kernel_arg->type) {
@@ -1617,11 +1463,7 @@
     }
 
     if (kernel_arg) {
-<<<<<<< HEAD
         error(user_context) << "Too few arguments passed to halide_opengl_run";
-=======
-        halide_error(user_context, "Too few arguments passed to halide_opengl_dev_run");
->>>>>>> 9fa6b74d
         return 1;
     }
 
@@ -1632,14 +1474,16 @@
         Printer<StringStreamPrinter,16> name(user_context);
         name << "_uniformi" << (idx/4);
 
-        GLint loc = ST.GetUniformLocation(kernel->program_id, name.str());
-        CHECK_GLERROR(1);
+        GLint loc = global_state.GetUniformLocation(kernel->program_id, name.str());
+        if (global_state.CheckAndReportError(user_context, "halide_opengl_run GetUniformLocation")) {
+            return 1;
+        }
         if (loc == -1) {
             // Argument was probably optimized away by GLSL compiler.
             continue;
         }
 
-        ST.Uniform4iv(loc,1,&uniform_int[idx]);
+        global_state.Uniform4iv(loc,1,&uniform_int[idx]);
     }
 
     // Set the packed uniform float parameters
@@ -1649,14 +1493,16 @@
         Printer<StringStreamPrinter,16> name(user_context);
         name << "_uniformf" << (idx/4);
 
-        GLint loc = ST.GetUniformLocation(kernel->program_id, name.str());
-        CHECK_GLERROR(1);
+        GLint loc = global_state.GetUniformLocation(kernel->program_id, name.str());
+        if (global_state.CheckAndReportError(user_context, "halide_opengl_run GetUniformLocation(2)")) {
+            return 1;
+        }
         if (loc == -1) {
             // Argument was probably optimized away by GLSL compiler.
             continue;
         }
 
-        ST.Uniform4fv(loc,1,&uniform_float[idx]);
+        global_state.Uniform4fv(loc,1,&uniform_float[idx]);
     }
 
     // Prepare framebuffer for rendering to output textures.
@@ -1749,26 +1595,16 @@
     }
 
     // Set vertex attributes
-<<<<<<< HEAD
     GLint loc = global_state.GetUniformLocation(kernel->program_id, "output_extent");
     global_state.Uniform2iv(loc, 1, output_extent);
-    if (global_state.CheckAndReportError(user_context, "halide_opengl_run Uniform2iv(1)")) {
+    if (global_state.CheckAndReportError(user_context, "halide_opengl_run Uniform2iv(output_extent)")) {
         return 1;
     }
     loc = global_state.GetUniformLocation(kernel->program_id, "output_min");
     global_state.Uniform2iv(loc, 1, output_min);
-    if (global_state.CheckAndReportError(user_context, "halide_opengl_run Uniform2iv(2)")) {
-        return 1;
-    }
-=======
-    GLint loc = ST.GetUniformLocation(kernel->program_id, "output_extent");
-    ST.Uniform2iv(loc, 1, output_extent);
-    CHECK_GLERROR(1);
-    
-    loc = ST.GetUniformLocation(kernel->program_id, "output_min");
-    ST.Uniform2iv(loc, 1, output_min);
-    CHECK_GLERROR(1);
->>>>>>> 9fa6b74d
+    if (global_state.CheckAndReportError(user_context, "halide_opengl_run Uniform2iv(output_min)")) {
+        return 1;
+    }
 
 #if 0 // DEBUG_RUNTIME
     debug(user_context) << "output_extent: " << output_extent[0] << "," << output_extent[1] << "\n";
@@ -1808,7 +1644,7 @@
     debug(user_context) << "Vertex buffer:";
     for (int i=0;i!=vertex_buffer_size;++i) {
         if (!(i%num_padded_attributes)) {
-	  debug(user_context) << "\n";
+          debug(user_context) << "\n";
         }
         debug(user_context) << vertex_buffer[i] << " ";
     }
@@ -1828,44 +1664,28 @@
     // Setup viewport
     global_state.Viewport(0, 0, output_extent[0], output_extent[1]);
 
-<<<<<<< HEAD
-    // Execute shader by drawing a screen-filling quad
-    if (global_state.have_vertex_array_objects) {
-        global_state.BindVertexArray(global_state.vertex_array_object);
-    }
-    GLint position = global_state.GetAttribLocation(kernel->program_id, "position");
-    global_state.EnableVertexAttribArray(position);
-    global_state.BindBuffer(GL_ARRAY_BUFFER, global_state.vertex_buffer);
-    global_state.VertexAttribPointer(position, 2, GL_FLOAT, GL_FALSE, 0, NULL);
-    global_state.BindBuffer(GL_ELEMENT_ARRAY_BUFFER, global_state.element_buffer);
-    global_state.DrawElements(GL_TRIANGLE_STRIP, 4, GL_UNSIGNED_INT, NULL);
-    global_state.DisableVertexAttribArray(position);
-    global_state.BindBuffer(GL_ARRAY_BUFFER, 0);
-    global_state.BindBuffer(GL_ELEMENT_ARRAY_BUFFER, 0);
-    if (global_state.have_vertex_array_objects) {
-        global_state.BindVertexArray(0);
-    }
-    if (global_state.CheckAndReportError(user_context, "halide_opengl_run BindVertexArray et al")) {
-        return 1;
-=======
     // Setup the vertex and element buffers
     GLuint vertex_array_object = 0;
-    if (ST.have_vertex_array_objects) {
-        ST.GenVertexArrays(1,&vertex_array_object);
-        ST.BindVertexArray(vertex_array_object);
+    if (global_state.have_vertex_array_objects) {
+        global_state.GenVertexArrays(1,&vertex_array_object);
+        global_state.BindVertexArray(vertex_array_object);
     }
 
     GLuint vertex_buffer_id;
-    ST.GenBuffers(1,&vertex_buffer_id);
-    ST.BindBuffer(GL_ARRAY_BUFFER, vertex_buffer_id);
-    ST.BufferData(GL_ARRAY_BUFFER, sizeof(float)*vertex_buffer_size, vertex_buffer, GL_STATIC_DRAW);
-    CHECK_GLERROR(1);
+    global_state.GenBuffers(1,&vertex_buffer_id);
+    global_state.BindBuffer(GL_ARRAY_BUFFER, vertex_buffer_id);
+    global_state.BufferData(GL_ARRAY_BUFFER, sizeof(float)*vertex_buffer_size, vertex_buffer, GL_STATIC_DRAW);
+    if (global_state.CheckAndReportError(user_context, "halide_opengl_run vertex BufferData et al")) {
+        return 1;
+    }
     
     GLuint element_buffer_id;
-    ST.GenBuffers(1,&element_buffer_id);
-    ST.BindBuffer(GL_ELEMENT_ARRAY_BUFFER, element_buffer_id);
-    ST.BufferData(GL_ELEMENT_ARRAY_BUFFER, sizeof(float)*element_buffer_size, element_buffer, GL_STATIC_DRAW);
-    CHECK_GLERROR(1);
+    global_state.GenBuffers(1,&element_buffer_id);
+    global_state.BindBuffer(GL_ELEMENT_ARRAY_BUFFER, element_buffer_id);
+    global_state.BufferData(GL_ELEMENT_ARRAY_BUFFER, sizeof(float)*element_buffer_size, element_buffer, GL_STATIC_DRAW);
+    if (global_state.CheckAndReportError(user_context, "halide_opengl_run element BufferData et al")) {
+        return 1;
+    }
 
     // The num_padded_attributes argument is the number of vertex attributes,
     // including the spatial x and y coordinates, padded up to a multiple of
@@ -1883,7 +1703,7 @@
         attribute_name << "_varyingf" << i << "_attrib";
 
         // TODO(abstephensg): Switch to glBindAttribLocation
-        GLint attrib_id = ST.GetAttribLocation(kernel->program_id, attribute_name.buf);
+        GLint attrib_id = global_state.GetAttribLocation(kernel->program_id, attribute_name.buf);
         attrib_ids[i] = attrib_id;
 
         // Check to see if the varying attribute was simplified out of the
@@ -1892,22 +1712,27 @@
           continue;
         }
 
-        ST.VertexAttribPointer(attrib_id, 4, GL_FLOAT, GL_FALSE /* Normalized */, sizeof(GLfloat)*num_padded_attributes, (void*)(i*sizeof(GLfloat)*4));
-        CHECK_GLERROR(1);
+        global_state.VertexAttribPointer(attrib_id, 4, GL_FLOAT, GL_FALSE /* Normalized */, sizeof(GLfloat)*num_padded_attributes, (void*)(i*sizeof(GLfloat)*4));
+        if (global_state.CheckAndReportError(user_context, "halide_opengl_run VertexAttribPointer et al")) {
+            return 1;
+        }
         
-        ST.EnableVertexAttribArray(attrib_id);
-        CHECK_GLERROR(1);
+        global_state.EnableVertexAttribArray(attrib_id);
+        if (global_state.CheckAndReportError(user_context, "halide_opengl_run EnableVertexAttribArray et al")) {
+            return 1;
+        }
     }
 
 
     // Draw the scene
-    ST.DrawElements(GL_TRIANGLES, element_buffer_size, GL_UNSIGNED_INT, NULL);
-    CHECK_GLERROR(1);
+    global_state.DrawElements(GL_TRIANGLES, element_buffer_size, GL_UNSIGNED_INT, NULL);
+    if (global_state.CheckAndReportError(user_context, "halide_opengl_run DrawElements et al")) {
+        return 1;
+    }
     
     for (int i=0;i!=num_packed_attributes;++i) {
         if (attrib_ids[i] != -1)
-            ST.DisableVertexAttribArray(attrib_ids[i]);
->>>>>>> 9fa6b74d
+            global_state.DisableVertexAttribArray(attrib_ids[i]);
     }
 
     // Cleanup
@@ -1920,16 +1745,16 @@
         global_state.BindFramebuffer(GL_FRAMEBUFFER, 0);
     }
 
-    ST.BindBuffer(GL_ARRAY_BUFFER, 0);
-    ST.BindBuffer(GL_ELEMENT_ARRAY_BUFFER, 0);
-
-    if (ST.have_vertex_array_objects) {
-        ST.BindVertexArray(0);
-        ST.DeleteVertexArrays(1,&vertex_array_object);
-    }
-
-    ST.DeleteBuffers(1,&vertex_buffer_id);
-    ST.DeleteBuffers(1,&element_buffer_id);
+    global_state.BindBuffer(GL_ARRAY_BUFFER, 0);
+    global_state.BindBuffer(GL_ELEMENT_ARRAY_BUFFER, 0);
+
+    if (global_state.have_vertex_array_objects) {
+        global_state.BindVertexArray(0);
+        global_state.DeleteVertexArrays(1,&vertex_array_object);
+    }
+
+    global_state.DeleteBuffers(1,&vertex_buffer_id);
+    global_state.DeleteBuffers(1,&element_buffer_id);
 
     return 0;
 }
@@ -1973,15 +1798,80 @@
     }
 
     if (kernel->program_id == 0) {
-        // Compile shader
-        kernel->shader_id = make_shader(user_context, GL_FRAGMENT_SHADER,
-                                        kernel->source, NULL);
-
+        // Create the vertex shader the runtime will output boilerplate for the
+        // vertex shader based on a fixed program plus arguments obtained from
+        // the comment header passed in the fragment shader. Since there is a
+        // relatively small number of vertices (i.e. usually only four) per
+        // vertex expressions interpolated by varying attributes are evaluated
+        // by host code on the CPU and passed to the GPU as values in the
+        // vertex buffer.
+        enum { PrinterLength = 1024*256 };
+        Printer<StringStreamPrinter,PrinterLength> vertex_src(user_context);
+
+        // Count the number of varying attributes, this is 2 for the spatial
+        // x and y coordinates, plus the number of scalar varying attribute
+        // expressions pulled out of the fragment shader.
+        int num_varying_float = 2;
+
+        for (Argument* arg = kernel->arguments; arg; arg=arg->next) {
+            if (arg->kind == Argument::Varying)
+                ++num_varying_float;
+        }
+
+        int num_packed_varying_float = ((num_varying_float + 3) & ~0x3) / 4;
+
+        for (int i = 0; i != num_packed_varying_float; ++i) {
+            vertex_src << "attribute vec4 _varyingf" << i << "_attrib;\n";
+            vertex_src << "varying   vec4 _varyingf" << i << ";\n";
+        }
+        
+        vertex_src << "uniform ivec2 output_min;\n"
+                   << "uniform ivec2 output_extent;\n"
+                   << "void main() {\n"
+
+                   // Host codegen always passes the spatial vertex coordinates
+                   // in the first two elements of the _varyingf0_attrib
+                   << "    vec2 position = vec2(_varyingf0_attrib[0], _varyingf0_attrib[1]);\n"
+                   << "    gl_Position = vec4(position, 0.0, 1.0);\n"
+                   << "    vec2 texcoord = 0.5 * position + 0.5;\n"
+                   << "    vec2 pixcoord = texcoord * vec2(output_extent.xy) + vec2(output_min.xy);\n";
+
+        // Copy through all of the varying attributes
+        for (int i = 0; i != num_packed_varying_float; ++i) {
+            vertex_src << "    _varyingf" << i << " = _varyingf" << i << "_attrib;\n";
+        }
+
+        vertex_src << "    _varyingf0.xy = pixcoord;\n";
+
+        vertex_src << "}\n";
+
+        // Check to see if there was sufficient storage for the vertex program.
+        if (vertex_src.size() >= PrinterLength) {
+            error(user_context) << "Vertex shader source truncated";
+            return 1;
+        }
+        
+        // Initialize vertex shader.
+        GLuint vertex_shader_id = make_shader(user_context,
+                                              GL_VERTEX_SHADER, vertex_src.buf, NULL);
+        if (vertex_shader_id == 0) {
+            halide_error(user_context, "Failed to create vertex shader");
+            return 1;
+        }
+        
+        // Create the fragment shader
+        GLuint fragment_shader_id = make_shader(user_context, GL_FRAGMENT_SHADER,
+                                                kernel->source, NULL);
         // Link GLSL program
         GLuint program = global_state.CreateProgram();
-        global_state.AttachShader(program, global_state.vertex_shader_id);
-        global_state.AttachShader(program, kernel->shader_id);
+        global_state.AttachShader(program, vertex_shader_id);
+        global_state.AttachShader(program, fragment_shader_id);
         global_state.LinkProgram(program);
+
+        // Release the individual shaders
+        global_state.DeleteShader(vertex_shader_id);
+        global_state.DeleteShader(fragment_shader_id);
+        
         GLint status;
         global_state.GetProgramiv(program, GL_LINK_STATUS, &status);
         if (!status) {
@@ -2066,32 +1956,8 @@
 
 } // extern "C"
 
-<<<<<<< HEAD
+
 namespace Halide { namespace Runtime { namespace Internal { namespace OpenGL {
-=======
-WEAK int halide_dev_run(void *user_context,
-                          void *state_ptr,
-                          const char *entry_name,
-                          int blocksX, int blocksY, int blocksZ,
-                          int threadsX, int threadsY, int threadsZ,
-                          int shared_mem_bytes,
-                          size_t arg_sizes[], void *args[],
-                          int num_padded_attributes,
-                          float* vertex_buffer,
-                          int num_coords_dim0,
-                          int num_coords_dim1) {
-    return halide_opengl_dev_run(user_context, state_ptr,
-                                 entry_name,
-                                 blocksX, blocksY, blocksZ,
-                                 threadsX, threadsY, threadsY,
-                                 shared_mem_bytes,
-                                 arg_sizes, args,
-                                 num_padded_attributes,
-                                 vertex_buffer,
-                                 num_coords_dim0,
-                                 num_coords_dim1);
-}
->>>>>>> 9fa6b74d
 
 WEAK halide_device_interface opengl_device_interface = {
     halide_opengl_device_malloc,
