--- conflicted
+++ resolved
@@ -650,15 +650,11 @@
     } else if (op->call_type != Call::Image) {  // Image loads should not be propagated
         // op->call_type is Call::Intrinsic or Call::PureIntrinsic
         if (op->is_intrinsic(Call::abs)) {
-<<<<<<< HEAD
             accumulate(op->args[0], adjoint*select(op->args[0] > 0, 1.0f, -1.0f));
-=======
-            accumulate(op->args[0], adjoint*select(op->args[0] > 0, -1.0f, 1.0f));
         } else if (op->is_intrinsic(Call::likely)) {
             accumulate(op->args[0], adjoint);
         } else if (op->is_intrinsic(Call::undef)) {
             // do nothing
->>>>>>> f14c85ce
         } else {
             internal_error << "The derivative of intrinsic " << op->name << " is not implemented.";
         }
