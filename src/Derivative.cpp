#include "Derivative.h"

#include "DerivativeUtils.h"
#include "BoundaryConditions.h"
#include "Simplify.h"
#include "Solve.h"
#include "Substitute.h"
#include "IRMutator.h"
#include "IROperator.h"
#include "IREquality.h"
#include "FindCalls.h"
#include "RealizationOrder.h"
#include "Error.h"

#include <iostream>
#include <cmath>

namespace Halide {
namespace Internal {

/** An IR visitor that computes the derivatives through reverse accumulation
 */
class ReverseAccumulationVisitor : public IRVisitor {
public:
    using IRVisitor::visit;

    void propagate_adjoints(const Func &output,
                            const Func &adjoint,
                            const std::vector<std::pair<Expr, Expr>> &output_bounds);

    std::map<FuncKey, Func> get_adjoint_funcs() const {
        return adjoint_funcs;
    }

    std::map<FuncKey, RDom> get_reductions() const {
        return reductions;
    };

protected:
    void visit(const Cast *op);
    void visit(const Variable *op);
    void visit(const Add *op);
    void visit(const Sub *op);
    void visit(const Mul *op);
    void visit(const Div *op);
    void visit(const Min *op);
    void visit(const Max *op);
    void visit(const Let *op);
    void visit(const Select *op);
    void visit(const Call *op);

private:
    void accumulate(const Expr &stub, const Expr &adjoint);

    std::map<const BaseExprNode *, Expr> expr_adjoints;
    std::map<FuncKey, Func> adjoint_funcs;
    std::map<FuncKey, RDom> reductions;
    std::map<std::string, Expr> let_var_mapping;
    std::vector<std::string> let_variables;
    std::map<std::string, Box> func_bounds;
    Func current_func;
    int current_update_id;
};

void ReverseAccumulationVisitor::propagate_adjoints(
        const Func &output,
        const Func &adjoint,
        const std::vector<std::pair<Expr, Expr>> &output_bounds) {
    // Topologically sort the functions
    std::map<std::string, Function> env = find_transitive_calls(output.function());
    std::vector<std::string> order = realization_order({output.function()}, env);
    std::vector<Func> funcs;
    funcs.reserve(order.size());
    // Internal::debug(0) << "Sorted Func list:" << "\n";
    // for (const auto &func_name : order) {
    //     Internal::debug(0) << "  . " << func_name << "\n";
    // }
    for (const auto &func_name : order) {
        Func func(env[func_name]);
        // Avoid implicit variables
        // TODO: FIX THIS
        if (func.args().size() > 0 && func.args()[0].is_implicit()) {
            continue;
        }
        funcs.push_back(Func(env[func_name]));
    }

    internal_assert(funcs.size() > 0);

    // debug(0) << "ReverseAccumulationVisitor: infering bounds...";
    func_bounds = inference_bounds(output, output_bounds);
    // debug(0) << "done\n";

    // Create a stub for each function to accumulate adjoints.
    for (int func_id = 0; func_id < (int)funcs.size(); func_id++) {
        const Func &func = funcs[func_id];
        for (int update_id = -1; update_id < func.num_update_definitions(); update_id++) {
            Func adjoint_func(func.name() + "_" + std::to_string(update_id + 1) + "_d_def__");
            bool is_final_output = func_id == (int)funcs.size() - 1 &&
                                   update_id == func.num_update_definitions() - 1;
            if (is_final_output) {
                adjoint_func(func.args()) = adjoint(func.args());
            } else {
                adjoint_func(func.args()) = 0.f;
            }
            FuncKey func_key{func.name(), update_id};
            adjoint_funcs[func_key] = adjoint_func;
        }
    }

    // Traverse functions from producers to consumers for reverse accumulation
    for (int func_id = funcs.size() - 1; func_id >=  0; func_id--) {
        const Func &func = funcs[func_id];
        current_func = func;

        // Traverse from the last update to first
        for (int update_id = func.num_update_definitions() - 1;
                update_id >= -1; update_id--) {
            current_update_id = update_id;
            FuncKey func_key{func.name(), update_id};
            internal_assert(func_bounds.find(func.name()) != func_bounds.end());

            // Set up boundary condition
            const Box &bounds = func_bounds[func.name()];
            // Apply boundary condition if this is the first visit
            if (update_id == func.num_update_definitions() - 1) {
                Func adjoint_func = adjoint_funcs[func_key];
                adjoint_func = BoundaryConditions::constant_exterior(
                    adjoint_func, 0.f, box_to_vector(bounds),
                    adjoint_func.name() + std::string("_ce"));
                adjoint_funcs[func_key] = adjoint_func;
            }

            // Initialize the next adjoint function by propagating the adjoints to next update
            // Example:
            // f(x) = ...
            // f(1) = ... <- we're here
            // We have an adjoint for f(1) defined over the whole support of f
            // Now we want to initialize for the f(x) update
            // Need to propagate back to all x while masking 1
            // x -> next_args
            // 1 -> update_args
            if (update_id >= 0) {
                FuncKey next_func_key{func.name(), update_id - 1};
                Func &next_adjoint_func = adjoint_funcs[next_func_key];
                std::vector<Var> next_args = next_adjoint_func.args();
                std::vector<Expr> update_args = func.update_args(update_id);
                // Check if next_args are the same as update_args 
                // e.g.
                // If they are the same simply set everything to zero
                bool is_noop = true;
                for (int i = 0 ; i < (int)next_args.size(); i++) {
                    const Variable *update_var = update_args[i].as<Variable>();
                    if (update_var == nullptr || next_args[i].name() != update_var->name) {
                        is_noop = false;
                    }
                }
                next_adjoint_func = Func(next_adjoint_func.name());
                if (!is_noop) {
                    // f'(x) = adjoint
                    next_adjoint_func(next_args) =
                        adjoint_funcs[func_key](next_args);
                }
                next_adjoint_func(update_args) = 0.f; // e.g. f'(1) = 0.f
            }

            // Now we want to propagate the derivatives at expression level
            // Topologically sort the expressions
            std::vector<Expr> expr_list =
                update_id >= 0 ? sort_expressions(func.update_value(update_id)) :
                                 sort_expressions(func.value());

            // TODO: replace let_var_mapping with Scope
            // Gather let variables
            let_var_mapping.clear();
            let_variables.clear();
            for (auto it = expr_list.begin(); it != expr_list.end(); it++) {
                Expr expr = *it;
                if (expr.get()->node_type == IRNodeType::Let) {
                    const Let *op = expr.as<Let>();
                    let_var_mapping[op->name] = op->value;
                    let_variables.push_back(op->name);
                }
            }

            // Retrieve previously propagated adjoint for the Func,
            // apply it to expression adjoints
            std::vector<Expr> update_args;
            if (update_id >= 0) {
                update_args = func.update_args(update_id);
            } else {
                update_args.reserve(func.args().size());
                for (const auto &var : func.args()) {
                    update_args.push_back(var);
                }
            }
            expr_adjoints[(const BaseExprNode *)expr_list.back().get()] =
                Call::make(adjoint_funcs[func_key].function(), update_args);

            // Traverse the expressions in reverse order
            for (auto it = expr_list.rbegin(); it != expr_list.rend(); it++) {
                // Propagate adjoints
                it->accept(this);
            }
        }
    }
}

void ReverseAccumulationVisitor::accumulate(const Expr &stub, const Expr &adjoint) {
    const BaseExprNode *stub_ptr = (const BaseExprNode *)stub.get();
    if (expr_adjoints.find(stub_ptr) == expr_adjoints.end()) {
        expr_adjoints[stub_ptr] = adjoint;
    } else {
        expr_adjoints[stub_ptr] += adjoint;
    }
}

void ReverseAccumulationVisitor::visit(const Cast *op) {
    assert(expr_adjoints.find(op) != expr_adjoints.end());
    Expr adjoint = expr_adjoints[op];

    // d/dx cast(x) = 1
    accumulate(op->value, adjoint);
}

void ReverseAccumulationVisitor::visit(const Variable *op) {
    assert(expr_adjoints.find(op) != expr_adjoints.end());
    Expr adjoint = expr_adjoints[op];

    auto it = let_var_mapping.find(op->name);
    if (it != let_var_mapping.end()) {
        accumulate(it->second, Let::make(op->name, it->second, adjoint));
    }
}

void ReverseAccumulationVisitor::visit(const Add *op) {
    assert(expr_adjoints.find(op) != expr_adjoints.end());
    Expr adjoint = expr_adjoints[op];

    // d/da a + b = 1
    accumulate(op->a, adjoint);
    // d/db a + b = 1
    accumulate(op->b, adjoint);
}

void ReverseAccumulationVisitor::visit(const Sub *op) {
    assert(expr_adjoints.find(op) != expr_adjoints.end());
    Expr adjoint = expr_adjoints[op];

    // d/da a - b = 1
    accumulate(op->a, adjoint);
    // d/db a - b = -1
    accumulate(op->b, -adjoint);
}

void ReverseAccumulationVisitor::visit(const Mul *op) {
    assert(expr_adjoints.find(op) != expr_adjoints.end());
    Expr adjoint = expr_adjoints[op];

    // d/da a * b = b
    accumulate(op->a, adjoint * op->b);
    // d/db a * b = a
    accumulate(op->b, adjoint * op->a);
}

void ReverseAccumulationVisitor::visit(const Div *op) {
    assert(expr_adjoints.find(op) != expr_adjoints.end());
    Expr adjoint = expr_adjoints[op];

    // d/da a / b = 1 / b
    accumulate(op->a, adjoint / op->b);
    // d/db a / b = - a / b^2
    accumulate(op->b, - adjoint * op->a / (op->b * op->b));
}

void ReverseAccumulationVisitor::visit(const Min *op) {
    assert(expr_adjoints.find(op) != expr_adjoints.end());
    Expr adjoint = expr_adjoints[op];

    // d/da min(a, b) = a <= b ? 1 : 0
    accumulate(op->a, select(op->a <= op->b, adjoint, 0.f));
    // d/db min(a, b) = b <= a ? 1 : 0
    accumulate(op->b, select(op->b <= op->a, adjoint, 0.f));
}

void ReverseAccumulationVisitor::visit(const Max *op) {
    assert(expr_adjoints.find(op) != expr_adjoints.end());
    Expr adjoint = expr_adjoints[op];

    // d/da max(a, b) = a >= b ? 1 : 0
    accumulate(op->a, select(op->a >= op->b, adjoint, 0.f));
    // d/db max(a, b) = b >= a ? 1 : 0
    accumulate(op->b, select(op->b >= op->a, adjoint, 0.f));
}

void ReverseAccumulationVisitor::visit(const Let *op) {
    assert(expr_adjoints.find(op) != expr_adjoints.end());
    Expr adjoint = expr_adjoints[op];

    accumulate(op->body, adjoint);
}

void ReverseAccumulationVisitor::visit(const Select *op) {
    assert(expr_adjoints.find(op) != expr_adjoints.end());
    Expr adjoint = expr_adjoints[op];

    // d/db select(a, b, c) = select(a, 1, 0)
    accumulate(op->true_value, select(op->condition, adjoint, 0.f));
    // d/dc select(a, b, c) = select(a, 0, 1)
    accumulate(op->false_value, select(op->condition, 0.f, adjoint));
}

void ReverseAccumulationVisitor::visit(const Call *op) {
    assert(expr_adjoints.find(op) != expr_adjoints.end());
    Expr adjoint = expr_adjoints[op];
    // Math functions
<<<<<<< HEAD
    if (op->name == "exp_f32") {
        // d/dx exp(x) = exp(x)
        for (size_t i = 0; i < op->args.size(); i++) {
            accumulate(op->args[i], adjoint * exp(op->args[i]));
        }
    } else if (op->name == "ceil_f32") {
        // TODO: d/dx = dirac(n) for n in Z ...
        for (size_t i = 0; i < op->args.size(); i++) {
            accumulate(op->args[i], 0.0f);
        }
    } else if (op->name == "floor_f32") {
        // TODO: d/dx = dirac(n) for n in Z ...
        for (size_t i = 0; i < op->args.size(); i++) {
            accumulate(op->args[i], 0.0f);
        }
    } else if (!op->func.defined() && op->image.get() == nullptr) {
        internal_error << "The derivative of " << op->name << " is not implemented.";
    }
    // TODO: add more functions

    // Halide function call
    if (op->func.defined()) {
=======
    if (op->is_extern()) {
      if (op->name == "exp_f32") {
          // d/dx exp(x) = exp(x)
          for (size_t i = 0; i < op->args.size(); i++) {
              accumulate(op->args[i], adjoint * exp(op->args[i]));
          }
      } else if (op->name == "ceil_f32") {
          // TODO: d/dx = dirac(n) for n in Z ...
          for (size_t i = 0; i < op->args.size(); i++) {
              accumulate(op->args[i], 0.0f);
          }
      } else if (op->name == "floor_f32") {
          // TODO: d/dx = dirac(n) for n in Z ...
          for (size_t i = 0; i < op->args.size(); i++) {
              accumulate(op->args[i], 0.0f);
          }
      } else {
          internal_error << "The derivative of " << op->name << " is not implemented.";
      }
    } else if (op->call_type == Call::Halide) { // Halide function call
    // } else if (op->func.defined()) { // Halide function call
>>>>>>> 62b0a40f
        Function func(op->func);
        // Avoid implicit functions
        // TODO: FIX THIS
        if (func.args().size() > 0 && Var::is_implicit(func.args()[0])) {
            return;
        }

        // We are scattering to this function
        // debug(0) << "Scattering to " << func.name() << "\n";

        // TODO: check if we need this elsewhere
        // Add Let expressions
        adjoint = add_let_expression(adjoint, let_var_mapping, let_variables);
        std::vector<Expr> lhs = op->args;
        for (int i = 0; i < (int)lhs.size(); i++) {
            lhs[i] = add_let_expression(lhs[i], let_var_mapping, let_variables);
        }

        // debug(0) << "lhs is:";
        // for (const auto &arg : lhs) {
        //     debug(0) << " " << arg;
        // }
        // debug(0) << "\n";
        // debug(0) << "adjoint is:" << simplify(adjoint) << "\n";

        // If target is the current function itself, send to previous update
        // e.g. f(x) = ...
        //      f(x) = f(x) + 1
        FuncKey func_key = func.name() != current_func.name() ?
                           FuncKey{func.name(), func.updates().size() - 1} :
                           FuncKey{func.name(), current_update_id - 1};
        assert(adjoint_funcs.find(func_key) != adjoint_funcs.end());
        Func& func_to_update = adjoint_funcs[func_key];

        // Gather argument & bounds information
        // current_args are the pure variables
        // current_update_args are the actual updates at left hand side
        std::vector<Var> current_args = current_func.args();
        std::vector<Expr> current_update_args;
        if (current_update_id >= 0) {
            current_update_args = current_func.update_args(current_update_id);
        } else {
            current_update_args.reserve(current_args.size());
            for (const auto &var : current_args) {
                current_update_args.push_back(var);
            }
        }
        const Box &current_bounds = func_bounds[current_func.name()];

        // We want to do this:
        // func_to_update(op->args) += adjoint(current_update_args);
        // But op->args can be invalid lhs, need to canonicalize
        // we canonicalize by first trying to substitute with pure variables
        // if that fails we will replace variables on lhs with RDoms

        // TODO: maybe modularize this more
        // Try to do the canonicalization by substitution of variables
        // Create a set of new substitution variables
        std::vector<Var> new_args;
        std::set<std::string> new_args_set;
        for (int i = 0; i < (int)func_to_update.args().size(); i++) {
            new_args.push_back(Var("u" + std::to_string(i) + "_"));
            new_args_set.insert(new_args.back().name());
        }

        std::vector<bool> canonicalized(lhs.size(), false);
        // We canonicalize the left hand side arguments (op->args) so that it's always x, y, z, ...
        //
        // Given:
        // g(x, y, z) = f(x, y-1, z+1)
        // we get:
        // d_f(x, y - 1, z + 1) += d_g(x,y,z)
        // Goal: rewrite to
        //  ==> d_f(x,y,z) += d_g(x,y+1,z-1)
        //
        // First gather all arguments that contains multiple pure variables
        // we don't want to mess with system solving yet, so we invalidate all of them
        // This is currently simple and conservative, solving each dimension independently, so 
        // inter-dependencies like:
        // g(x, y) = f(x*y, x+y)
        // can't be simplified. In principle this can be inverted by solving a system of equations.
        std::set<std::string> invalidated_variables;
        for (int i = 0; i < (int)lhs.size(); i++) {
            std::vector<std::string> variables =
                gather_variables(lhs[i], vars_to_strings(current_args));
            // skip cases where there are cross-dimension dependencies
            if (variables.size() != 1) {
                for (const auto &var : variables) {
                    invalidated_variables.insert(var);
                }
                continue;
            }
        }
        // Here we invert the equations (TODO: make this a routine? also the invalidated vars?)
        for (int i = 0; i < (int)lhs.size(); i++) {
            // Gather all pure variables at op->args[i], substitute them with new_args
            // For now only support single pure variable
            std::vector<std::string> variables =
                gather_variables(lhs[i], vars_to_strings(current_args));
            if (variables.size() != 1) {
                continue;
            }

            // If it appeared in other argument we should also fail
            if (invalidated_variables.find(variables[0]) != invalidated_variables.end()) {
                continue;
            }

            // Let new_args[i] == op->args[i]
            // e.g. u_1 == y - 1 in the above example
            SolverResult result = solve_expression(new_args[i] == lhs[i], variables[0]);
            // debug(0) << "solving " << new_args[i] << " " << lhs[i] << " for " << variables[0] << "\n";
            if (!result.fully_solved) {
                // debug(0) << "expression not fully solved" << "\n";
                continue;
            }

            // Extract body of the let variable
            Expr result_rhs = result.result;
            if (result.result.as<Let>() != nullptr) {
                const Let *let_expr = result.result.as<Let>();
                // debug(0) << "we have a let " << result.result << "\n";
                // debug(0) << let_expr->value << " " << let_expr->body << "\n";
                result_rhs = substitute(let_expr->name, let_expr->value, let_expr->body);
                // Extract the body of the And????
                if (result_rhs.as<And>() != nullptr) {
                    // TODO(mgharbi): this is quite dirty and brittle, what's the right solution?
                    const And *and_expr = result_rhs.as<And>();
                    // debug(0) << "we have an And clause " << and_expr << "\n";
                    result_rhs = and_expr->a;
                }
            } else {
                result_rhs = result.result;
            }

            // y == u_1 + 1
            // Sometimes even if the equation is tagged fully_solved it isn't
            // We still need to check
            if (result_rhs.as<EQ>() != nullptr) {
                // Checking whether the lhs is a single variable
                Expr result_lhs = result_rhs.as<EQ>()->a;
                const Variable *lhs_var = result_lhs.as<Variable>();
                if (lhs_var == nullptr) {
                    // debug(0) << "expression not fully solved";
                    continue;
                }

                internal_assert(lhs_var->name == variables[0]);
                result_rhs = result_rhs.as<EQ>()->b;
            } else {
                internal_error << "coult not solve expression\n";
            }
            // debug(0) << "result : " << result_rhs << "\n";

            // Replace pure variable with the reverse
            adjoint = substitute(variables[0], result_rhs, adjoint);

            lhs[i] = func_to_update.args()[i];
            canonicalized[i] = true;
        }

        // Sometimes the canonicalization above doesn't work.
        // We replace the pure variables inside lhs with RDoms for general scattering
        // First find the corresponding current argument to obtain the bound
        std::vector<std::pair<Expr, Expr>> bounds;
        bounds.reserve(current_args.size());
        for (int arg_id = 0; arg_id < (int)current_args.size(); arg_id++) {
            bounds.push_back({current_bounds[arg_id].min,
                              current_bounds[arg_id].max - current_bounds[arg_id].min + 1});
        }
        RDom r_bounds(bounds);
        for (int lhs_id = 0; lhs_id < (int)lhs.size(); lhs_id++) {
            Expr lhs_arg = lhs[lhs_id];
            if (!canonicalized[lhs_id]) {
                std::vector<std::string> variables = gather_variables(lhs_arg, func.args());
                RDom r(bounds);
                for (int var_id = 0; var_id < (int)variables.size(); var_id++) {
                    for (int arg_id = 0; arg_id < (int)current_args.size(); arg_id++) {
                        if (current_args[arg_id].name() == variables[var_id]) {
                            lhs[lhs_id] = substitute(variables[var_id],
                                                     r_bounds[arg_id],
                                                     lhs[lhs_id]);
                            adjoint = substitute(variables[var_id], r_bounds[arg_id], adjoint);
                            break;
                        }
                    }
                }
            }
        }

        // For each free variable on the rhs, replace it with current bounds
        // First gather all free variables
        FuncBounds bounds_subset;
        std::vector<int> arg_id_to_substitute;
        bounds_subset.reserve(current_args.size());
        arg_id_to_substitute.reserve(current_args.size());
        for (int i = 0; i < (int)current_args.size(); i++) {
            // e.g. we have in forward pass f(x, y) = g(x)
            //      then we need to do g'(x) += f(x, y)
            //      now we need to replace y with a reduction variable over f's bound
            //      x is automatically excluded since it's
            //      replaced by the new substitution variable e.g. u_0
            if (has_variable(adjoint, current_args[i].name())) {
                const Interval &interval = current_bounds[i];
                bounds_subset.emplace_back(interval.min, interval.max - interval.min + 1);
                arg_id_to_substitute.push_back(i);
            }
        }

        // Create a new RDom to loop over all free variables
        if (arg_id_to_substitute.size() > 0) {
            RDom r(bounds_subset);
            for (int i = 0; i < (int) arg_id_to_substitute.size(); i++) {
                int arg_id = arg_id_to_substitute[i];
                adjoint = substitute(current_args[arg_id].name(), r[i], adjoint);
            }
        }

        std::vector<Var> func_to_update_args = func_to_update.args();
        // For each variable in lhs, check if it is a single rvar
        // if so we can rewrite it back to pure variables
        // e.g.
        // f(r.x) = g(r.x)
        // => f(x) = g(x)
        // TODO: is this the best way?
        for (int i = 0; i < (int)lhs.size(); i++) {
            auto &lhs_arg = lhs[i];
            const Variable *var = lhs_arg.as<Variable>();
            if (var != nullptr) {
                if (var->reduction_domain.defined()) {
                    lhs_arg = substitute(var->name, func_to_update_args[i], lhs_arg);
                    adjoint = substitute(var->name, func_to_update_args[i], adjoint);
                }
            }
        }

        // TODO: can we somehow enforce the same partial ordering?
        // Merge RDoms on both lhs and rhs
        std::map<std::string, std::pair<Expr, Expr>> rvar_maps =
            gather_rvariables(adjoint);
        for (const auto &lhs_arg : lhs) {
            std::map<std::string, std::pair<Expr, Expr>> maps =
                gather_rvariables(lhs_arg);
            rvar_maps.insert(maps.begin(), maps.end());
        }
        std::vector<std::string> var_names;
        FuncBounds merged_bounds;
        for (const auto &it : rvar_maps) {
            var_names.push_back(it.first);
            merged_bounds.emplace_back(it.second.first, it.second.second);
        }
        if (merged_bounds.size() > 0) {
            RDom r(merged_bounds);
            for (int i = 0; i < r.dimensions(); i++) {
                adjoint = substitute(var_names[i], r[i], adjoint);
                for (auto &lhs_arg : lhs) {
                    lhs_arg = substitute(var_names[i], r[i], lhs_arg);
                }
            }
            reductions[FuncKey{func_to_update.name(), func_to_update.num_update_definitions()}] = r;
        } else {
            reductions[FuncKey{func_to_update.name(), func_to_update.num_update_definitions()}] = RDom();
        }

        for (int i = 0; i < (int)func_to_update_args.size(); i++) {
            // substitute the new_args back to original variables
            adjoint = substitute(new_args[i].name(), func_to_update_args[i], adjoint);
        }

        // TODO: maybe do some analysis on lhs to avoid applying boundary conditions to 
        //       function calls in adjoint
        func_to_update(lhs) += adjoint;

        // debug(0) << "lhs after canonicalization:";
        // for (const auto &arg : lhs) {
        //     debug(0) << " " << arg;
        // }
        // debug(0) << "\n";
        // debug(0) << "adjoint after canonicalization:" << simplify(adjoint) << "\n";
        // print_func(func_to_update);
    } else if (op->call_type != Call::Image) {  // Image loads should not be propagated
      // op->call_type is Call::Intrinsic or Call::PureIntrinsic
      internal_error << "The derivative of " << op->name << " is not implemented.";
    }
}

} // namespace Internal


Derivative propagate_adjoints(const Func &output,
                              const Func &adjoint,
                              const std::vector<std::pair<Expr, Expr>> &output_bounds) {
    user_assert(output.dimensions() == adjoint.dimensions());
    Internal::ReverseAccumulationVisitor visitor;
    visitor.propagate_adjoints(output, adjoint, output_bounds);
    return Derivative{visitor.get_adjoint_funcs(),
                      visitor.get_reductions()};
}

Derivative propagate_adjoints(const Func &output,
                              const Buffer<float> &adjoint) {
    user_assert(output.dimensions() == adjoint.dimensions());
    std::vector<std::pair<Expr, Expr>> bounds;
    for (int dim = 0; dim < adjoint.dimensions(); dim++) {
        bounds.push_back(std::make_pair(Expr(adjoint.min(dim)),
                                        Expr(adjoint.min(dim) + adjoint.extent(dim) - 1)));
    }
    Func adjoint_func("adjoint_func");
    adjoint_func(_) = adjoint(_);
    return propagate_adjoints(output, adjoint_func, bounds);
}

Derivative propagate_adjoints(const Func &output) {
    Func adjoint("adjoint");
    adjoint(output.args()) = 1.f;
    std::vector<std::pair<Expr, Expr>> output_bounds;
    output_bounds.reserve(output.dimensions());
    for (int i = 0; i < output.dimensions(); i++) {
        output_bounds.push_back({0, 0});
    }
    return propagate_adjoints(output, adjoint, output_bounds);
}

void print_func(const Func &func, bool recursive) {
    Internal::debug(0) << "Printing function:" << func.name() << "\n";
    // Topologically sort the functions
    std::map<std::string, Internal::Function> env =
        find_transitive_calls(func.function());
    std::vector<std::string> order = realization_order({func.function()}, env);
    std::vector<Func> funcs;
    funcs.reserve(order.size());
    for (const auto &func_name : order) {
        Func func(env[func_name]);
        // Avoid implicit functions
        // TODO: FIX THIS
        if (func.args().size() > 0 && func.args()[0].is_implicit()) {
            continue;
        }
        funcs.push_back(func);
    }

    for (int i = (int)funcs.size() - 1; i >= 0; i--) {
        if (!recursive && funcs[i].name() != func.name()) {
            continue;
        }
        Func &func = funcs[i];
        Internal::debug(0) << "  funcs[" << i << "]: " << func.name() << "\n";
        for (int update_id = -1; update_id < func.num_update_definitions(); update_id++) {
            Internal::ReductionDomain rdom;
            if (update_id >= 0) {
                Internal::debug(0) << "    update:" << func.name() << "(" <<
                    Internal::simplify(func.update_args(update_id)[0]);
                for (int i = 1; i < (int)func.update_args(update_id).size(); i++) {
                    Internal::debug(0) << ", " << Internal::simplify(func.update_args()[i]);
                }
                Internal::debug(0) << ") = " << Internal::simplify(func.update_value(update_id)) << "\n";
                rdom = Internal::extract_rdom(Internal::simplify(func.update_value(update_id)));
            } else {
                Internal::debug(0) << "    " << func.name() << "(" << func.args()[0];
                for (int i = 1; i < (int)func.args().size(); i++) {
                    Internal::debug(0) << ", " << Internal::simplify(func.args()[i]);
                }
                Internal::debug(0) << ") = " << Internal::simplify(func.value()) << "\n";
                rdom = Internal::extract_rdom(Internal::simplify(func.value()));
            }

            if (rdom.defined()) {
                Internal::debug(0) << "    RDom:";
                for (int i = 0; i < (int)rdom.domain().size(); i++) {
                    Internal::debug(0) << " (" <<
                        Internal::simplify(rdom.domain()[i].min) << ", " <<
                        Internal::simplify(rdom.domain()[i].extent) << ")";
                }
                Internal::debug(0) << "\n";
            }
        }
    }
}

// Testing code
namespace Internal {

void test_simple_bounds_inference() {
    Var x("x"), y("y");
    int height = 32;
    int width = 16;

    Func input("input");
    input(x, y) = 0.0f;
    Func blur_x("blur_x");
    blur_x(x, y) = input(x, y) + input(x+1, y) + input(x+2, y);
    Func blur_y("blur_y");
    blur_y(x, y) = blur_x(x, y) + blur_x(x, y+1) + blur_x(x, y+2);

    RDom r(0, width-2, 0, height-2);
    Func f_loss("f_loss");
    f_loss(x) = 0.f;
    f_loss(x) += blur_y(r.x, r.y);

    std::map<std::string, Box> bounds = inference_bounds(f_loss, {{0, 0}});

    internal_assert(equal(bounds[blur_y.name()][0].min, 0))
        << "Expected 0 instead of " << bounds[blur_y.name()][0].min << "\n" ;
    internal_assert(equal(bounds[blur_y.name()][0].max, width-3))
        << "Expected " << width-3  << " instead of " << bounds[blur_y.name()][0].max << "\n" ;
    internal_assert(equal(bounds[blur_y.name()][1].min, 0))
        << "Expected 0 instead of " << bounds[blur_y.name()][1].min << "\n" ;
    internal_assert(equal(bounds[blur_y.name()][1].max, height-3))
        << "Expected " << height-3  << " instead of " << bounds[blur_y.name()][1].max << "\n" ;

    internal_assert(equal(bounds[blur_x.name()][0].min, 0))
        << "Expected 0 instead of " << bounds[blur_x.name()][0].min << "\n" ;
    internal_assert(equal(bounds[blur_x.name()][0].max, width-3))
        << "Expected " << width-3 << " instead of " << bounds[blur_x.name()][0].max << "\n" ;
    internal_assert(equal(bounds[blur_x.name()][1].min, 0))
        << "Expected 0 instead of " << bounds[blur_x.name()][1].min << "\n" ;
    internal_assert(equal(bounds[blur_x.name()][1].max, height-1))
        << "Expected " << height-1 << " instead of " << bounds[blur_x.name()][1].max << "\n" ;

    internal_assert(equal(bounds[input.name()][0].min, 0))
        << "Expected 0 instead of " << bounds[input.name()][0].min << "\n" ;
    internal_assert(equal(bounds[input.name()][0].max, width-1))
        << "Expected " << width-1 << " instead of " << bounds[input.name()][0].max << "\n" ;
    internal_assert(equal(bounds[input.name()][1].min, 0))
        << "Expected 0 instead of " << bounds[input.name()][1].min << "\n" ;
    internal_assert(equal(bounds[input.name()][1].max, height-1))
        << "Expected " << height-1 << " instead of " << bounds[input.name()][1].max << "\n" ;
}

void test_simple_bounds_inference_update() {
    Var x("x");
    Func input("input");
    input(x) = 0.0f;
    Func blur("blur");
    blur(x) = input(x);
    blur(x) += input(x + 1);
    RDom r(0, 2);
    Func f_loss("f_loss");
    f_loss(x) = 0.f;
    f_loss(x) += blur(r.x);

    std::map<std::string, Box> bounds = inference_bounds(f_loss, {{0, 0}});

    internal_assert(equal(bounds[blur.name()][0].min, 0))
        << "Expected 0 instead of " << bounds[blur.name()][0].min << "\n" ;
    internal_assert(equal(bounds[blur.name()][0].max, 1))
        << "Expected 1 instead of " << bounds[blur.name()][0].max << "\n" ;
    internal_assert(equal(bounds[input.name()][0].min, 0))
        << "Expected 0 instead of " << bounds[input.name()][0].min << "\n" ;
    internal_assert(equal(bounds[input.name()][0].max, 2))
        << "Expected 2 instead of " << bounds[input.name()][0].max << "\n" ;
}

void test_scalar() {
    Func x("x");
    x() = 5.f;
    Func y("y");
    y() = x() * x() + 2.f * x() + 5.f;
    Derivative d = propagate_adjoints(y);
    std::map<FuncKey, Func> adjoints = d.adjoints;

    Buffer<float> dydx = adjoints[FuncKey{x.name(), -1}].realize();
    const float eps = 1e-6;
#define CMP(x, target) \
    internal_assert(fabs((x) - (target)) < eps) << \
        "Expected " << (target) << " instead of " << (x) << "\n";

    // dydx = 2x + 2 = 12
    CMP(dydx(0), 12.f);
#undef CMP
}

void test_simple_1d_blur() {
    Var x("x");
    float input_data[] = {1.f, 2.f};
    Buffer<float> input(input_data, 2, "input");
    Func clamped("clamped");
    Expr clamped_x = Halide::clamp(x, 0, input.width() - 1);
    clamped(x) = input(clamped_x);
    Func blur("blur");
    blur(x) = clamped(x) + clamped(x + 1);
    RDom r(0, 2);
    Func f_loss("f_loss");
    f_loss() = 0.f;
    f_loss() += blur(r.x) * blur(r.x);
    Derivative d = propagate_adjoints(f_loss);
    std::map<FuncKey, Func> adjoints = d.adjoints;

    Buffer<float> blur_buf = blur.realize(2);
    // d loss / d blur = 2 * blur(x)
    Buffer<float> d_blur_buf = adjoints[FuncKey{blur.name(), -1}].realize(2);
    const float eps = 1e-6;
#define CMP(x, target) \
    internal_assert(fabs((x) - (target)) < eps) << \
        "Expected " << (target) << " instead of " << (x) << "\n";

    CMP(d_blur_buf(0), 2 * blur_buf(0));
    CMP(d_blur_buf(1), 2 * blur_buf(1));
    Buffer<float> d_clamped_buf = adjoints[FuncKey{clamped.name(), -1}].realize(2);
    CMP(d_clamped_buf(0), d_blur_buf(0));
    CMP(d_clamped_buf(1), d_blur_buf(0) + d_blur_buf(1));

#undef CMP
}

void test_simple_1d_blur_no_clamp() {
    Var x("x");
    float input_data[] = {1.f, 2.f};
    Buffer<float> input(input_data, 2, "input");
    Func f_input("f_input");
    f_input(x) = input(x);
    Func blur("blur");
    blur(x) = f_input(x) + f_input(x + 1);
    RDom r(0, 1);
    Func f_loss("f_loss");
    f_loss() = 0.f;
    f_loss() += blur(r.x) * blur(r.x);
    Derivative d = propagate_adjoints(f_loss);
    std::map<FuncKey, Func> adjoints = d.adjoints;

    Buffer<float> blur_buf = blur.realize(1);
    // d loss / d blur = 2 * blur(x)
    Buffer<float> d_blur_buf = adjoints[FuncKey{blur.name(), -1}].realize(1);
    const float eps = 1e-6;
#define CMP(x, target) \
    internal_assert(fabs((x) - (target)) < eps) << \
        "Expected " << (target) << " instead of " << (x) << "\n";

    CMP(d_blur_buf(0), 2 * blur_buf(0));
    Buffer<float> d_clamped_buf = adjoints[FuncKey{f_input.name(), -1}].realize(1);
    CMP(d_clamped_buf(0), d_blur_buf(0));

#undef CMP
}

void test_simple_2d_blur() {
    Var x("x"), y("y");
    float input_data[] = {
        0.f, 1.f, 0.f, 0.f, 0.f,
        1.f, 1.f, 1.f, 0.f, 0.f,
        0.f, 1.f, 0.f, 0.f, 0.f,
        0.f, 0.f, 0.f, 0.f, 0.f,
        0.f, 0.f, 0.f, 0.f, 0.f
    };
    Buffer<float> input(input_data, 5, 5, "input");
    Func clamped("clamped");
    Expr clamped_x = Halide::clamp(x, 0, input.width()-1);
    Expr clamped_y = Halide::clamp(y, 0, input.height()-1);
    clamped(x, y) = input(clamped_x, clamped_y);
    Func blur_x("blur_x");
    blur_x(x, y) = clamped(x, y) + clamped(x + 1, y) + clamped(x + 2, y);
    Func blur_y("blur_y");
    blur_y(x, y) = blur_x(x, y) + blur_x(x, y + 1) + blur_x(x, y + 2);

    RDom r(0, 5, 0, 5);
    Func f_loss("f_loss");
    f_loss() = 0.f;
    f_loss() += blur_y(r.x, r.y) * blur_y(r.x, r.y);
    Derivative d = propagate_adjoints(f_loss);
    std::map<FuncKey, Func> adjoints = d.adjoints;

    Buffer<float> blur_y_buf = blur_y.realize(5, 5);
    // d loss / d blur_y = 2 * blur_y(x, y)
    Buffer<float> d_blur_y_buf = adjoints[FuncKey{blur_y.name(), -1}].realize(5, 5);
    const float eps = 1e-6;
    for (int y = 0; y < 5; y++) {
        for (int x = 0; x < 5; x++) {
            float target = 2 * blur_y_buf(x, y);
            float diff = fabs(d_blur_y_buf(x, y) - target);
            internal_assert(diff < eps)
                << "Expected d_blur_y(" << x << ", " << y << ") to be " <<
                    target << " instead of " << d_blur_y_buf(x, y) << "\n" ;
        }
    }
    // d loss / d blur_x = d blur_y(x, y) + d blur_y(x, y - 1) + d blur_y(x, y - 2)
    Buffer<float> d_blur_x_buf = adjoints[FuncKey{blur_x.name(), -1}].realize(5, 5);
    for (int y = 0; y < 5; y++) {
        for (int x = 0; x < 5; x++) {
            float target = d_blur_y_buf(x, y);
            if (y >= 1) {
                target += d_blur_y_buf(x, y - 1);
            }
            if (y >= 2) {
                target += d_blur_y_buf(x, y - 2);
            }
            float diff = fabs(d_blur_x_buf(x, y) - target);
            internal_assert(diff < eps)
                << "Expected d_blur_x(" << x << ", " << y << ") to be " <<
                target << " instead of " << d_blur_x_buf(x, y) << "\n" ;
        }
    }
    Buffer<float> d_clamped = adjoints[FuncKey{clamped.name(), -1}].realize(5, 5);
    // d loss / d clamped = d blur_x(x, y) + d blur_x(x - 1, y) + d blur_x(x - 2, y)
    for (int y = 0; y < 5; y++) {
        for (int x = 0; x < 5; x++) {
            float target = d_blur_x_buf(x, y);
            if (x >= 1) {
                target += d_blur_x_buf(x - 1, y);
            }
            if (x >= 2) {
                target += d_blur_x_buf(x - 2, y);
            }
            float diff = fabs(d_clamped(x, y) - target);
            internal_assert(diff < eps)
                << "Expected d_clamped(" << x << ", " << y << ") to be " <<
                target << " instead of " << d_clamped(x, y) << "\n" ;
        }
    }
}

void test_update() {
    Var x("x");
    float input_data[] = {1.f, 2.f};
    Buffer<float> input(input_data, 2, "input");
    Func clamped("clamped");
    Expr clamped_x = Halide::clamp(x, 0, input.width() - 1);
    clamped(x) = input(clamped_x);
    Func blur("blur");
    blur(x) = clamped(x);
    blur(x) += clamped(x + 1);
    RDom r(0, 2);
    Func f_loss("f_loss");
    f_loss() = 0.f;
    f_loss() += blur(r.x) * blur(r.x);
    Derivative d = propagate_adjoints(f_loss);
    std::map<FuncKey, Func> adjoints = d.adjoints;

    Buffer<float> blur_buf = blur.realize(2);
    // d loss / d blur = 2 * blur(x)
    Buffer<float> d_blur_buf = adjoints[FuncKey{blur.name(), -1}].realize(2);
    const float eps = 1e-6;
#define CMP(x, target) \
    internal_assert(fabs((x) - (target)) < eps) << \
        "Expected " << (target) << " instead of " << (x) << "\n";

    CMP(d_blur_buf(0), 2 * blur_buf(0));
    CMP(d_blur_buf(1), 2 * blur_buf(1));
    Buffer<float> d_clamped_buf = adjoints[FuncKey{clamped.name(), -1}].realize(2);
    CMP(d_clamped_buf(0), d_blur_buf(0));
    CMP(d_clamped_buf(1), d_blur_buf(0) + d_blur_buf(1));

#undef CMP
}

void test_rdom_conv() {
    Var x("x");
    float input_data[] = {1.f, 2.f, 3.f, 4.f};
    Buffer<float> input(input_data, 4, "input");
    Func clamped("clamped");
    Expr clamped_x = Halide::clamp(x, 0, input.width() - 1);
    clamped(x) = input(clamped_x);
    float kernel_data[] = {1.f, 1.f};
    Buffer<float> kernel(kernel_data, 2, "kernel");
    Func kernel_func("kernel_func");
    kernel_func(x) = kernel(x);
    Func convolved("convolved");
    RDom support(0, 2);
    convolved(x) = 0.f;
    convolved(x) += clamped(x + support.x) * kernel_func(support.x);
    RDom r(0, 4);
    Func f_loss("f_loss");
    f_loss() = 0.f;
    f_loss() += convolved(r.x) * convolved(r.x);
    Derivative d = propagate_adjoints(f_loss);
    std::map<FuncKey, Func> adjoints = d.adjoints;
    Buffer<float> convolved_buf = convolved.realize(4);
    // d loss / d blur = 2 * blur(x)
    Buffer<float> d_convolved_buf = adjoints[FuncKey{convolved.name(), -1}].realize(4);
    const float eps = 1e-6;
#define CMP(x, target) \
    internal_assert(fabs((x) - (target)) < eps) << \
        "Expected " << (target) << " instead of " << (x) << "\n";

    for (int i = 0; i < 4; i++) {
        CMP(d_convolved_buf(i), 2 * convolved_buf(i));
    }
    // d loss / d clamped = d_convolved convolve with flipped kernel
    Buffer<float> d_clamped_buf = adjoints[FuncKey{clamped.name(), -1}].realize(4);
    for (int i = 0; i < 4; i++) {
        float target = d_convolved_buf(i) * kernel_data[0];
        if (i >= 1) {
            target += d_convolved_buf(i - 1) * kernel_data[1];
        }
        CMP(d_clamped_buf(i), target);
    }
    // loss = (k0 + 2k1)^2 + (2k0 + 3k1)^2 + (3k0 + 4k1)^2 + (4k0 + 4k1)^2
    //      = k0^2 + 4k0k1 + 4k1^2 + 4k0^2 + 12 k0k1 + 9k1^2 + 9k0^2 + 24 k0k1 + 16 k1^2 + 16k0^2 + 32k0k1 + 16k1^2
    //      = 30 k0^2 + 72 k0k1 + 45 k1^2
    // d loss / d kernel(0) = 2 * 30 + 72 = 132
    // d loss / d kernel(1) = 2 * 45 + 72 = 162
    Buffer<float> d_kernel_buf = adjoints[FuncKey{kernel_func.name(), -1}].realize(2);
    CMP(d_kernel_buf(0), 132);
    CMP(d_kernel_buf(1), 162);

#undef CMP
}

void test_1d_to_2d() {
    Var x("x"), y("y");
    float input_data[] = {1.f, 2.f};
    Buffer<float> input(input_data, 2, "input");
    Func f_input("f_input");
    f_input(x) = input(x);
    Func f_output("output");
    f_output(x, y) = f_input(y);

    RDom r(0, 2, 0, 2);
    Func f_loss("f_loss");
    f_loss() = 0.f;
    f_loss() += f_output(r.x, r.y) * f_output(r.x, r.y);
    Derivative d = propagate_adjoints(f_loss);
    std::map<FuncKey, Func> adjoints = d.adjoints;

    // loss = 2i0^2 + 2i1^2
    // d loss / d i0 = 4i0 = 4
    // d loss / d i1 = 4i1 = 8
    const float eps = 1e-6;
#define CMP(x, target) \
    internal_assert(fabs((x) - (target)) < eps) << \
        "Expected " << (target) << " instead of " << (x) << "\n";

    Buffer<float> d_output = adjoints[FuncKey{f_output.name(), -1}].realize(2, 2);
    CMP(d_output(0, 0), 2);
    CMP(d_output(1, 0), 2);
    CMP(d_output(0, 1), 4);
    CMP(d_output(1, 1), 4);

    Buffer<float> d_input = adjoints[FuncKey{f_input.name(), -1}].realize(2);
    CMP(d_input(0), 4);
    CMP(d_input(1), 8);

#undef CMP
}

void test_linear_interpolation() {
    Var x("x");
    float input_data0[] = {0.3f, 1.8f};
    float input_data1[] = {1.0f, 2.0f, 4.0f};
    Buffer<float> input0(input_data0, 2, "input0");
    Buffer<float> input1(input_data1, 3, "input1");
    Func f_input0("f_input0");
    Expr clamped_x0 = Halide::clamp(x, 0, input0.width() - 1);
    f_input0(x) = input0(clamped_x0);
    Func f_input1("f_input1");
    Expr clamped_x1 = Halide::clamp(x, 0, input1.width() - 1);
    f_input1(x) = input1(clamped_x1);
    Expr gx = f_input0(x);
    Expr fx = cast<int>(clamp(floor(f_input0(x)), 0.f, 1.f));
    Expr cx = fx + 1;
    Expr wx = gx - fx;
    Func f_interpolate("interpolate");
    Expr f1 = f_input1(fx);
    f_interpolate(x) = f_input1(fx) * (1.f - wx) + f_input1(cx) * wx;

    RDom r(0, 2);
    Func f_loss("f_loss");
    f_loss() = 0.f;
    f_loss() += f_interpolate(r.x);
    Derivative d = propagate_adjoints(f_loss);
    std::map<FuncKey, Func> adjoints = d.adjoints;

    // f_interpolate = {i1[0] * (1 - (i0[0] - floor(i0[0]))) +
    //                  i1[1] * (i0[0] - floor(i0[0])),
    //                  i1[1] * (1 - (i0[1] - floor(i0[1]))) +
    //                  i1[2] * (i0[1] - floor(i0[1]))}
    // loss = f_interpolate[0] + f_interpolate[1]
    // d loss / d i0[0] = -i1[0] + i1[1] = 1
    // d loss / d i0[1] = -i1[1] + i1[2] = 2
    // d loss / d i1[0] = 1 - (i0[0] - floor(i0[0]))
    // d loss / d i1[1] = (i0[0] - floor(i0[0])) +
    //                    (1 - (i0[1] - floor(i0[1])))
    // d loss / d i1[2] = i0[1] - floor(i0[1])
    const float eps = 1e-6;
#define CMP(x, target) \
    internal_assert(fabs((x) - (target)) < eps) << \
        "Expected " << (target) << " instead of " << (x) << "\n";

    Buffer<float> interpolate = f_interpolate.realize(2);
    CMP(interpolate(0), 1.3f);
    CMP(interpolate(1), 3.6f);

    Buffer<float> d_input_0 = adjoints[FuncKey{f_input0.name(), -1}].realize(2);
    CMP(d_input_0(0), 1.f);
    CMP(d_input_0(1), 2.f);

    Buffer<float> d_input_1 = adjoints[FuncKey{f_input1.name(), -1}].realize(3);
    CMP(d_input_1(0), 0.7f);
    CMP(d_input_1(1), 0.5f);
    CMP(d_input_1(2), 0.8f);
#undef CMP
}

void test_linear_interpolation_2d() {
    Var x("x"), y("y");
    float input_data0[] = {0.3f, 1.8f};
    float input_data1[] = {1.0f, 2.0f, 4.0f};
    Buffer<float> input0(input_data0, 2, 1, "input0");
    Buffer<float> input1(input_data1, 3, 1, "input1");
    Func f_input0("f_input0");
    Expr clamped_x0 = Halide::clamp(x, 0, input0.width() - 1);
    Expr clamped_y0 = Halide::clamp(y, 0, input0.height() - 1);
    f_input0(x, y) = input0(clamped_x0, clamped_y0);
    Func f_input1("f_input1");
    Expr clamped_x1 = Halide::clamp(x, 0, input1.width() - 1);
    Expr clamped_y1 = Halide::clamp(y, 0, input1.height() - 1);
    f_input1(x, y) = input1(clamped_x1, clamped_y1);
    Expr gx = f_input0(x, y);
    Expr fx = cast<int>(clamp(floor(f_input0(x, y)), 0.f, 1.f));
    Expr cx = fx + 1;
    Expr wx = gx - fx;
    Func f_interpolate("interpolate");
    Expr f1 = f_input1(fx, y);
    f_interpolate(x, y) = f_input1(fx, y) * (1.f - wx) + f_input1(cx, y) * wx;

    RDom r(0, 2, 0, 1);
    Func f_loss("f_loss");
    f_loss() = 0.f;
    f_loss() += f_interpolate(r.x, r.y);
    Derivative d = propagate_adjoints(f_loss);
    std::map<FuncKey, Func> adjoints = d.adjoints;

    // Same as test_linear_interpolation()
    const float eps = 1e-6;
#define CMP(x, target) \
    internal_assert(fabs((x) - (target)) < eps) << \
        "Expected " << (target) << " instead of " << (x) << "\n";

    Buffer<float> interpolate = f_interpolate.realize(2, 1);
    CMP(interpolate(0, 0), 1.3f);
    CMP(interpolate(1, 0), 3.6f);

    Buffer<float> d_input_0 = adjoints[FuncKey{f_input0.name(), -1}].realize(2, 1);
    CMP(d_input_0(0, 0), 1.f);
    CMP(d_input_0(1, 0), 2.f);

    Buffer<float> d_input_1 = adjoints[FuncKey{f_input1.name(), -1}].realize(3, 1);
    CMP(d_input_1(0, 0), 0.7f);
    CMP(d_input_1(1, 0), 0.5f);
    CMP(d_input_1(2, 0), 0.8f);
#undef CMP
}

void test_sparse_update() {
    Var x("x");
    float input_data[] = {1.0f, 2.0f, 3.0f};
    Buffer<float> input(input_data, 3, "input");
    Func f_input("f_input");
    f_input(x) = input(x);
    Func f_output("f_output");
    f_output(x) = f_input(x);
    f_output(1) = 0.f;
    f_output(2) = f_input(1);

    Func f_loss("f_loss");
    RDom r(0, 3);
    f_loss() = 0.f;
    f_loss() += f_output(r.x);
    Derivative d = propagate_adjoints(f_loss);
    std::map<FuncKey, Func> adjoints = d.adjoints;

    const float eps = 1e-6;
#define CMP(x, target) \
    internal_assert(fabs((x) - (target)) < eps) << \
        "Expected " << (target) << " instead of " << (x) << "\n";

    Buffer<float> d_input = adjoints[FuncKey{f_input.name(), -1}].realize(3);
    CMP(d_input(0), 1.0f);
    CMP(d_input(1), 1.0f);
    CMP(d_input(2), 0.0f);
#undef CMP
}

void test_rdom_update() {
    Var x("x");
    float input_data[] = {1.0f, 2.0f, 3.0f};
    Buffer<float> input(input_data, 3, "input");
    Func f_input("f_input");
    f_input(x) = input(x);
    Func f_output("f_output");
    RDom r0(1, 2), r1(3, 4);
    f_output(x) = f_input(x);
    f_output(r0) = f_input(r0 - 1);
    f_output(r1) = 0.f;

    Func f_loss("f_loss");
    RDom r_target(0, 5);
    f_loss() = 0.f;
    f_loss() += f_output(r_target);
    Derivative d = propagate_adjoints(f_loss);
    std::map<FuncKey, Func> adjoints = d.adjoints;

    const float eps = 1e-6;
#define CMP(x, target) \
    internal_assert(fabs((x) - (target)) < eps) << \
        "Expected " << (target) << " instead of " << (x) << "\n";

    Buffer<float> d_input = adjoints[FuncKey{f_input.name(), -1}].realize(3);
    CMP(d_input(0), 2.0f);
    CMP(d_input(1), 1.0f);
    CMP(d_input(2), 0.0f);
#undef CMP
}

void test_repeat_edge() {
    Var x("x");
    float input_data[] = {1.f, 2.f};
    Buffer<float> input(input_data, 2, "input");
    Func f_input("f_input");
    f_input(x) = input(x);
    Func clamped = BoundaryConditions::repeat_edge(f_input, {{0, 2}});
    Func blur("blur");
    blur(x) = clamped(x) + clamped(x + 1);
    RDom r(0, 3);
    Func f_loss("f_loss");
    f_loss() = 0.f;
    f_loss() += blur(r.x);
    Derivative d = propagate_adjoints(f_loss);
    std::map<FuncKey, Func> adjoints = d.adjoints;
    // loss = (i0 + i1) + (i1 + i1) + (i1 + i1) = i0 + 5 * i1

    Buffer<float> d_blur_buf = blur.realize(3);
    Buffer<float> d_input_buf = adjoints[FuncKey{f_input.name(), -1}].realize(2);
    const float eps = 1e-6;
#define CMP(x, target) \
    internal_assert(fabs((x) - (target)) < eps) << \
        "Expected " << (target) << " instead of " << (x) << "\n";

    // d loss / d i0 = 1
    // d loss / d i1 = 5
    CMP(d_input_buf(0), 1.f);
    CMP(d_input_buf(1), 5.f);

#undef CMP
}

void test_second_order() {
    Var x("x");
    float input_data[] = {1.f};
    Buffer<float> input(input_data, 1, "input");
    Func f_input("f_input");
    f_input(x) = input(x);
    Func polynomial("polynomial");
    // x^2 + 3x + 4.f
    polynomial(x) = f_input(x) * f_input(x) + 3.f * f_input(x) + 4.f;
    Derivative d = propagate_adjoints(polynomial);
    Func d_input = d.adjoints[FuncKey{f_input.name(), -1}];
    Derivative d2 = propagate_adjoints(d_input);
    Func d2_input = d2.adjoints[FuncKey{f_input.name(), -1}];

    Buffer<float> buf = d_input.realize(1);
    Buffer<float> buf2 = d2_input.realize(1);

    const float eps = 1e-6;
#define CMP(x, target) \
    internal_assert(fabs((x) - (target)) < eps) << \
        "Expected " << (target) << " instead of " << (x) << "\n";

    // d/dx = 2x + 3
    CMP(buf(0), 5.f);

    // d^2/dx^2 = 2
    CMP(buf2(0), 2.f);
#undef CMP
}

void derivative_test() {
    test_simple_bounds_inference();
    test_simple_bounds_inference_update();
    test_scalar();
    test_simple_1d_blur();
    test_simple_1d_blur_no_clamp();
    test_simple_2d_blur();
    test_update();
    test_rdom_conv();
    test_1d_to_2d();
    test_linear_interpolation();
    test_linear_interpolation_2d();
    test_sparse_update();
    test_rdom_update();
    test_repeat_edge();
    test_second_order();
    debug(0) << "Derivative test passed\n";
}

} // namespace Internal
} // namespace Halide<|MERGE_RESOLUTION|>--- conflicted
+++ resolved
@@ -314,30 +314,6 @@
     assert(expr_adjoints.find(op) != expr_adjoints.end());
     Expr adjoint = expr_adjoints[op];
     // Math functions
-<<<<<<< HEAD
-    if (op->name == "exp_f32") {
-        // d/dx exp(x) = exp(x)
-        for (size_t i = 0; i < op->args.size(); i++) {
-            accumulate(op->args[i], adjoint * exp(op->args[i]));
-        }
-    } else if (op->name == "ceil_f32") {
-        // TODO: d/dx = dirac(n) for n in Z ...
-        for (size_t i = 0; i < op->args.size(); i++) {
-            accumulate(op->args[i], 0.0f);
-        }
-    } else if (op->name == "floor_f32") {
-        // TODO: d/dx = dirac(n) for n in Z ...
-        for (size_t i = 0; i < op->args.size(); i++) {
-            accumulate(op->args[i], 0.0f);
-        }
-    } else if (!op->func.defined() && op->image.get() == nullptr) {
-        internal_error << "The derivative of " << op->name << " is not implemented.";
-    }
-    // TODO: add more functions
-
-    // Halide function call
-    if (op->func.defined()) {
-=======
     if (op->is_extern()) {
       if (op->name == "exp_f32") {
           // d/dx exp(x) = exp(x)
@@ -358,8 +334,6 @@
           internal_error << "The derivative of " << op->name << " is not implemented.";
       }
     } else if (op->call_type == Call::Halide) { // Halide function call
-    // } else if (op->func.defined()) { // Halide function call
->>>>>>> 62b0a40f
         Function func(op->func);
         // Avoid implicit functions
         // TODO: FIX THIS
@@ -641,8 +615,8 @@
         // debug(0) << "adjoint after canonicalization:" << simplify(adjoint) << "\n";
         // print_func(func_to_update);
     } else if (op->call_type != Call::Image) {  // Image loads should not be propagated
-      // op->call_type is Call::Intrinsic or Call::PureIntrinsic
-      internal_error << "The derivative of " << op->name << " is not implemented.";
+        // op->call_type is Call::Intrinsic or Call::PureIntrinsic
+        internal_error << "The derivative of " << op->name << " is not implemented.";
     }
 }
 
