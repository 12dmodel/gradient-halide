--- conflicted
+++ resolved
@@ -172,11 +172,7 @@
 };
 
 void FunctionSorter::sort(const Expr &expr) {
-<<<<<<< HEAD
-=======
-    // debug(0) << "FuncSorter: sorting Expr\n";
     visited.clear();
->>>>>>> 47d31bc3
     expr.accept(this);
 }
 
