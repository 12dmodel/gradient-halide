#include "Memoization.h"
#include "Error.h"
#include "IRMutator.h"
#include "IROperator.h"
#include "Param.h"
#include "Scope.h"
#include "Util.h"
#include "Var.h"

#include <map>

namespace Halide {
namespace Internal {

namespace {

class FindParameterDependencies : public IRGraphVisitor {
public:
    FindParameterDependencies() { }
    ~FindParameterDependencies() { }

    void visit_function(const Function &function) {
        function.accept(this);

        if (function.has_extern_definition()) {
            const std::vector<ExternFuncArgument> &extern_args =
                function.extern_arguments();
            for (size_t i = 0; i < extern_args.size(); i++) {
                if (extern_args[i].is_buffer()) {
                    // Function with an extern definition
                    record(Halide::Internal::Parameter(extern_args[i].buffer.type(), true,
                                                       extern_args[i].buffer.dimensions(),
                                                       extern_args[i].buffer.name()));
                } else if (extern_args[i].is_image_param()) {
                    record(extern_args[i].image_param);
                }
            }
        }
    }

    using IRGraphVisitor::visit;

    void visit(const Call *call) {
        if (call->param.defined()) {
            record(call->param);
        }

        if (call->is_intrinsic(Call::memoize_expr)) {
            internal_assert(!call->args.empty());
            if (call->args.size() == 1) {
                record(call->args[0]);
            } else {
                // Do not look at anything inside a memoize_expr bracket.
                for (size_t i = 1; i < call->args.size(); i++) {
                    record(call->args[i]);
                }
            }
        } else if (call->func.defined()) {
            Function fn(call->func);
            visit_function(fn);
            IRGraphVisitor::visit(call);
        } else {
            IRGraphVisitor::visit(call);
        }
    }


    void visit(const Load *load) {
        if (load->param.defined()) {
            record(load->param);
        }
        IRGraphVisitor::visit(load);
    }

    void visit(const Variable *var) {
        if (var->param.defined()) {
            record(var->param);
        }
        IRGraphVisitor::visit(var);
    }

    void record(const Parameter &parameter) {
        struct DependencyInfo info;

        info.type = parameter.type();

        if (parameter.is_buffer()) {
            // HACK: downgraded to warning
            user_warning << "Buffer parameter " << parameter.name() <<
                " encountered in computed_cached computation.\n" <<
                "Computations which depend on buffer parameters " <<
                "cannot be scheduled compute_cached.\n" <<
                "Use memoize_tag to provide cache key information for buffer.\n";
        } else if (info.type.is_handle()) {
            user_warning << "Handle parameter " << parameter.name() <<
                " encountered in computed_cached computation.\n" <<
                "Computations which depend on handle parameters " <<
                "cannot be scheduled compute_cached.\n" <<
                "Use memoize_tag to provide cache key information for handle.\n";
        } else {
            info.size_expr = info.type.bytes();
            info.value_expr = Internal::Variable::make(info.type, parameter.name(), parameter);
            dependency_info[DependencyKey(info.type.bytes(), parameter.name())] = info;
        }
    }

    void record(const Expr &expr) {
        struct DependencyInfo info;
        info.type = expr.type();
        info.size_expr = info.type.bytes();
        info.value_expr = expr;
        dependency_info[DependencyKey(info.type.bytes(), unique_name("memoize_tag"))] = info;
    }

    // Used to make sure larger parameters come before smaller ones
    // for alignment reasons.
    struct DependencyKey {
        uint32_t size;
        std::string name;

        bool operator<(const DependencyKey &rhs) const {
            if (size < rhs.size) {
                return true;
            } else if (size == rhs.size) {
                return name < rhs.name;
            }
            return false;
        }

        DependencyKey(uint32_t size_arg, const std::string &name_arg)
            : size(size_arg), name(name_arg) {
        }
    };

    struct DependencyInfo {
        Type type;
        Expr size_expr;
        Expr value_expr;
    };

    std::map<DependencyKey, DependencyInfo> dependency_info;
};

typedef std::pair<FindParameterDependencies::DependencyKey, FindParameterDependencies::DependencyInfo> DependencyKeyInfoPair;

class KeyInfo {
    FindParameterDependencies dependencies;
    Expr key_size_expr;
    const std::string &top_level_name;
    const std::string &function_name;
    int memoize_instance;

    size_t parameters_alignment() {
        int32_t max_alignment = 0;
        // Find maximum natural alignment needed.
        for (const DependencyKeyInfoPair &i : dependencies.dependency_info) {
            int alignment = i.second.type.bytes();
            if (alignment > max_alignment) {
                max_alignment = alignment;
            }
        }
        // Make sure max_alignment is a power of two and has maximum value of 32
        int i = 0;
        while (i < 4 && max_alignment > (1 << i)) {
            i = i + 1;
        }
        return size_t(1) << i;
    }

// TODO: Using the full names in the key results in a (hopefully incredibly
// slight) performance difference based on how one names filters and
// functions. It is arguably a little easier to debug if something
// goes wrong as one doesn't need to destructure the cache key by hand
// in the debugger. Also, if a pointer is used, a counter must also be
// put in the cache key to avoid aliasing on reuse of the address in
// JIT situations where code is regenerated into the same region of
// memory.
//
// There is a plan to change the hash function used in the cache and
// after that happens, we'll measure performance again and maybe decide
// to choose one path or the other (see Git history for the implementation.
// It was deleted as part of the address_of intrinsic cleanup).

public:
    KeyInfo(const Function &function, const std::string &name, int memoize_instance)
        : top_level_name(name),
<<<<<<< HEAD
          function_name(function.parent_name()),
=======
          function_name(function.origin_name()),
>>>>>>> baffac39
          memoize_instance(memoize_instance)
    {
        dependencies.visit_function(function);
        size_t size_so_far = 4;
        size_so_far += (function_name.size() + 3) & (~3);

        size_t needed_alignment = parameters_alignment();
        if (needed_alignment > 1) {
            size_so_far = (size_so_far + needed_alignment - 1) & ~(needed_alignment - 1);
        }
        key_size_expr = (int32_t)size_so_far;

        for (const DependencyKeyInfoPair &i : dependencies.dependency_info) {
            key_size_expr += i.second.size_expr;
        }
    }

    // Return the number of bytes needed to store the cache key
    // for the target function. Make sure it takes 4 bytes in cache key.
    Expr key_size() { return cast<int32_t>(key_size_expr); };

    // Code to fill in the Allocation named key_name with the byte of
    // the key. The Allocation is guaranteed to be 1d, of type uint8_t
    // and of the size returned from key_size
    Stmt generate_key(std::string key_name) {
        std::vector<Stmt> writes;
        Expr index = Expr(0);

<<<<<<< HEAD
        // Make a jumble of bytes including the function name and the
        // values of the scalar parameters. Omits the pipeline name
        // and the unique counter so that we can reuse memoized Funcs
        // across forward and backwards pipelines.

        (void)top_level_name;
        (void)memoize_instance;

        std::vector<uint32_t> key;
        key.push_back((uint32_t)function_name.size());
        for (size_t i = 0; i < function_name.size(); i++) {
            if (i % 4 == 0) {
                key.push_back(function_name[i]);
            } else {
                key.back() *= 256;
                key.back() += function_name[i];
            }
        }

        size_t alignment = 0;
        for (int k : key) {
            writes.push_back(Store::make(key_name, k,
                                         index / Int(32).bytes(),
                                         Parameter(),
                                         const_true()));
            index += 4;
            alignment += 4;
        }

=======
        // Store a pointer to a string identifying the filter and
        // function. Assume this will be unique due to CSE. This can
        // break with loading and unloading of code, though the name
        // mechanism can also break in those conditions.
        writes.push_back(Store::make(key_name,
                                     StringImm::make(std::to_string(top_level_name.size()) + ":" + top_level_name +
                                                     std::to_string(function_name.size()) + ":" + function_name),
                                     (index / Handle().bytes()), Parameter(), const_true()));
        size_t alignment = Handle().bytes();
        index += Handle().bytes();

        // Halide compilation is not threadsafe anyway...
        writes.push_back(Store::make(key_name,
                                     memoize_instance,
                                     (index / Int(32).bytes()),
                                     Parameter(), const_true()));
        alignment += 4;
        index += 4;
>>>>>>> baffac39

        size_t needed_alignment = parameters_alignment();
        if (needed_alignment > 1) {
            while (alignment % needed_alignment) {
                writes.push_back(Store::make(key_name, Cast::make(UInt(8), 0),
                                             index, Parameter(), const_true()));
                index = index + 1;
                alignment++;
            }
        }

        for (const DependencyKeyInfoPair &i : dependencies.dependency_info) {
            writes.push_back(Store::make(key_name,
                                         i.second.value_expr,
                                         (index / i.second.size_expr),
                                         Parameter(), const_true()));
            index += i.second.size_expr;
        }
        Stmt blocks = Block::make(writes);

        return blocks;
    }

    // Returns a bool expression, which either evaluates to true,
    // in which case the Allocation named by storage will be computed,
    // or false, in which case it will be assumed the buffer was populated
    // by the code in this call.
    Expr generate_lookup(std::string key_allocation_name, std::string computed_bounds_name,
                         int32_t tuple_count, std::string storage_base_name) {
        std::vector<Expr> args;
        args.push_back(Variable::make(type_of<uint8_t *>(), key_allocation_name));
        args.push_back(key_size());
        args.push_back(Variable::make(type_of<halide_buffer_t *>(), computed_bounds_name));
        args.push_back(tuple_count);
        std::vector<Expr> buffers;
        if (tuple_count == 1) {
            buffers.push_back(Variable::make(type_of<halide_buffer_t *>(), storage_base_name + ".buffer"));
        } else {
            for (int32_t i = 0; i < tuple_count; i++) {
                buffers.push_back(Variable::make(type_of<halide_buffer_t *>(), storage_base_name + "." + std::to_string(i) + ".buffer"));
            }
        }
        args.push_back(Call::make(type_of<halide_buffer_t **>(), Call::make_struct, buffers, Call::Intrinsic));

        return Call::make(Int(32), "halide_memoization_cache_lookup", args, Call::Extern);
    }

    // Returns a statement which will store the result of a computation under this key
    Stmt store_computation(std::string key_allocation_name, std::string computed_bounds_name,
                           int32_t tuple_count, std::string storage_base_name) {
        std::vector<Expr> args;
        args.push_back(Variable::make(type_of<uint8_t *>(), key_allocation_name));
        args.push_back(key_size());
        args.push_back(Variable::make(type_of<halide_buffer_t *>(), computed_bounds_name));
        args.push_back(tuple_count);
        std::vector<Expr> buffers;
        if (tuple_count == 1) {
            buffers.push_back(Variable::make(type_of<halide_buffer_t *>(), storage_base_name + ".buffer"));
        } else {
            for (int32_t i = 0; i < tuple_count; i++) {
                buffers.push_back(Variable::make(type_of<halide_buffer_t *>(), storage_base_name + "." + std::to_string(i) + ".buffer"));
            }
        }
        args.push_back(Call::make(type_of<halide_buffer_t **>(), Call::make_struct, buffers, Call::Intrinsic));

        // This is actually a void call. How to indicate that? Look at Extern_ stuff.
        return Evaluate::make(Call::make(Int(32), "halide_memoization_cache_store", args, Call::Extern));
    }
};

}

// Inject caching structure around memoized realizations.
class InjectMemoization : public IRMutator2 {
public:
    const std::map<std::string, Function> &env;
    int memoize_instance;
    const std::string &top_level_name;
    const std::vector<Function> &outputs;

    InjectMemoization(const std::map<std::string, Function> &e,
                      int memoize_instance,
                      const std::string &name,
                      const std::vector<Function> &outputs) :
        env(e), memoize_instance(memoize_instance), top_level_name(name), outputs(outputs) {}
private:

    using IRMutator2::visit;

    Stmt visit(const Realize *op) override {
        std::map<std::string, Function>::const_iterator iter = env.find(op->name);
        if (iter != env.end() &&
            iter->second.schedule().memoized()) {

            const Function f(iter->second);

            for (const Function &o : outputs) {
                if (f.same_as(o)) {
                    user_error << "Function " << f.name() << " cannot be memoized because "
                               << "it an output of pipeline " << top_level_name << ".\n";
                }
            }

            // There are currently problems with the cache key
            // construction getting moved above the scope of use if
            // the the compute and store levels are different. It also
            // has implications for the cache compute/allocated bounds
            // logic. And it isn't clear it is useful for
            // anything. Hence this is currently an error.
            if (!f.schedule().compute_level().match(f.schedule().store_level())) {
                user_error << "Function " << f.name() << " cannot be memoized because "
                           << "it has compute and storage scheduled at different loop levels.\n";
            }

            Stmt mutated_body = mutate(op->body);

            KeyInfo key_info(f, top_level_name, memoize_instance);

            std::string cache_key_name = op->name + ".cache_key";
            std::string cache_result_name = op->name + ".cache_result";
            std::string cache_miss_name = op->name + ".cache_miss";
            std::string computed_bounds_name = op->name + ".computed_bounds.buffer";

            Stmt cache_miss_marker = LetStmt::make(cache_miss_name,
                                                   Cast::make(Bool(), Variable::make(Int(32), cache_result_name)),
                                                   mutated_body);
            Stmt cache_lookup_check = Block::make(AssertStmt::make(NE::make(Variable::make(Int(32), cache_result_name), -1),
                                                                   Call::make(Int(32), "halide_error_out_of_memory", { }, Call::Extern)),
                                                  cache_miss_marker);

            Stmt cache_lookup = LetStmt::make(cache_result_name,
                                              key_info.generate_lookup(cache_key_name, computed_bounds_name, f.outputs(), op->name),
                                              cache_lookup_check);


            BufferBuilder builder;
            builder.dimensions = f.dimensions();
            std::string max_stage_num = std::to_string(f.updates().size());
            for (const std::string arg : f.args()) {
                std::string prefix = op->name + ".s" + max_stage_num + "." + arg;
                Expr min = Variable::make(Int(32), prefix + ".min");
                Expr max = Variable::make(Int(32), prefix + ".max");
                builder.mins.push_back(min);
                builder.extents.push_back(max + 1 - min);
            }
            Expr computed_bounds = builder.build();

            Stmt computed_bounds_let = LetStmt::make(computed_bounds_name, computed_bounds, cache_lookup);

            Stmt generate_key = Block::make(key_info.generate_key(cache_key_name), computed_bounds_let);
            Stmt cache_key_alloc =
                Allocate::make(cache_key_name, UInt(8), MemoryType::Stack, {key_info.key_size()},
                               const_true(), generate_key);

            return Realize::make(op->name, op->types, op->memory_type, op->bounds, op->condition, cache_key_alloc);
        } else {
            return IRMutator2::visit(op);
        }
    }

    Stmt visit(const ProducerConsumer *op) override {
        std::map<std::string, Function>::const_iterator iter = env.find(op->name);
        if (iter != env.end() &&
            iter->second.schedule().memoized()) {

            // The error checking should have been done inside Realization node
            // of this producer, so no need to do it here.

            Stmt body = mutate(op->body);

            std::string cache_miss_name = op->name + ".cache_miss";
            Expr cache_miss = Variable::make(Bool(), cache_miss_name);

            if (op->is_producer) {
                Stmt mutated_body = IfThenElse::make(cache_miss, body);
                return ProducerConsumer::make(op->name, op->is_producer, mutated_body);
            } else {
                const Function f(iter->second);
                KeyInfo key_info(f, top_level_name, memoize_instance);

                std::string cache_key_name = op->name + ".cache_key";
                std::string computed_bounds_name = op->name + ".computed_bounds.buffer";

                Stmt cache_store_back =
                    IfThenElse::make(cache_miss, key_info.store_computation(cache_key_name, computed_bounds_name, f.outputs(), op->name));

                Stmt mutated_body = Block::make(cache_store_back, body);
                return ProducerConsumer::make(op->name, op->is_producer, mutated_body);
            }
        } else {
            return IRMutator2::visit(op);
        }
    }
};

Stmt inject_memoization(Stmt s, const std::map<std::string, Function> &env,
                        const std::string &name,
                        const std::vector<Function> &outputs) {
    // Cache keys use the addresses of names of Funcs. For JIT, a
    // counter for the pipeline is needed as the address may be reused
    // across pipelines. This isn't a problem when using full names as
    // the function names already are uniquefied by a counter.
    static std::atomic<int> memoize_instance {0};

    InjectMemoization injector(env, memoize_instance++, name, outputs);

    return injector.mutate(s);
}

class RewriteMemoizedAllocations : public IRMutator2 {
public:
    RewriteMemoizedAllocations(const std::map<std::string, Function> &e) : env(e) {}

private:
    const std::map<std::string, Function> &env;
    std::map<std::string, std::vector<const Allocate *>> pending_memoized_allocations;
    std::string innermost_realization_name;

    std::string get_realization_name(const std::string &allocation_name) {
        std::string realization_name = allocation_name;
        size_t off = realization_name.rfind('.');
        if (off != std::string::npos) {
            size_t i = off + 1;
            while (i < realization_name.size() && isdigit(realization_name[i])) {
                i++;
            }
            if (i == realization_name.size()) {
                realization_name = realization_name.substr(0, off);
            }
        }
        return realization_name;
    }

    using IRMutator2::visit;

    Stmt visit(const Allocate *allocation) override {
        std::string realization_name = get_realization_name(allocation->name);
        std::map<std::string, Function>::const_iterator iter = env.find(realization_name);

        if (iter != env.end() && iter->second.schedule().memoized()) {
            ScopedValue<std::string> old_innermost_realization_name(innermost_realization_name, realization_name);
            pending_memoized_allocations[innermost_realization_name].push_back(allocation);
            return mutate(allocation->body);
        } else {
            return IRMutator2::visit(allocation);
        }
    }

    Expr visit(const Call *call) override {
        if (!innermost_realization_name.empty() &&
            call->name == Call::buffer_init) {
            internal_assert(call->args.size() >= 3)
                << "RewriteMemoizedAllocations: _halide_buffer_init call with fewer than two args.\n";

            // Grab the host pointer argument
            const Variable *var = call->args[2].as<Variable>();
            if (var && get_realization_name(var->name) == innermost_realization_name) {
                // Rewrite _halide_buffer_init to use a nullptr handle for address.
                std::vector<Expr> args = call->args;
                args[2] = make_zero(Handle());
                return Call::make(type_of<struct halide_buffer_t *>(), Call::buffer_init,
                                  args, Call::Extern);
            }
        }

        // If any part of the match failed, do default mutator action.
        return IRMutator2::visit(call);
    }

    Stmt visit(const LetStmt *let) override {
        if (let->name == innermost_realization_name + ".cache_miss") {
            Expr value = mutate(let->value);
            Stmt body = mutate(let->body);

            std::vector<const Allocate *> &allocations = pending_memoized_allocations[innermost_realization_name];

            for (size_t i = allocations.size(); i > 0; i--) {
                const Allocate *allocation = allocations[i - 1];

                // Make the allocation node
                body = Allocate::make(allocation->name, allocation->type, allocation->memory_type, allocation->extents, allocation->condition, body,
                                      Call::make(Handle(), Call::buffer_get_host,
                                                 { Variable::make(type_of<struct halide_buffer_t *>(), allocation->name + ".buffer") }, Call::Extern),
                                      "halide_memoization_cache_release");
            }

            pending_memoized_allocations.erase(innermost_realization_name);

            return LetStmt::make(let->name, value, body);
        } else {
            return IRMutator2::visit(let);
        }
    }
};

Stmt rewrite_memoized_allocations(Stmt s, const std::map<std::string, Function> &env) {

    RewriteMemoizedAllocations rewriter(env);

    return rewriter.mutate(s);
}

}  // namespace Internal
}  // namespace Halide<|MERGE_RESOLUTION|>--- conflicted
+++ resolved
@@ -184,11 +184,7 @@
 public:
     KeyInfo(const Function &function, const std::string &name, int memoize_instance)
         : top_level_name(name),
-<<<<<<< HEAD
-          function_name(function.parent_name()),
-=======
           function_name(function.origin_name()),
->>>>>>> baffac39
           memoize_instance(memoize_instance)
     {
         dependencies.visit_function(function);
@@ -217,7 +213,6 @@
         std::vector<Stmt> writes;
         Expr index = Expr(0);
 
-<<<<<<< HEAD
         // Make a jumble of bytes including the function name and the
         // values of the scalar parameters. Omits the pipeline name
         // and the unique counter so that we can reuse memoized Funcs
@@ -246,27 +241,6 @@
             index += 4;
             alignment += 4;
         }
-
-=======
-        // Store a pointer to a string identifying the filter and
-        // function. Assume this will be unique due to CSE. This can
-        // break with loading and unloading of code, though the name
-        // mechanism can also break in those conditions.
-        writes.push_back(Store::make(key_name,
-                                     StringImm::make(std::to_string(top_level_name.size()) + ":" + top_level_name +
-                                                     std::to_string(function_name.size()) + ":" + function_name),
-                                     (index / Handle().bytes()), Parameter(), const_true()));
-        size_t alignment = Handle().bytes();
-        index += Handle().bytes();
-
-        // Halide compilation is not threadsafe anyway...
-        writes.push_back(Store::make(key_name,
-                                     memoize_instance,
-                                     (index / Int(32).bytes()),
-                                     Parameter(), const_true()));
-        alignment += 4;
-        index += 4;
->>>>>>> baffac39
 
         size_t needed_alignment = parameters_alignment();
         if (needed_alignment > 1) {
