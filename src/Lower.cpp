#include <iostream>
#include <set>
#include <sstream>
#include <algorithm>

#include "Lower.h"

#include "AddImageChecks.h"
#include "AddParameterChecks.h"
#include "AllocationBoundsInference.h"
#include "Bounds.h"
#include "BoundsInference.h"
#include "CSE.h"
#include "Debug.h"
#include "DebugToFile.h"
#include "Deinterleave.h"
#include "EarlyFree.h"
#include "FindCalls.h"
#include "Function.h"
#include "FuseGPUThreadLoops.h"
#include "InjectHostDevBufferCopies.h"
#include "InjectImageIntrinsics.h"
#include "InjectOpenGLIntrinsics.h"
#include "Inline.h"
#include "IRMutator.h"
#include "IROperator.h"
#include "IRPrinter.h"
#include "Memoization.h"
#include "PartitionLoops.h"
#include "Profiling.h"
#include "Qualify.h"
#include "RealizationOrder.h"
#include "RemoveDeadAllocations.h"
#include "RemoveTrivialForLoops.h"
#include "RemoveUndef.h"
#include "ScheduleFunctions.h"
#include "SkipStages.h"
#include "SlidingWindow.h"
#include "Simplify.h"
#include "StorageFlattening.h"
#include "StorageFolding.h"
#include "Substitute.h"
#include "Tracing.h"
#include "UnifyDuplicateLets.h"
#include "UniquifyVariableNames.h"
#include "UnrollLoops.h"
#include "VaryingAttributes.h"
#include "VectorizeLoops.h"

namespace Halide {
namespace Internal {

using std::set;
using std::ostringstream;
using std::string;
using std::vector;
using std::map;
using std::pair;
using std::make_pair;

<<<<<<< HEAD
void lower_test() {

    Func f("f"), g("g"), h("h");
    Var x("x"), y("y"), xi, xo, yi, yo;

    h(x, y) = x-y;
    g(x, y) = h(x+1, y) + h(x-1, y);
    f(x, y) = g(x, y-1) + g(x, y+1);


    //f.split(x, xo, xi, 4).vectorize(xi).parallel(xo);
    //f.compute_root();

    //g.split(y, yo, yi, 2).unroll(yi);;
    g.store_at(f, y).compute_at(f, x);
    h.store_at(f, y).compute_at(f, y);

    Stmt result = lower(f.function(), get_host_target());

    internal_assert(result.defined()) << "Lowering returned undefined Stmt";

    std::cout << "Lowering test passed" << std::endl;
}

namespace {
// A structure representing a containing LetStmt or For loop. Used in
// build_provide_loop_nest below.
struct Container {
    int dim_idx; // index in the dims list. -1 for let statements.
    string name;
    Expr value;
};
}

// Build a loop nest about a provide node using a schedule
Stmt build_provide_loop_nest(Function f,
                             string prefix,
                             const vector<Expr> &site,
                             const vector<Expr> &values,
                             const Schedule &s,
                             bool is_update) {

    // We'll build it from inside out, starting from a store node,
    // then wrapping it in for loops.

    // Make the (multi-dimensional multi-valued) store node.
    Stmt stmt = Provide::make(f.name(), values, site);

    // The dimensions for which we have a known static size.
    map<string, Expr> known_size_dims;
    // First hunt through the bounds for them.
    for (size_t i = 0; i < s.bounds().size(); i++) {
        known_size_dims[s.bounds()[i].var] = s.bounds()[i].extent;
    }
    // Then use any reduction domain.
    const ReductionDomain &rdom = s.reduction_domain();
    if (rdom.defined()) {
        for (size_t i = 0; i < rdom.domain().size(); i++) {
            known_size_dims[rdom.domain()[i].var] = rdom.domain()[i].extent;
        }
    }

    vector<Split> splits = s.splits();

    // Rebalance the split tree to make the outermost split first.
    for (size_t i = 0; i < splits.size(); i++) {
        for (size_t j = i+1; j < splits.size(); j++) {

            Split &first = splits[i];
            Split &second = splits[j];
            if (first.outer == second.old_var) {
                internal_assert(!second.is_rename())
                    << "Rename of derived variable found in splits list. This should never happen.";

                if (first.is_rename()) {
                    // Given a rename:
                    // X -> Y
                    // And a split:
                    // Y -> f * Z + W
                    // Coalesce into:
                    // X -> f * Z + W
                    second.old_var = first.old_var;
                    // Drop first entirely
                    for (size_t k = i; k < splits.size()-1; k++) {
                        splits[k] = splits[k+1];
                    }
                    splits.pop_back();
                    // Start processing this split from scratch,
                    // because we just clobbered it.
                    j = i+1;
                } else {
                    // Given two splits:
                    // X  ->  a * Xo  + Xi
                    // (splits stuff other than Xo, including Xi)
                    // Xo ->  b * Xoo + Xoi

                    // Re-write to:
                    // X  -> ab * Xoo + s0
                    // s0 ->  a * Xoi + Xi
                    // (splits on stuff other than Xo, including Xi)

                    // The name Xo went away, because it was legal for it to
                    // be X before, but not after.

                    first.exact |= second.exact;
                    second.exact = first.exact;
                    second.old_var = unique_name('s');
                    first.outer   = second.outer;
                    second.outer  = second.inner;
                    second.inner  = first.inner;
                    first.inner   = second.old_var;
                    Expr f = simplify(first.factor * second.factor);
                    second.factor = first.factor;
                    first.factor  = f;
                    // Push the second split back to just after the first
                    for (size_t k = j; k > i+1; k--) {
                        std::swap(splits[k], splits[k-1]);
                    }
                }
            }
        }
    }

    // Define the function args in terms of the loop variables using the splits
    map<string, pair<string, Expr> > base_values;
    for (size_t i = 0; i < splits.size(); i++) {
        const Split &split = splits[i];
        Expr outer = Variable::make(Int(32), prefix + split.outer);
        if (split.is_split()) {
            Expr inner = Variable::make(Int(32), prefix + split.inner);
            Expr old_max = Variable::make(Int(32), prefix + split.old_var + ".loop_max");
            Expr old_min = Variable::make(Int(32), prefix + split.old_var + ".loop_min");

            known_size_dims[split.inner] = split.factor;

            Expr base = outer * split.factor + old_min;

            map<string, Expr>::iterator iter = known_size_dims.find(split.old_var);
            if ((iter != known_size_dims.end()) &&
                is_zero(simplify(iter->second % split.factor))) {

                // We have proved that the split factor divides the
                // old extent. No need to adjust the base.
                known_size_dims[split.outer] = iter->second / split.factor;
            } else if (split.exact) {
                // It's an exact split but we failed to prove that the
                // extent divides the factor. This is a problem.
                user_error << "When splitting " << split.old_var << " into "
                           << split.outer << " and " << split.inner << ", "
                           << "could not prove the split factor (" << split.factor << ") "
                           << "divides the extent of " << split.old_var
                           << " (" << iter->second << "). This is required when "
                           << "the split originates from an RVar.\n";
            } else if (!is_update) {
                // Adjust the base downwards to not compute off the
                // end of the realization.

                base = Min::make(likely(base), old_max + (1 - split.factor));

            }

            string base_name = prefix + split.inner + ".base";
            Expr base_var = Variable::make(Int(32), base_name);
            // Substitute in the new expression for the split variable ...
            stmt = substitute(prefix + split.old_var, base_var + inner, stmt);
            // ... but also define it as a let for the benefit of bounds inference.
            stmt = LetStmt::make(prefix + split.old_var, base_var + inner, stmt);
            stmt = LetStmt::make(base_name, base, stmt);

        } else if (split.is_fuse()) {
            // Define the inner and outer in terms of the fused var
            Expr fused = Variable::make(Int(32), prefix + split.old_var);
            Expr inner_min = Variable::make(Int(32), prefix + split.inner + ".loop_min");
            Expr outer_min = Variable::make(Int(32), prefix + split.outer + ".loop_min");
            Expr inner_extent = Variable::make(Int(32), prefix + split.inner + ".loop_extent");

            // If the inner extent is zero, the loop will never be
            // entered, but the bounds expressions lifted out might
            // contain divides or mods by zero. In the cases where
            // simplification of inner and outer matter, inner_extent
            // is a constant, so the max will simplify away.
            Expr factor = max(inner_extent, 1);
            Expr inner = fused % factor + inner_min;
            Expr outer = fused / factor + outer_min;

            stmt = substitute(prefix + split.inner, inner, stmt);
            stmt = substitute(prefix + split.outer, outer, stmt);
            stmt = LetStmt::make(prefix + split.inner, inner, stmt);
            stmt = LetStmt::make(prefix + split.outer, outer, stmt);

            // Maintain the known size of the fused dim if
            // possible. This is important for possible later splits.
            map<string, Expr>::iterator inner_dim = known_size_dims.find(split.inner);
            map<string, Expr>::iterator outer_dim = known_size_dims.find(split.outer);
            if (inner_dim != known_size_dims.end() &&
                outer_dim != known_size_dims.end()) {
                known_size_dims[split.old_var] = inner_dim->second*outer_dim->second;
            }

        } else {
            stmt = substitute(prefix + split.old_var, outer, stmt);
            stmt = LetStmt::make(prefix + split.old_var, outer, stmt);
        }
    }

    // All containing lets and fors. Outermost first.
    vector<Container> nest;

    // Put the desired loop nest into the containers vector.
    for (int i = (int)s.dims().size() - 1; i >= 0; i--) {
        const Dim &dim = s.dims()[i];
        Container c = {i, prefix + dim.var, Expr()};
        nest.push_back(c);
    }

    // Strip off the lets into the containers vector.
    while (const LetStmt *let = stmt.as<LetStmt>()) {
        Container c = {-1, let->name, let->value};
        nest.push_back(c);
        stmt = let->body;
    }

    // Resort the containers vector so that lets are as far outwards
    // as possible. Use reverse insertion sort. Start at the first letstmt.
    for (int i = (int)s.dims().size(); i < (int)nest.size(); i++) {
        // Only push up LetStmts.
        internal_assert(nest[i].value.defined());

        for (int j = i-1; j >= 0; j--) {
            // Try to push it up by one.
            internal_assert(nest[j+1].value.defined());
            if (!expr_uses_var(nest[j+1].value, nest[j].name)) {
                std::swap(nest[j+1], nest[j]);
            } else {
                break;
            }
        }
    }

    // Rewrap the statement in the containing lets and fors.
    for (int i = (int)nest.size() - 1; i >= 0; i--) {
        if (nest[i].value.defined()) {
            stmt = LetStmt::make(nest[i].name, nest[i].value, stmt);
        } else {
            const Dim &dim = s.dims()[nest[i].dim_idx];
            Expr min = Variable::make(Int(32), nest[i].name + ".loop_min");
            Expr extent = Variable::make(Int(32), nest[i].name + ".loop_extent");
            stmt = For::make(nest[i].name, min, extent, dim.for_type, dim.device_api, stmt);
        }
    }

    // Define the bounds on the split dimensions using the bounds
    // on the function args
    for (size_t i = splits.size(); i > 0; i--) {
        const Split &split = splits[i-1];
        Expr old_var_extent = Variable::make(Int(32), prefix + split.old_var + ".loop_extent");
        Expr old_var_max = Variable::make(Int(32), prefix + split.old_var + ".loop_max");
        Expr old_var_min = Variable::make(Int(32), prefix + split.old_var + ".loop_min");
        if (split.is_split()) {
            Expr inner_extent = split.factor;
            Expr outer_extent = (old_var_max - old_var_min + split.factor)/split.factor;
            stmt = LetStmt::make(prefix + split.inner + ".loop_min", 0, stmt);
            stmt = LetStmt::make(prefix + split.inner + ".loop_max", inner_extent-1, stmt);
            stmt = LetStmt::make(prefix + split.inner + ".loop_extent", inner_extent, stmt);
            stmt = LetStmt::make(prefix + split.outer + ".loop_min", 0, stmt);
            stmt = LetStmt::make(prefix + split.outer + ".loop_max", outer_extent-1, stmt);
            stmt = LetStmt::make(prefix + split.outer + ".loop_extent", outer_extent, stmt);
        } else if (split.is_fuse()) {
            // Define bounds on the fused var using the bounds on the inner and outer
            Expr inner_extent = Variable::make(Int(32), prefix + split.inner + ".loop_extent");
            Expr outer_extent = Variable::make(Int(32), prefix + split.outer + ".loop_extent");
            Expr fused_extent = inner_extent * outer_extent;
            stmt = LetStmt::make(prefix + split.old_var + ".loop_min", 0, stmt);
            stmt = LetStmt::make(prefix + split.old_var + ".loop_max", fused_extent - 1, stmt);
            stmt = LetStmt::make(prefix + split.old_var + ".loop_extent", fused_extent, stmt);
        } else {
            // rename
            stmt = LetStmt::make(prefix + split.outer + ".loop_min", old_var_min, stmt);
            stmt = LetStmt::make(prefix + split.outer + ".loop_max", old_var_max, stmt);
            stmt = LetStmt::make(prefix + split.outer + ".loop_extent", old_var_extent, stmt);
        }
    }

    // Define the bounds on the outermost dummy dimension.
    {
        string o = prefix + Var::outermost().name();
        stmt = LetStmt::make(o + ".loop_min", 0, stmt);
        stmt = LetStmt::make(o + ".loop_max", 1, stmt);
        stmt = LetStmt::make(o + ".loop_extent", 1, stmt);
    }

    // Define the loop mins and extents in terms of the mins and maxs produced by bounds inference
    for (size_t i = 0; i < f.args().size(); i++) {
        string var = prefix + f.args()[i];
        Expr max = Variable::make(Int(32), var + ".max");
        Expr min = Variable::make(Int(32), var + ".min"); // Inject instance name here? (compute instance names during lowering)
        stmt = LetStmt::make(var + ".loop_extent",
                             (max + 1) - min,
                             stmt);
        stmt = LetStmt::make(var + ".loop_min", min, stmt);
        stmt = LetStmt::make(var + ".loop_max", max, stmt);
    }

    // Make any specialized copies
    for (size_t i = s.specializations().size(); i > 0; i--) {
        Expr c = s.specializations()[i-1].condition;
        Schedule sched = s.specializations()[i-1].schedule;
        const EQ *eq = c.as<EQ>();
        const Variable *var = eq ? eq->a.as<Variable>() : c.as<Variable>();

        Stmt then_case =
            build_provide_loop_nest(f, prefix, site, values, sched, is_update);

        if (var && eq) {
            then_case = simplify_exprs(substitute(var->name, eq->b, then_case));
            Stmt else_case = stmt;
            if (eq->b.type().is_bool()) {
                else_case = simplify_exprs(substitute(var->name, !eq->b, else_case));
            }
            stmt = IfThenElse::make(c, then_case, else_case);
        } else if (var) {
            then_case = simplify_exprs(substitute(var->name, const_true(), then_case));
            Stmt else_case = simplify_exprs(substitute(var->name, const_false(), stmt));
            stmt = IfThenElse::make(c, then_case, else_case);
        } else {
            stmt = IfThenElse::make(c, then_case, stmt);
        }
    }

    return stmt;
}

// Turn a function into a loop nest that computes it. It will
// refer to external vars of the form function_name.arg_name.min
// and function_name.arg_name.extent to define the bounds over
// which it should be realized. It will compute at least those
// bounds (depending on splits, it may compute more). This loop
// won't do any allocation.
Stmt build_produce(Function f) {

    if (f.has_extern_definition()) {
        // Call the external function

        // Build an argument list
        vector<Expr> extern_call_args;
        const vector<ExternFuncArgument> &args = f.extern_arguments();

        const string &extern_name = f.extern_function_name();

        vector<pair<string, Expr> > lets;

        // Iterate through all of the input args to the extern
        // function building a suitable argument list for the
        // extern function call.
        for (size_t j = 0; j < args.size(); j++) {
            if (args[j].is_expr()) {
                extern_call_args.push_back(args[j].expr);
            } else if (args[j].is_func()) {
                Function input(args[j].func);
                for (int k = 0; k < input.outputs(); k++) {
                    string buf_name = input.name();
                    if (input.outputs() > 1) {
                        buf_name += "." + int_to_string(k);
                    }
                    buf_name += ".buffer";
                    Expr buffer = Variable::make(Handle(), buf_name);
                    extern_call_args.push_back(buffer);
                }
            } else if (args[j].is_buffer()) {
                Buffer b = args[j].buffer;
                Parameter p(b.type(), true, b.dimensions(), b.name());
                p.set_buffer(b);
                Expr buf = Variable::make(Handle(), b.name() + ".buffer", p);
                extern_call_args.push_back(buf);
            } else if (args[j].is_image_param()) {
                Parameter p = args[j].image_param;
                Expr buf = Variable::make(Handle(), p.name() + ".buffer", p);
                extern_call_args.push_back(buf);
            } else {
                internal_error << "Bad ExternFuncArgument type\n";
            }
        }

        // Grab the buffer_ts representing the output. If the store
        // level matches the compute level, then we can use the ones
        // already injected by allocation bounds inference. If it's
        // the output to the pipeline then it will similarly be in the
        // symbol table.
        if (f.schedule().store_level() == f.schedule().compute_level()) {
            for (int j = 0; j < f.outputs(); j++) {
                string buf_name = f.name();
                if (f.outputs() > 1) {
                    buf_name += "." + int_to_string(j);
                }
                buf_name += ".buffer";
                Expr buffer = Variable::make(Handle(), buf_name);
                extern_call_args.push_back(buffer);
            }
        } else {
            // Store level doesn't match compute level. Make an output
            // buffer just for this subregion.
            string stride_name = f.name();
            if (f.outputs() > 1) {
                stride_name += ".0";
            }
            string stage_name = f.name() + ".s0.";
            for (int j = 0; j < f.outputs(); j++) {

                vector<Expr> buffer_args(2);

                vector<Expr> top_left;
                for (int k = 0; k < f.dimensions(); k++) {
                    string var = stage_name + f.args()[k];
                    top_left.push_back(Variable::make(Int(32), var + ".min"));
                }
                Expr host_ptr = Call::make(f, top_left, j);
                host_ptr = Call::make(Handle(), Call::address_of, vec(host_ptr), Call::Intrinsic);

                buffer_args[0] = host_ptr;
                buffer_args[1] = f.output_types()[j].bytes();
                for (int k = 0; k < f.dimensions(); k++) {
                    string var = stage_name + f.args()[k];
                    Expr min = Variable::make(Int(32), var + ".min");
                    Expr max = Variable::make(Int(32), var + ".max");
                    Expr stride = Variable::make(Int(32), stride_name + ".stride." + int_to_string(k));
                    buffer_args.push_back(min);
                    buffer_args.push_back(max - min + 1);
                    buffer_args.push_back(stride);
                }

                Expr output_buffer_t = Call::make(Handle(), Call::create_buffer_t,
                                                  buffer_args, Call::Intrinsic);

                string buf_name = f.name() + "." + int_to_string(j) + ".tmp_buffer";
                extern_call_args.push_back(Variable::make(Handle(), buf_name));
                lets.push_back(make_pair(buf_name, output_buffer_t));
            }
        }

        // Make the extern call
        Expr e = Call::make(Int(32), extern_name,
                            extern_call_args, Call::Extern);
        string result_name = unique_name('t');
        Expr result = Variable::make(Int(32), result_name);
        // Check if it succeeded
        Expr error = Call::make(Int(32), "halide_error_extern_stage_failed",
                                vec<Expr>(extern_name, result), Call::Extern);
        Stmt check = AssertStmt::make(EQ::make(result, 0), error);
        check = LetStmt::make(result_name, e, check);

        for (size_t i = 0; i < lets.size(); i++) {
            check = LetStmt::make(lets[i].first, lets[i].second, check);
        }

        return check;
    } else {

        string prefix = f.name() + ".s0.";

        // Compute the site to store to as the function args
        vector<Expr> site;

        vector<Expr> values(f.values().size());
        for (size_t i = 0; i < values.size(); i++) {
            values[i] = qualify(prefix, f.values()[i]);
        }

        for (size_t i = 0; i < f.args().size(); i++) {
            site.push_back(Variable::make(Int(32), prefix + f.args()[i]));
        }

        return build_provide_loop_nest(f, prefix, site, values, f.schedule(), false);
    }
}

// Build the loop nests that update a function (assuming it's a reduction).
vector<Stmt> build_update(Function f) {

    vector<Stmt> updates;

    for (size_t i = 0; i < f.updates().size(); i++) {
        UpdateDefinition r = f.updates()[i];

        string prefix = f.name() + ".s" + int_to_string(i+1) + ".";

        vector<Expr> site(r.args.size());
        vector<Expr> values(r.values.size());
        for (size_t i = 0; i < values.size(); i++) {
            Expr v = r.values[i];
            v = qualify(prefix, v);
            values[i] = v;
        }

        for (size_t i = 0; i < r.args.size(); i++) {
            Expr s = r.args[i];
            s = qualify(prefix, s);
            site[i] = s;
            debug(2) << "Update site " << i << " = " << s << "\n";
        }

        Stmt loop = build_provide_loop_nest(f, prefix, site, values, r.schedule, true);

        // Now define the bounds on the reduction domain
        if (r.domain.defined()) {
            const vector<ReductionVariable> &dom = r.domain.domain();
            for (size_t i = 0; i < dom.size(); i++) {
                string p = prefix + dom[i].var;
                Expr rmin = Variable::make(Int(32), p + ".min");
                Expr rmax = Variable::make(Int(32), p + ".max");
                loop = LetStmt::make(p + ".loop_min", rmin, loop);
                loop = LetStmt::make(p + ".loop_max", rmax, loop);
                loop = LetStmt::make(p + ".loop_extent", rmax - rmin + 1, loop);
            }
        }

        updates.push_back(loop);
    }

    return updates;
}

pair<Stmt, Stmt> build_production(Function func) {
    Stmt produce = build_produce(func);
    vector<Stmt> updates = build_update(func);

    // Build it from the last stage backwards.
    Stmt merged_updates;
    for (size_t s = updates.size(); s > 0; s--) {
        merged_updates = Block::make(updates[s-1], merged_updates);
    }
    return make_pair(produce, merged_updates);
}

// A schedule may include explicit bounds on some dimension. This
// injects assertions that check that those bounds are sufficiently
// large to cover the inferred bounds required.
Stmt inject_explicit_bounds(Stmt body, Function func) {
    const Schedule &s = func.schedule();
    for (size_t stage = 0; stage <= func.updates().size(); stage++) {
        for (size_t i = 0; i < s.bounds().size(); i++) {
            Bound b = s.bounds()[i];
            Expr max_val = (b.extent + b.min) - 1;
            Expr min_val = b.min;
            string prefix = func.name() + ".s" + int_to_string(stage) + "." + b.var;
            string min_name = prefix + ".min_unbounded";
            string max_name = prefix + ".max_unbounded";
            Expr min_var = Variable::make(Int(32), min_name);
            Expr max_var = Variable::make(Int(32), max_name);
            Expr check = (min_val <= min_var) && (max_val >= max_var);
            Expr error_msg = Call::make(Int(32), "halide_error_explicit_bounds_too_small",
                                        vec<Expr>(b.var, func.name(), min_val, max_val, min_var, max_var),
                                        Call::Extern);

            // bounds inference has already respected these values for us
            //body = LetStmt::make(prefix + ".min", min_val, body);
            //body = LetStmt::make(prefix + ".max", max_val, body);

            body = Block::make(AssertStmt::make(check, error_msg), body);
        }
    }

    return body;
}

class IsUsedInStmt : public IRVisitor {
    string func;

    using IRVisitor::visit;

    void visit(const Call *op) {
        IRVisitor::visit(op);
        if (op->name == func) result = true;
    }

    // A reference to the function's buffers counts as a use
    void visit(const Variable *op) {
        if (op->type == Handle() &&
            starts_with(op->name, func + ".") &&
            ends_with(op->name, ".buffer")) {
            result = true;
        }
    }

public:
    bool result;
    IsUsedInStmt(Function f) : func(f.name()), result(false) {
    }

};

bool function_is_used_in_stmt(Function f, Stmt s) {
    IsUsedInStmt is_called(f);
    s.accept(&is_called);
    return is_called.result;
}

// Inject the allocation and realization of a function into an
// existing loop nest using its schedule
class InjectRealization : public IRMutator {
public:
    const Function &func;
    bool found_store_level, found_compute_level;
    const Target &target;

    InjectRealization(const Function &f, const Target &t) :
        func(f), found_store_level(false), found_compute_level(false), target(t) {}
private:

    string producing;

    Stmt build_pipeline(Stmt s) {
        pair<Stmt, Stmt> realization = build_production(func);

        return Pipeline::make(func.name(), realization.first, realization.second, s);
    }

    Stmt build_realize(Stmt s) {
        Region bounds;
        string name = func.name();
        for (int i = 0; i < func.dimensions(); i++) {
            string arg = func.args()[i];
            Expr min = Variable::make(Int(32), name + "." + arg + ".min_realized");
            Expr extent = Variable::make(Int(32), name + "." + arg + ".extent_realized");
            bounds.push_back(Range(min, extent));
        }

        s = Realize::make(name, func.output_types(), bounds, const_true(), s);

        // This is also the point at which we inject explicit bounds
        // for this realization.
        if (target.has_feature(Target::NoAsserts)) {
            return s;
        } else {
            return inject_explicit_bounds(s, func);
        }
    }

    using IRMutator::visit;

    void visit(const Pipeline *op) {
        string old = producing;
        producing = op->name;
        Stmt produce = mutate(op->produce);
        Stmt update;
        if (op->update.defined()) {
            update = mutate(op->update);
        }
        producing = old;
        Stmt consume = mutate(op->consume);

        if (produce.same_as(op->produce) &&
            update.same_as(op->update) &&
            consume.same_as(op->consume)) {
            stmt = op;
        } else {
            stmt = Pipeline::make(op->name, produce, update, consume);
        }
    }

    void visit(const For *for_loop) {
        debug(3) << "InjectRealization of " << func.name() << " entering for loop over " << for_loop->name << "\n";
        const LoopLevel &compute_level = func.schedule().compute_level();
        const LoopLevel &store_level = func.schedule().store_level();

        Stmt body = for_loop->body;

        // Dig through any let statements
        vector<pair<string, Expr> > lets;
        while (const LetStmt *l = body.as<LetStmt>()) {
            lets.push_back(make_pair(l->name, l->value));
            body = l->body;
        }

        // Can't schedule extern things inside a vector for loop
        if (func.has_extern_definition() &&
            func.schedule().compute_level().is_inline() &&
            for_loop->for_type == ForType::Vectorized &&
            function_is_used_in_stmt(func, for_loop)) {

            // If we're trying to inline an extern function, schedule it here and bail out
            debug(2) << "Injecting realization of " << func.name() << " around node " << Stmt(for_loop) << "\n";
            stmt = build_realize(build_pipeline(for_loop));
            found_store_level = found_compute_level = true;
            return;
        }

        body = mutate(body);

        if (compute_level.match(for_loop->name)) {
            debug(3) << "Found compute level\n";
            if (function_is_used_in_stmt(func, body)) {
                body = build_pipeline(body);
            }
            found_compute_level = true;
        }

        if (store_level.match(for_loop->name)) {
            debug(3) << "Found store level\n";
            internal_assert(found_compute_level)
                << "The compute loop level was not found within the store loop level!\n";

            if (function_is_used_in_stmt(func, body)) {
                body = build_realize(body);
            }

            found_store_level = true;
        }

        // Reinstate the let statements
        for (size_t i = lets.size(); i > 0; i--) {
            body = LetStmt::make(lets[i - 1].first, lets[i - 1].second, body);
        }

        if (body.same_as(for_loop->body)) {
            stmt = for_loop;
        } else {
            stmt = For::make(for_loop->name,
                             for_loop->min,
                             for_loop->extent,
                             for_loop->for_type,
                             for_loop->device_api,
                             body);
        }
    }

    // If we're an inline update or extern, we may need to inject a realization here
    virtual void visit(const Provide *op) {
        if (op->name != func.name() &&
            !func.is_pure() &&
            func.schedule().compute_level().is_inline() &&
            function_is_used_in_stmt(func, op)) {

            // Prefix all calls to func in op
            stmt = build_realize(build_pipeline(op));
            found_store_level = found_compute_level = true;
        } else {
            stmt = op;
        }
    }
};

/* Find all the externally referenced buffers in a stmt */
class FindBuffers : public IRGraphVisitor {
public:
    struct Result {
        Buffer image;
        Parameter param;
        Type type;
        int dimensions;
        Result() : dimensions(0) {}
    };

    map<string, Result> buffers;

    using IRGraphVisitor::visit;

    void visit(const Call *op) {
        IRGraphVisitor::visit(op);
        if (op->image.defined()) {
            Result r;
            r.image = op->image;
            r.type = op->type.element_of();
            r.dimensions = (int)op->args.size();
            buffers[op->name] = r;
        } else if (op->param.defined()) {
            Result r;
            r.param = op->param;
            r.type = op->type.element_of();
            r.dimensions = (int)op->args.size();
            buffers[op->name] = r;
        }
    }

    void visit(const Variable *op) {
        if (ends_with(op->name, ".buffer") &&
            op->param.defined() &&
            op->param.is_buffer() &&
            buffers.find(op->param.name()) == buffers.end()) {
            Result r;
            r.param = op->param;
            r.type = op->param.type();
            r.dimensions = op->param.dimensions();
            buffers[op->param.name()] = r;
        }
    }
};

/* Find all the externally referenced scalar parameters */
class FindParameters : public IRGraphVisitor {
public:
    map<string, Parameter> params;

    using IRGraphVisitor::visit;

    void visit(const Variable *op) {
        if (op->param.defined()) {
            params[op->name] = op->param;
        }
    }
};

void realization_order_dfs(string current, map<string, set<string> > &graph, set<string> &visited, set<string> &result_set, vector<string> &order) {
    set<string> &inputs = graph[current];
    visited.insert(current);

    for (const string &i : inputs) {
        if (visited.find(i) == visited.end()) {
            realization_order_dfs(i, graph, visited, result_set, order);
        } else if (i != current) {
            internal_assert(result_set.find(i) != result_set.end())
                << "Stuck in a loop computing a realization order. Perhaps this pipeline has a loop?\n";
        }
    }

    result_set.insert(current);
    order.push_back(current);
}

vector<string> realization_order(string output, const map<string, Function> &env, map<string, set<string> > &graph) {
    // Make a DAG representing the pipeline. Each function maps to the set describing its inputs.
    // Populate the graph
    for (const pair<string, Function> &i : env) {
        map<string, Function> calls = find_direct_calls(i.second);
        for (const pair<string, Function> &j : calls) {
            graph[i.first].insert(j.first);
        }
    }

    vector<string> order;
    set<string> result_set;
    set<string> visited;

    realization_order_dfs(output, graph, visited, result_set, order);

    return order;
}

Stmt create_initial_loop_nest(Function f, const Target &t) {
    // Generate initial loop nest
    pair<Stmt, Stmt> r = build_production(f);
    Stmt s = r.first;
    // This must be in a pipeline so that bounds inference understands the update step
    s = Pipeline::make(f.name(), r.first, r.second, Evaluate::make(0));
    if (t.has_feature(Target::NoAsserts)) {
        return s;
    } else {
        return inject_explicit_bounds(s, f);
    }
}

class ComputeLegalSchedules : public IRVisitor {
public:
    struct Site {
        bool is_parallel;
        LoopLevel loop_level;
    };
    vector<Site> sites_allowed;

    ComputeLegalSchedules(Function f) : func(f), found(false) {}

private:
    using IRVisitor::visit;

    vector<Site> sites;
    Function func;
    bool found;

    void visit(const For *f) {
        f->min.accept(this);
        f->extent.accept(this);
        size_t first_dot = f->name.find('.');
        size_t last_dot = f->name.rfind('.');
        internal_assert(first_dot != string::npos && last_dot != string::npos);
        string func = f->name.substr(0, first_dot);
        string var = f->name.substr(last_dot + 1);
        Site s = {f->for_type == ForType::Parallel ||
                  f->for_type == ForType::Vectorized,
                  LoopLevel(func, var)};
        sites.push_back(s);
        f->body.accept(this);
        sites.pop_back();
    }

    void register_use() {
        if (!found) {
            found = true;
            sites_allowed = sites;
        } else {
            // Take the common sites between loops and loops allowed
            for (size_t i = 0; i < sites_allowed.size(); i++) {
                bool ok = false;
                for (size_t j = 0; j < sites.size(); j++) {
                    if (sites_allowed[i].loop_level.match(sites[j].loop_level)) {
                        ok = true;
                    }
                }
                if (!ok) {
                    sites_allowed[i] = sites_allowed.back();
                    sites_allowed.pop_back();
                }
            }
        }
    }

    void visit(const Call *c) {
        IRVisitor::visit(c);

        if (c->name == func.name()) {
            register_use();
        }
    }

    void visit(const Variable *v) {
        if (v->type == Handle() &&
            starts_with(v->name, func.name() + ".") &&
            ends_with(v->name, ".buffer")) {
            register_use();
        }
    }
};

string schedule_to_source(Function f,
                          LoopLevel store_at,
                          LoopLevel compute_at) {
    std::ostringstream ss;
    ss << f.name();
    if (compute_at.is_inline()) {
        ss << ".compute_inline()";
    } else {
        if (!store_at.match(compute_at)) {
            if (store_at.is_root()) {
                ss << ".store_root()";
            } else {
                ss << ".store_at(" << store_at.func << ", " << store_at.var << ")";
            }
        }
        if (compute_at.is_root()) {
            ss << ".compute_root()";
        } else {
            ss << ".compute_at(" << compute_at.func << ", " << compute_at.var << ")";
        }
    }
    ss << ";";
    return ss.str();
}

void validate_schedule(Function f, Stmt s, bool is_output) {

    // If f is extern, check that none of its inputs are scheduled inline.
    if (f.has_extern_definition()) {
        for (size_t i = 0; i < f.extern_arguments().size(); i++) {
            ExternFuncArgument arg = f.extern_arguments()[i];
            if (arg.is_func()) {
                Function g(arg.func);
                if (g.schedule().compute_level().is_inline()) {
                    user_error
                        << "Function " << g.name() << " cannot be scheduled to be computed inline, "
                        << "because it is used in the externally-computed function " << f.name() << "\n";
                }
            }
        }
    }

    // Emit a warning if only some of the steps have been scheduled.
    bool any_scheduled = f.schedule().touched();
    for (size_t i = 0; i < f.updates().size(); i++) {
        any_scheduled = any_scheduled || f.update_schedule(i).touched();
    }
    if (any_scheduled) {
        for (size_t i = 0; i < f.updates().size(); i++) {
            const UpdateDefinition &r = f.updates()[i];
            if (!r.schedule.touched()) {
                std::cerr << "Warning: Update step " << i
                          << " of function " << f.name()
                          << " has not been scheduled, even though some other"
                          << " steps have been. You may have forgotten to"
                          << " schedule it. If this was intentional, call "
                          << f.name() << ".update(" << i << ") to suppress"
                          << " this warning.\n";
            }
        }
    }

    LoopLevel store_at = f.schedule().store_level();
    LoopLevel compute_at = f.schedule().compute_level();
    // Inlining is always allowed
    if (store_at.is_inline() && compute_at.is_inline()) {
        return;
    }

    if (is_output) {
        if ((store_at.is_inline() || store_at.is_root()) &&
            (compute_at.is_inline() || compute_at.is_root())) {
            return;
        } else {
            user_error << "Function " << f.name() << " is the output, so must"
                       << " be scheduled compute_root (which is the default).\n";
        }
    }

    // Otherwise inspect the uses to see what's ok.
    ComputeLegalSchedules legal(f);
    s.accept(&legal);

    bool store_at_ok = false, compute_at_ok = false;
    const vector<ComputeLegalSchedules::Site> &sites = legal.sites_allowed;
    size_t store_idx = 0, compute_idx = 0;
    for (size_t i = 0; i < sites.size(); i++) {
        if (sites[i].loop_level.match(store_at)) {
            store_at_ok = true;
            store_idx = i;
        }
        if (sites[i].loop_level.match(compute_at)) {
            compute_at_ok = store_at_ok;
            compute_idx = i;
        }
    }

    // Check there isn't a parallel loop between the compute_at and the store_at
    std::ostringstream err;

    if (store_at_ok && compute_at_ok) {
        for (size_t i = store_idx + 1; i <= compute_idx; i++) {
            if (sites[i].is_parallel) {
                err << "Function \"" << f.name()
                    << "\" is stored outside the parallel loop over "
                    << sites[i].loop_level.func << "." << sites[i].loop_level.var
                    << " but computed within it. This is a potential race condition.\n";
                store_at_ok = compute_at_ok = false;
            }
        }
    }

    if (!store_at_ok || !compute_at_ok) {
        err << "Function \"" << f.name() << "\" is computed and stored in the following invalid location:\n"
            << schedule_to_source(f, store_at, compute_at) << "\n"
            << "Legal locations for this function are:\n";
        for (size_t i = 0; i < sites.size(); i++) {
            for (size_t j = i; j < sites.size(); j++) {
                if (j > i && sites[j].is_parallel) break;
                err << schedule_to_source(f, sites[i].loop_level, sites[j].loop_level) << "\n";

            }
        }
        user_error << err.str();
    }
}

class RemoveLoopsOverOutermost : public IRMutator {
    using IRMutator::visit;

    void visit(const For *op) {
        if (ends_with(op->name, ".__outermost")) {
            stmt = mutate(op->body);
        } else {
            IRMutator::visit(op);
        }
    }

    void visit(const Variable *op) {
        if (ends_with(op->name, ".__outermost.loop_extent")) {
            expr = 1;
        } else if (ends_with(op->name, ".__outermost.loop_min")) {
            expr = 0;
        } else if (ends_with(op->name, ".__outermost.loop_max")) {
            expr = 1;
        } else {
            expr = op;
        }
    }

    void visit(const LetStmt *op) {
        if (ends_with(op->name, ".__outermost.loop_extent") ||
            ends_with(op->name, ".__outermost.loop_min") ||
            ends_with(op->name, ".__outermost.loop_max")) {
            stmt = mutate(op->body);
        } else {
            IRMutator::visit(op);
        }
    }
};

Stmt schedule_functions(Stmt s, const vector<string> &order,
                        const map<string, Function> &env,
                        const map<string, set<string> > &graph, const Target &t) {

    // Inject a loop over root to give us a scheduling point
    string root_var = LoopLevel::root().func + "." + LoopLevel::root().var;
    s = For::make(root_var, 0, 1, ForType::Serial, DeviceAPI::Host, s);

    for (size_t i = order.size(); i > 0; i--) {
        Function f = env.find(order[i-1])->second;

        validate_schedule(f, s, i == order.size());

        // We don't actually want to schedule the output function here.
        if (i == order.size()) continue;

        if (f.has_pure_definition() &&
            !f.has_update_definition() &&
            f.schedule().compute_level().is_inline()) {
            debug(1) << "Inlining " << order[i-1] << '\n';
            s = inline_function(s, f);
        } else {
            debug(1) << "Injecting realization of " << order[i-1] << '\n';
            InjectRealization injector(f, t);
            s = injector.mutate(s);
            internal_assert(injector.found_store_level && injector.found_compute_level);
        }
        debug(2) << s << '\n';
    }

    // We can remove the loop over root now
    const For *root_loop = s.as<For>();
    internal_assert(root_loop);
    s = root_loop->body;

    // We can also remove all the loops over __outermost now.
    RemoveLoopsOverOutermost r;
    s = r.mutate(s);

    return s;
}

// Insert checks to make sure that parameters are within their
// declared range.
Stmt add_parameter_checks(Stmt s, const Target &t) {
    // First, find all the parameters
    FindParameters finder;
    s.accept(&finder);

    map<string, Expr> replace_with_constrained;
    vector<pair<string, Expr> > lets;

    struct ParamAssert {
        Expr condition;
        Expr value, limit_value;
        string param_name;
    };

    vector<ParamAssert> asserts;

    // Make constrained versions of the params
    for (pair<const string, Parameter> &i : finder.params) {
        Parameter param = i.second;

        if (!param.is_buffer() &&
            (param.get_min_value().defined() ||
             param.get_max_value().defined())) {

            string constrained_name = i.first + ".constrained";

            Expr constrained_var = Variable::make(param.type(), constrained_name);
            Expr constrained_value = Variable::make(param.type(), i.first, param);
            replace_with_constrained[i.first] = constrained_var;

            if (param.get_min_value().defined()) {
                ParamAssert p = {
                    constrained_value >= param.get_min_value(),
                    constrained_value, param.get_min_value(),
                    param.name()
                };
                asserts.push_back(p);
                constrained_value = max(constrained_value, param.get_min_value());
            }

            if (param.get_max_value().defined()) {
                ParamAssert p = {
                    constrained_value <= param.get_max_value(),
                    constrained_value, param.get_max_value(),
                    param.name()
                };
                asserts.push_back(p);
                constrained_value = min(constrained_value, param.get_max_value());
            }

            lets.push_back(make_pair(constrained_name, constrained_value));
        }
    }

    // Replace the params with their constrained version in the rest of the pipeline
    s = substitute(replace_with_constrained, s);

    // Inject the let statements
    for (size_t i = 0; i < lets.size(); i++) {
        s = LetStmt::make(lets[i].first, lets[i].second, s);
    }

    if (t.has_feature(Target::NoAsserts)) {
        asserts.clear();
    }

    // Inject the assert statements
    for (size_t i = 0; i < asserts.size(); i++) {
        ParamAssert p = asserts[i];
        // Upgrade the types to 64-bit versions for the error call
        Type wider = p.value.type();
        wider.bits = 64;
        p.limit_value = cast(wider, p.limit_value);
        p.value       = cast(wider, p.value);

        string error_call_name = "halide_error_param";

        if (p.condition.as<LE>()) {
            error_call_name += "_too_large";
        } else {
            internal_assert(p.condition.as<GE>());
            error_call_name += "_too_small";
        }

        if (wider.is_int()) {
            error_call_name += "_i64";
        } else if (wider.is_uint()) {
            error_call_name += "_u64";
        } else {
            internal_assert(wider.is_float());
            error_call_name += "_f64";
        }

        Expr error = Call::make(Int(32), error_call_name,
                                vec<Expr>(p.param_name, p.value, p.limit_value),
                                Call::Extern);

        s = Block::make(AssertStmt::make(p.condition, error), s);
    }

    return s;
}


// Insert checks to make sure a statement doesn't read out of bounds
// on inputs or outputs, and that the inputs and outputs conform to
// the format required (e.g. stride.0 must be 1). Returns two
// statements, the first one is the mutated statement with the checks
// inserted. The second is a piece of code which will rewrite the
// buffer_t sizes, mins, and strides in order to satisfy the
// requirements.
Stmt add_image_checks(Stmt s, Function f, const Target &t,
                      const vector<string> &order,
                      const map<string, Function> &env,
                      const FuncValueBounds &fb) {

    bool no_asserts = t.has_feature(Target::NoAsserts);
    bool no_bounds_query = t.has_feature(Target::NoBoundsQuery);

    // First hunt for all the referenced buffers
    FindBuffers finder;
    s.accept(&finder);
    map<string, FindBuffers::Result> bufs = finder.buffers;

    // Add the output buffer(s)
    for (size_t i = 0; i < f.values().size(); i++) {
        FindBuffers::Result output_buffer;
        output_buffer.type = f.values()[i].type();
        output_buffer.param = f.output_buffers()[i];
        output_buffer.dimensions = f.dimensions();
        if (f.values().size() > 1) {
            bufs[f.name() + '.' + int_to_string(i)] = output_buffer;
        } else {
            bufs[f.name()] = output_buffer;
        }
    }

    Scope<Interval> empty_scope;
    map<string, Box> boxes = boxes_touched(s, empty_scope, fb);

    // Now iterate through all the buffers, creating a list of lets
    // and a list of asserts.
    vector<pair<string, Expr> > lets_overflow;
    vector<pair<string, Expr> > lets_required;
    vector<pair<string, Expr> > lets_constrained;
    vector<pair<string, Expr> > lets_proposed;
    vector<Stmt> dims_no_overflow_asserts;
    vector<Stmt> asserts_required;
    vector<Stmt> asserts_constrained;
    vector<Stmt> asserts_proposed;
    vector<Stmt> asserts_elem_size;
    vector<Stmt> buffer_rewrites;

    // Inject the code that conditionally returns if we're in inference mode
    Expr maybe_return_condition = const_false();

    // We're also going to apply the constraints to the required min
    // and extent. To do this we have to substitute all references to
    // the actual sizes of the input images in the constraints with
    // references to the required sizes.
    map<string, Expr> replace_with_required;

    for (const pair<string, FindBuffers::Result> &buf : bufs) {
        const string &name = buf.first;

        for (int i = 0; i < 4; i++) {
            string dim = int_to_string(i);

            Expr min_required = Variable::make(Int(32), name + ".min." + dim + ".required");
            replace_with_required[name + ".min." + dim] = min_required;

            Expr extent_required = Variable::make(Int(32), name + ".extent." + dim + ".required");
            replace_with_required[name + ".extent." + dim] = extent_required;

            Expr stride_required = Variable::make(Int(32), name + ".stride." + dim + ".required");
            replace_with_required[name + ".stride." + dim] = stride_required;
        }
    }

    // We also want to build a map that lets us replace values passed
    // in with the constrained version. This is applied to the rest of
    // the lowered pipeline to take advantage of the constraints,
    // e.g. for constant folding.
    map<string, Expr> replace_with_constrained;

    for (pair<const string, FindBuffers::Result> &buf : bufs) {
        const string &name = buf.first;
        Buffer &image = buf.second.image;
        Parameter &param = buf.second.param;
        Type type = buf.second.type;
        int dimensions = buf.second.dimensions;

        // Detect if this is one of the outputs of a multi-output pipeline.
        bool is_output_buffer = false;
        bool is_secondary_output_buffer = false;
        for (size_t i = 0; i < f.output_buffers().size(); i++) {
            if (param.defined() &&
                param.same_as(f.output_buffers()[i])) {
                is_output_buffer = true;
                if (i > 0) {
                    is_secondary_output_buffer = true;
                }
            }
        }

        // If we're one of multiple output buffers, we should use the
        // region inferred for the output Func.
        string buffer_name = is_output_buffer ? f.name() : name;

        Box touched = boxes[buffer_name];
        internal_assert(touched.empty() || (int)(touched.size()) == dimensions);

        // The buffer may be used in one or more extern stage. If so we need to
        // expand the box touched to include the results of the
        // top-level bounds query calls to those extern stages.
        if (param.defined()) {
            // Find the extern users.
            vector<string> extern_users;
            for (size_t i = 0; i < order.size(); i++) {
                Function f = env.find(order[i])->second;
                if (f.has_extern_definition()) {
                    const vector<ExternFuncArgument> &args = f.extern_arguments();
                    for (size_t j = 0; j < args.size(); j++) {
                        if ((args[j].image_param.defined() &&
                             args[j].image_param.name() == param.name()) ||
                            (args[j].buffer.defined() &&
                             args[j].buffer.name() == param.name())) {
                            extern_users.push_back(order[i]);
                        }
                    }
                }
            }

            // Expand the box by the result of the bounds query from each.
            for (size_t i = 0; i < extern_users.size(); i++) {
                const string &extern_user = extern_users[i];
                Box query_box;
                Expr query_buf = Variable::make(Handle(), param.name() + ".bounds_query." + extern_user);
                for (int j = 0; j < dimensions; j++) {
                    Expr min = Call::make(Int(32), Call::extract_buffer_min,
                                          vec<Expr>(query_buf, j), Call::Intrinsic);
                    Expr max = Call::make(Int(32), Call::extract_buffer_max,
                                          vec<Expr>(query_buf, j), Call::Intrinsic);
                    query_box.push_back(Interval(min, max));
                }
                merge_boxes(touched, query_box);
            }
        }

        // An expression returning whether or not we're in inference mode
        ReductionDomain rdom;
        Expr inference_mode = Variable::make(UInt(1), name + ".host_and_dev_are_null", image, param, rdom);

        maybe_return_condition = maybe_return_condition || inference_mode;

        // Come up with a name to refer to this buffer in the error messages
        string error_name = (is_output_buffer ? "Output" : "Input");
        error_name += " buffer " + name;

        // Check the elem size matches the internally-understood type
        {
            string elem_size_name = name + ".elem_size";
            Expr elem_size = Variable::make(Int(32), elem_size_name, image, param, rdom);
            int correct_size = type.bytes();
            ostringstream type_name;
            type_name << type;
            Expr error = Call::make(Int(32), "halide_error_bad_elem_size",
                                    vec<Expr>(error_name, type_name.str(),
                                              elem_size, correct_size),
                                    Call::Extern);
            asserts_elem_size.push_back(AssertStmt::make(elem_size == correct_size, error));
        }

        if (touched.maybe_unused()) {
            debug(3) << "Image " << name << " is only used when " << touched.used << "\n";
        }

        // Check that the region passed in (after applying constraints) is within the region used
        debug(3) << "In image " << name << " region touched is:\n";


        for (int j = 0; j < dimensions; j++) {
            string dim = int_to_string(j);
            string actual_min_name = name + ".min." + dim;
            string actual_extent_name = name + ".extent." + dim;
            string actual_stride_name = name + ".stride." + dim;
            Expr actual_min = Variable::make(Int(32), actual_min_name, image, param, rdom);
            Expr actual_extent = Variable::make(Int(32), actual_extent_name, image, param, rdom);
            Expr actual_stride = Variable::make(Int(32), actual_stride_name, image, param, rdom);
            if (!touched[j].min.defined() || !touched[j].max.defined()) {
                user_error << "Buffer " << name
                           << " may be accessed in an unbounded way in dimension "
                           << j << "\n";
            }

            Expr min_required = touched[j].min;
            Expr extent_required = touched[j].max + 1 - touched[j].min;

            if (touched.maybe_unused()) {
                min_required = select(touched.used, min_required, actual_min);
                extent_required = select(touched.used, extent_required, actual_extent);
            }

            string min_required_name = name + ".min." + dim + ".required";
            string extent_required_name = name + ".extent." + dim + ".required";

            Expr min_required_var = Variable::make(Int(32), min_required_name);
            Expr extent_required_var = Variable::make(Int(32), extent_required_name);

            lets_required.push_back(make_pair(extent_required_name, extent_required));
            lets_required.push_back(make_pair(min_required_name, min_required));

            Expr actual_max = actual_min + actual_extent - 1;
            Expr max_required = min_required_var + extent_required_var - 1;

            if (touched.maybe_unused()) {
                max_required = select(touched.used, max_required, actual_max);
            }

            Expr oob_condition = actual_min <= min_required_var && actual_max >= max_required;

            Expr oob_error = Call::make(Int(32), "halide_error_access_out_of_bounds",
                                        vec<Expr>(error_name, j,
                                                  min_required_var, max_required,
                                                  actual_min, actual_max),
                                        Call::Extern);

            asserts_required.push_back(AssertStmt::make(oob_condition, oob_error));

            // Come up with a required stride to use in bounds
            // inference mode. We don't assert it. It's just used to
            // apply the constraints to to come up with a proposed
            // stride. Strides actually passed in may not be in this
            // order (e.g if storage is swizzled relative to dimension
            // order).
            Expr stride_required;
            if (j == 0) {
                stride_required = 1;
            } else {
                string last_dim = int_to_string(j-1);
                stride_required = (Variable::make(Int(32), name + ".stride." + last_dim + ".required") *
                                   Variable::make(Int(32), name + ".extent." + last_dim + ".required"));
            }
            lets_required.push_back(make_pair(name + ".stride." + dim + ".required", stride_required));

            // Insert checks to make sure the total size of all input
            // and output buffers is <= 2^31 - 1.  And that no product
            // of extents overflows 2^31 - 1. This second test is
            // likely only needed if a fuse directive is used in the
            // schedule to combine multiple extents, but it is here
            // for extra safety. Ultimately we will want to make
            // Halide handle larger single buffers, at least on 64-bit
            // systems.
            Expr max_size = cast<int64_t>(0x7fffffff);
            Expr actual_size = cast<int64_t>(actual_extent) * actual_stride;
            Expr allocation_size_error = Call::make(Int(32), "halide_error_buffer_allocation_too_large",
                                                    vec<Expr>(name, actual_size, max_size), Call::Extern);
            Stmt check = AssertStmt::make(actual_size <= max_size, allocation_size_error);
            dims_no_overflow_asserts.push_back(check);

            // Don't repeat extents check for secondary buffers as extents must be the same as for the first one.
            if (!is_secondary_output_buffer) {
                if (j == 0) {
                    lets_overflow.push_back(make_pair(name + ".total_extent." + dim, cast<int64_t>(actual_extent)));
                } else {
                    Expr last_dim = Variable::make(Int(64), name + ".total_extent." + int_to_string(j-1));
                    Expr this_dim = actual_extent * last_dim;
                    Expr this_dim_var = Variable::make(Int(64), name + ".total_extent." + dim);
                    lets_overflow.push_back(make_pair(name + ".total_extent." + dim, this_dim));
                    Expr error = Call::make(Int(32), "halide_error_buffer_extents_too_large",
                                            vec<Expr>(name, this_dim_var, max_size), Call::Extern);
                    Stmt check = AssertStmt::make(this_dim_var <= max_size, error);
                    dims_no_overflow_asserts.push_back(check);
                }
            }
        }

        // Create code that mutates the input buffers if we're in bounds inference mode.
        Expr buffer_name_expr = Variable::make(Handle(), name + ".buffer");
        vector<Expr> args = vec(buffer_name_expr, Expr(type.bits/8));
        for (int i = 0; i < dimensions; i++) {
            string dim = int_to_string(i);
            args.push_back(Variable::make(Int(32), name + ".min." + dim + ".proposed"));
            args.push_back(Variable::make(Int(32), name + ".extent." + dim + ".proposed"));
            args.push_back(Variable::make(Int(32), name + ".stride." + dim + ".proposed"));
        }
        Expr call = Call::make(UInt(1), Call::rewrite_buffer, args, Call::Intrinsic, Function(), 0, image, param);
        Stmt rewrite = Evaluate::make(call);
        rewrite = IfThenElse::make(inference_mode, rewrite);
        buffer_rewrites.push_back(rewrite);

        // Build the constraints tests and proposed sizes.
        vector<pair<string, Expr> > constraints;
        for (int i = 0; i < dimensions; i++) {
            string dim = int_to_string(i);
            string min_name = name + ".min." + dim;
            string stride_name = name + ".stride." + dim;
            string extent_name = name + ".extent." + dim;

            Expr stride_constrained, extent_constrained, min_constrained;

            Expr stride_orig = Variable::make(Int(32), stride_name, image, param, rdom);
            Expr extent_orig = Variable::make(Int(32), extent_name, image, param, rdom);
            Expr min_orig    = Variable::make(Int(32), min_name, image, param, rdom);

            Expr stride_required = Variable::make(Int(32), stride_name + ".required");
            Expr extent_required = Variable::make(Int(32), extent_name + ".required");
            Expr min_required = Variable::make(Int(32), min_name + ".required");

            Expr stride_proposed = Variable::make(Int(32), stride_name + ".proposed");
            Expr extent_proposed = Variable::make(Int(32), extent_name + ".proposed");
            Expr min_proposed = Variable::make(Int(32), min_name + ".proposed");

            debug(2) << "Injecting constraints for " << name << "." << i << "\n";
            if (is_secondary_output_buffer) {
                // For multi-output (Tuple) pipelines, output buffers
                // beyond the first implicitly have their min and extent
                // constrained to match the first output.

                if (param.defined()) {
                    user_assert(!param.extent_constraint(i).defined() &&
                                !param.min_constraint(i).defined())
                        << "Can't constrain the min or extent of an output buffer beyond the "
                        << "first. They are implicitly constrained to have the same min and extent "
                        << "as the first output buffer.\n";

                    stride_constrained = param.stride_constraint(i);
                } else if (image.defined() && (int)i < image.dimensions()) {
                    stride_constrained = image.stride(i);
                }

                std::string min0_name = f.name() + ".0.min." + dim;
                if (replace_with_constrained.count(min0_name) > 0 ) {
                    min_constrained = replace_with_constrained[min0_name];
                } else {
                    min_constrained = Variable::make(Int(32), min0_name);
                }

                std::string extent0_name = f.name() + ".0.extent." + dim;
                if (replace_with_constrained.count(extent0_name) > 0 ) {
                    extent_constrained = replace_with_constrained[extent0_name];
                } else {
                    extent_constrained = Variable::make(Int(32), extent0_name);
                }
            } else if (image.defined() && (int)i < image.dimensions()) {
                stride_constrained = image.stride(i);
                extent_constrained = image.extent(i);
                min_constrained = image.min(i);
            } else if (param.defined()) {
                stride_constrained = param.stride_constraint(i);
                extent_constrained = param.extent_constraint(i);
                min_constrained = param.min_constraint(i);
            }

            if (stride_constrained.defined()) {
                // Come up with a suggested stride by passing the
                // required region through this constraint.
                constraints.push_back(make_pair(stride_name, stride_constrained));
                stride_constrained = substitute(replace_with_required, stride_constrained);
                lets_proposed.push_back(make_pair(stride_name + ".proposed", stride_constrained));
            } else {
                lets_proposed.push_back(make_pair(stride_name + ".proposed", stride_required));
            }

            if (min_constrained.defined()) {
                constraints.push_back(make_pair(min_name, min_constrained));
                min_constrained = substitute(replace_with_required, min_constrained);
                lets_proposed.push_back(make_pair(min_name + ".proposed", min_constrained));
            } else {
                lets_proposed.push_back(make_pair(min_name + ".proposed", min_required));
            }

            if (extent_constrained.defined()) {
                constraints.push_back(make_pair(extent_name, extent_constrained));
                extent_constrained = substitute(replace_with_required, extent_constrained);
                lets_proposed.push_back(make_pair(extent_name + ".proposed", extent_constrained));
            } else {
                lets_proposed.push_back(make_pair(extent_name + ".proposed", extent_required));
            }

            // In bounds inference mode, make sure the proposed
            // versions still satisfy the constraints.
            Expr max_proposed = min_proposed + extent_proposed - 1;
            Expr max_required = min_required + extent_required - 1;
            Expr check = (min_proposed <= min_required) && (max_proposed >= max_required);
            Expr error = Call::make(Int(32), "halide_error_constraints_make_required_region_smaller",
                                    vec<Expr>(error_name, i,
                                              min_proposed, max_proposed,
                                              min_required, max_required), Call::Extern);
            asserts_proposed.push_back(AssertStmt::make((!inference_mode) || check, error));

            // stride_required is just a suggestion. It's ok if the
            // constraints shuffle them around in ways that make it
            // smaller.
            /*
            check = (stride_proposed >= stride_required);
            error = "Applying the constraints to the required stride made it smaller";
            asserts_proposed.push_back(AssertStmt::make((!inference_mode) || check, error, vector<Expr>()));
            */
        }

        // Assert all the conditions, and set the new values
        for (size_t i = 0; i < constraints.size(); i++) {
            Expr var = Variable::make(Int(32), constraints[i].first);
            Expr constrained_var = Variable::make(Int(32), constraints[i].first + ".constrained");

            const string &var_str = constraints[i].first;
            ostringstream ss;
            ss << constraints[i].second;
            string constrained_var_str = ss.str();

            replace_with_constrained[var_str] = constrained_var;

            lets_constrained.push_back(make_pair(var_str + ".constrained", constraints[i].second));

            Expr error = Call::make(Int(32), "halide_error_constraint_violated",
                                    vec<Expr>(var_str, var, constrained_var_str, constrained_var),
                                    Call::Extern);

            // Check the var passed in equals the constrained version (when not in inference mode)
            asserts_constrained.push_back(AssertStmt::make(var == constrained_var, error));
        }
    }

    // Inject the code that checks that no dimension math overflows
    if (!no_asserts) {
        for (size_t i = dims_no_overflow_asserts.size(); i > 0; i--) {
            s = Block::make(dims_no_overflow_asserts[i-1], s);
        }

        // Inject the code that defines the proposed sizes.
        for (size_t i = lets_overflow.size(); i > 0; i--) {
            s = LetStmt::make(lets_overflow[i-1].first, lets_overflow[i-1].second, s);
        }
    }

    // Replace uses of the var with the constrained versions in the
    // rest of the program. We also need to respect the existence of
    // constrained versions during storage flattening and bounds
    // inference.
    s = substitute(replace_with_constrained, s);

    // Now we add a bunch of code to the top of the pipeline. This is
    // all in reverse order compared to execution, as we incrementally
    // prepending code.

    if (!no_asserts) {
        // Inject the code that checks the constraints are correct.
        for (size_t i = asserts_constrained.size(); i > 0; i--) {
            s = Block::make(asserts_constrained[i-1], s);
        }

        // Inject the code that checks for out-of-bounds access to the buffers.
        for (size_t i = asserts_required.size(); i > 0; i--) {
            s = Block::make(asserts_required[i-1], s);
        }

        // Inject the code that checks that elem_sizes are ok.
        for (size_t i = asserts_elem_size.size(); i > 0; i--) {
            s = Block::make(asserts_elem_size[i-1], s);
        }
    }

    // Inject the code that returns early for inference mode.
    if (!no_bounds_query) {
        s = IfThenElse::make(!maybe_return_condition, s);

        // Inject the code that does the buffer rewrites for inference mode.
        for (size_t i = buffer_rewrites.size(); i > 0; i--) {
            s = Block::make(buffer_rewrites[i-1], s);
        }
    }

    if (!no_asserts) {
        // Inject the code that checks the proposed sizes still pass the bounds checks
        for (size_t i = asserts_proposed.size(); i > 0; i--) {
            s = Block::make(asserts_proposed[i-1], s);
        }
    }

    // Inject the code that defines the proposed sizes.
    for (size_t i = lets_proposed.size(); i > 0; i--) {
        s = LetStmt::make(lets_proposed[i-1].first, lets_proposed[i-1].second, s);
    }

    // Inject the code that defines the constrained sizes.
    for (size_t i = lets_constrained.size(); i > 0; i--) {
        s = LetStmt::make(lets_constrained[i-1].first, lets_constrained[i-1].second, s);
    }

    // Inject the code that defines the required sizes produced by bounds inference.
    for (size_t i = lets_required.size(); i > 0; i--) {
        s = LetStmt::make(lets_required[i-1].first, lets_required[i-1].second, s);
    }

    return s;
}

class PropagateInheritedAttributes : public IRMutator {
    using IRMutator::visit;

    DeviceAPI for_device;

    void visit(const For *op) {
        DeviceAPI save_device = for_device;
        for_device = (op->device_api == DeviceAPI::Parent) ? for_device : op->device_api;

        Expr min = mutate(op->min);
        Expr extent = mutate(op->extent);
        Stmt body = mutate(op->body);

        if (min.same_as(op->min) &&
            extent.same_as(op->extent) &&
            body.same_as(op->body) &&
            for_device == op->device_api) {
            stmt = op;
        } else {
            stmt = For::make(op->name, min, extent, op->for_type, for_device, body);
        }

        for_device = save_device;
    }

public:
    PropagateInheritedAttributes() : for_device(DeviceAPI::Host) {
    }
};

Stmt propagate_inherited_attributes(Stmt s) {
    PropagateInheritedAttributes propagator;

    return propagator.mutate(s);
}

=======
>>>>>>> 7a0d9919
Stmt lower(Function f, const Target &t, const vector<IRMutator *> &custom_passes) {
    // Compute an environment
    map<string, Function> env = find_transitive_calls(f);

    // Compute a realization order
    vector<string> order = realization_order(f, env);

    debug(1) << "Creating initial loop nests...\n";
    Stmt s = schedule_functions(f, order, env, t);
    debug(2) << "Lowering after creating initial loop nests:\n" << s << '\n';

    debug(1) << "Injecting memoization...\n";
    s = inject_memoization(s, env, f.name());
    debug(2) << "Lowering after injecting memoization:\n" << s << '\n';

    debug(1) << "Injecting tracing...\n";
    s = inject_tracing(s, env, f);
    debug(2) << "Lowering after injecting tracing:\n" << s << '\n';

    debug(1) << "Injecting profiling...\n";
    s = inject_profiling(s, f.name());
    debug(2) << "Lowering after injecting profiling:\n" << s << '\n';

    debug(1) << "Adding checks for parameters\n";
    s = add_parameter_checks(s, t);
    debug(2) << "Lowering after injecting parameter checks:\n" << s << '\n';

    // Compute the maximum and minimum possible value of each
    // function. Used in later bounds inference passes.
    debug(1) << "Computing bounds of each function's value\n";
    FuncValueBounds func_bounds = compute_function_value_bounds(order, env);

    // The checks will be in terms of the symbols defined by bounds
    // inference.
    debug(1) << "Adding checks for images\n";
    s = add_image_checks(s, f, t, order, env, func_bounds);
    debug(2) << "Lowering after injecting image checks:\n" << s << '\n';

    // This pass injects nested definitions of variable names, so we
    // can't simplify statements from here until we fix them up. (We
    // can still simplify Exprs).
    debug(1) << "Performing computation bounds inference...\n";
    s = bounds_inference(s, order, env, func_bounds);
    debug(2) << "Lowering after computation bounds inference:\n" << s << '\n';

    debug(1) << "Performing sliding window optimization...\n";
    s = sliding_window(s, env);
    debug(2) << "Lowering after sliding window:\n" << s << '\n';

    debug(1) << "Performing allocation bounds inference...\n";
    s = allocation_bounds_inference(s, env, func_bounds);
    debug(2) << "Lowering after allocation bounds inference:\n" << s << '\n';

    debug(1) << "Removing code that depends on undef values...\n";
    s = remove_undef(s);
    debug(2) << "Lowering after removing code that depends on undef values:\n" << s << "\n\n";

    // This uniquifies the variable names, so we're good to simplify
    // after this point. This lets later passes assume syntactic
    // equivalence means semantic equivalence.
    debug(1) << "Uniquifying variable names...\n";
    s = uniquify_variable_names(s);
    debug(2) << "Lowering after uniquifying variable names:\n" << s << "\n\n";

    debug(1) << "Performing storage folding optimization...\n";
    s = storage_folding(s);
    debug(2) << "Lowering after storage folding:\n" << s << '\n';

    debug(1) << "Injecting debug_to_file calls...\n";
    s = debug_to_file(s, order.back(), env);
    debug(2) << "Lowering after injecting debug_to_file calls:\n" << s << '\n';

    debug(1) << "Simplifying...\n"; // without removing dead lets, because storage flattening needs the strides
    s = simplify(s, false);
    debug(2) << "Lowering after first simplification:\n" << s << "\n\n";

    debug(1) << "Dynamically skipping stages...\n";
    s = skip_stages(s, order);
    debug(2) << "Lowering after dynamically skipping stages:\n" << s << "\n\n";

    if (t.has_feature(Target::OpenGL)) {
        debug(1) << "Injecting image intrinsics...\n";
        s = inject_image_intrinsics(s);
        debug(2) << "Lowering after image intrinsics:\n" << s << "\n\n";
    }

    debug(1) << "Performing storage flattening...\n";
    s = storage_flattening(s, order.back(), env);
    debug(2) << "Lowering after storage flattening:\n" << s << "\n\n";

    if (t.has_gpu_feature() || t.has_feature(Target::OpenGL)) {
        debug(1) << "Injecting host <-> dev buffer copies...\n";
        s = inject_host_dev_buffer_copies(s, t);
        debug(2) << "Lowering after injecting host <-> dev buffer copies:\n" << s << "\n\n";
    }

    if (t.has_feature(Target::OpenGL)) {
        debug(1) << "Injecting OpenGL texture intrinsics...\n";
        s = inject_opengl_intrinsics(s);
        debug(2) << "Lowering after OpenGL intrinsics:\n" << s << "\n\n";
    }

    if (t.has_gpu_feature()) {
        debug(1) << "Injecting per-block gpu synchronization...\n";
        s = fuse_gpu_thread_loops(s);
        debug(2) << "Lowering after injecting per-block gpu synchronization:\n" << s << "\n\n";
    }

    debug(1) << "Simplifying...\n";
    s = simplify(s);
    s = unify_duplicate_lets(s);
    s = remove_trivial_for_loops(s);
    debug(2) << "Lowering after second simplifcation:\n" << s << "\n\n";

    debug(1) << "Unrolling...\n";
    s = unroll_loops(s);
    s = simplify(s);
    debug(2) << "Lowering after unrolling:\n" << s << "\n\n";

    debug(1) << "Vectorizing...\n";
    s = vectorize_loops(s);
    s = simplify(s);
    debug(2) << "Lowering after vectorizing:\n" << s << "\n\n";

    debug(1) << "Detecting vector interleavings...\n";
    s = rewrite_interleavings(s);
    s = simplify(s);
    debug(2) << "Lowering after rewriting vector interleavings:\n" << s << "\n\n";

    debug(1) << "Partitioning loops to simplify boundary conditions...\n";
    s = partition_loops(s);
    s = simplify(s);
    debug(2) << "Lowering after partitioning loops:\n" << s << "\n\n";

    debug(1) << "Injecting early frees...\n";
    s = inject_early_frees(s);
    debug(2) << "Lowering after injecting early frees:\n" << s << "\n\n";

    debug(1) << "Simplifying...\n";
    s = common_subexpression_elimination(s);

    if (t.has_feature(Target::OpenGL)) {
        debug(1) << "Detecting varying attributes...\n";
        s = find_linear_expressions(s);
        debug(2) << "Lowering after detecting varying attributes:\n" << s << "\n\n";

        debug(1) << "Moving varying attribute expressions out of the shader...\n";
        s = setup_gpu_vertex_buffer(s);
        debug(2) << "Lowering after removing varying attributes:\n" << s << "\n\n";
    }

    s = remove_trivial_for_loops(s);
    s = simplify(s);
    debug(1) << "Lowering after final simplification:\n" << s << "\n\n";

    if (!custom_passes.empty()) {
        for (size_t i = 0; i < custom_passes.size(); i++) {
            debug(1) << "Running custom lowering pass " << i << "...\n";
            s = custom_passes[i]->mutate(s);
            debug(1) << "Lowering after custom pass " << i << ":\n" << s << "\n\n";
        }
    }

    return s;
}

}
}<|MERGE_RESOLUTION|>--- conflicted
+++ resolved
@@ -58,1769 +58,6 @@
 using std::pair;
 using std::make_pair;
 
-<<<<<<< HEAD
-void lower_test() {
-
-    Func f("f"), g("g"), h("h");
-    Var x("x"), y("y"), xi, xo, yi, yo;
-
-    h(x, y) = x-y;
-    g(x, y) = h(x+1, y) + h(x-1, y);
-    f(x, y) = g(x, y-1) + g(x, y+1);
-
-
-    //f.split(x, xo, xi, 4).vectorize(xi).parallel(xo);
-    //f.compute_root();
-
-    //g.split(y, yo, yi, 2).unroll(yi);;
-    g.store_at(f, y).compute_at(f, x);
-    h.store_at(f, y).compute_at(f, y);
-
-    Stmt result = lower(f.function(), get_host_target());
-
-    internal_assert(result.defined()) << "Lowering returned undefined Stmt";
-
-    std::cout << "Lowering test passed" << std::endl;
-}
-
-namespace {
-// A structure representing a containing LetStmt or For loop. Used in
-// build_provide_loop_nest below.
-struct Container {
-    int dim_idx; // index in the dims list. -1 for let statements.
-    string name;
-    Expr value;
-};
-}
-
-// Build a loop nest about a provide node using a schedule
-Stmt build_provide_loop_nest(Function f,
-                             string prefix,
-                             const vector<Expr> &site,
-                             const vector<Expr> &values,
-                             const Schedule &s,
-                             bool is_update) {
-
-    // We'll build it from inside out, starting from a store node,
-    // then wrapping it in for loops.
-
-    // Make the (multi-dimensional multi-valued) store node.
-    Stmt stmt = Provide::make(f.name(), values, site);
-
-    // The dimensions for which we have a known static size.
-    map<string, Expr> known_size_dims;
-    // First hunt through the bounds for them.
-    for (size_t i = 0; i < s.bounds().size(); i++) {
-        known_size_dims[s.bounds()[i].var] = s.bounds()[i].extent;
-    }
-    // Then use any reduction domain.
-    const ReductionDomain &rdom = s.reduction_domain();
-    if (rdom.defined()) {
-        for (size_t i = 0; i < rdom.domain().size(); i++) {
-            known_size_dims[rdom.domain()[i].var] = rdom.domain()[i].extent;
-        }
-    }
-
-    vector<Split> splits = s.splits();
-
-    // Rebalance the split tree to make the outermost split first.
-    for (size_t i = 0; i < splits.size(); i++) {
-        for (size_t j = i+1; j < splits.size(); j++) {
-
-            Split &first = splits[i];
-            Split &second = splits[j];
-            if (first.outer == second.old_var) {
-                internal_assert(!second.is_rename())
-                    << "Rename of derived variable found in splits list. This should never happen.";
-
-                if (first.is_rename()) {
-                    // Given a rename:
-                    // X -> Y
-                    // And a split:
-                    // Y -> f * Z + W
-                    // Coalesce into:
-                    // X -> f * Z + W
-                    second.old_var = first.old_var;
-                    // Drop first entirely
-                    for (size_t k = i; k < splits.size()-1; k++) {
-                        splits[k] = splits[k+1];
-                    }
-                    splits.pop_back();
-                    // Start processing this split from scratch,
-                    // because we just clobbered it.
-                    j = i+1;
-                } else {
-                    // Given two splits:
-                    // X  ->  a * Xo  + Xi
-                    // (splits stuff other than Xo, including Xi)
-                    // Xo ->  b * Xoo + Xoi
-
-                    // Re-write to:
-                    // X  -> ab * Xoo + s0
-                    // s0 ->  a * Xoi + Xi
-                    // (splits on stuff other than Xo, including Xi)
-
-                    // The name Xo went away, because it was legal for it to
-                    // be X before, but not after.
-
-                    first.exact |= second.exact;
-                    second.exact = first.exact;
-                    second.old_var = unique_name('s');
-                    first.outer   = second.outer;
-                    second.outer  = second.inner;
-                    second.inner  = first.inner;
-                    first.inner   = second.old_var;
-                    Expr f = simplify(first.factor * second.factor);
-                    second.factor = first.factor;
-                    first.factor  = f;
-                    // Push the second split back to just after the first
-                    for (size_t k = j; k > i+1; k--) {
-                        std::swap(splits[k], splits[k-1]);
-                    }
-                }
-            }
-        }
-    }
-
-    // Define the function args in terms of the loop variables using the splits
-    map<string, pair<string, Expr> > base_values;
-    for (size_t i = 0; i < splits.size(); i++) {
-        const Split &split = splits[i];
-        Expr outer = Variable::make(Int(32), prefix + split.outer);
-        if (split.is_split()) {
-            Expr inner = Variable::make(Int(32), prefix + split.inner);
-            Expr old_max = Variable::make(Int(32), prefix + split.old_var + ".loop_max");
-            Expr old_min = Variable::make(Int(32), prefix + split.old_var + ".loop_min");
-
-            known_size_dims[split.inner] = split.factor;
-
-            Expr base = outer * split.factor + old_min;
-
-            map<string, Expr>::iterator iter = known_size_dims.find(split.old_var);
-            if ((iter != known_size_dims.end()) &&
-                is_zero(simplify(iter->second % split.factor))) {
-
-                // We have proved that the split factor divides the
-                // old extent. No need to adjust the base.
-                known_size_dims[split.outer] = iter->second / split.factor;
-            } else if (split.exact) {
-                // It's an exact split but we failed to prove that the
-                // extent divides the factor. This is a problem.
-                user_error << "When splitting " << split.old_var << " into "
-                           << split.outer << " and " << split.inner << ", "
-                           << "could not prove the split factor (" << split.factor << ") "
-                           << "divides the extent of " << split.old_var
-                           << " (" << iter->second << "). This is required when "
-                           << "the split originates from an RVar.\n";
-            } else if (!is_update) {
-                // Adjust the base downwards to not compute off the
-                // end of the realization.
-
-                base = Min::make(likely(base), old_max + (1 - split.factor));
-
-            }
-
-            string base_name = prefix + split.inner + ".base";
-            Expr base_var = Variable::make(Int(32), base_name);
-            // Substitute in the new expression for the split variable ...
-            stmt = substitute(prefix + split.old_var, base_var + inner, stmt);
-            // ... but also define it as a let for the benefit of bounds inference.
-            stmt = LetStmt::make(prefix + split.old_var, base_var + inner, stmt);
-            stmt = LetStmt::make(base_name, base, stmt);
-
-        } else if (split.is_fuse()) {
-            // Define the inner and outer in terms of the fused var
-            Expr fused = Variable::make(Int(32), prefix + split.old_var);
-            Expr inner_min = Variable::make(Int(32), prefix + split.inner + ".loop_min");
-            Expr outer_min = Variable::make(Int(32), prefix + split.outer + ".loop_min");
-            Expr inner_extent = Variable::make(Int(32), prefix + split.inner + ".loop_extent");
-
-            // If the inner extent is zero, the loop will never be
-            // entered, but the bounds expressions lifted out might
-            // contain divides or mods by zero. In the cases where
-            // simplification of inner and outer matter, inner_extent
-            // is a constant, so the max will simplify away.
-            Expr factor = max(inner_extent, 1);
-            Expr inner = fused % factor + inner_min;
-            Expr outer = fused / factor + outer_min;
-
-            stmt = substitute(prefix + split.inner, inner, stmt);
-            stmt = substitute(prefix + split.outer, outer, stmt);
-            stmt = LetStmt::make(prefix + split.inner, inner, stmt);
-            stmt = LetStmt::make(prefix + split.outer, outer, stmt);
-
-            // Maintain the known size of the fused dim if
-            // possible. This is important for possible later splits.
-            map<string, Expr>::iterator inner_dim = known_size_dims.find(split.inner);
-            map<string, Expr>::iterator outer_dim = known_size_dims.find(split.outer);
-            if (inner_dim != known_size_dims.end() &&
-                outer_dim != known_size_dims.end()) {
-                known_size_dims[split.old_var] = inner_dim->second*outer_dim->second;
-            }
-
-        } else {
-            stmt = substitute(prefix + split.old_var, outer, stmt);
-            stmt = LetStmt::make(prefix + split.old_var, outer, stmt);
-        }
-    }
-
-    // All containing lets and fors. Outermost first.
-    vector<Container> nest;
-
-    // Put the desired loop nest into the containers vector.
-    for (int i = (int)s.dims().size() - 1; i >= 0; i--) {
-        const Dim &dim = s.dims()[i];
-        Container c = {i, prefix + dim.var, Expr()};
-        nest.push_back(c);
-    }
-
-    // Strip off the lets into the containers vector.
-    while (const LetStmt *let = stmt.as<LetStmt>()) {
-        Container c = {-1, let->name, let->value};
-        nest.push_back(c);
-        stmt = let->body;
-    }
-
-    // Resort the containers vector so that lets are as far outwards
-    // as possible. Use reverse insertion sort. Start at the first letstmt.
-    for (int i = (int)s.dims().size(); i < (int)nest.size(); i++) {
-        // Only push up LetStmts.
-        internal_assert(nest[i].value.defined());
-
-        for (int j = i-1; j >= 0; j--) {
-            // Try to push it up by one.
-            internal_assert(nest[j+1].value.defined());
-            if (!expr_uses_var(nest[j+1].value, nest[j].name)) {
-                std::swap(nest[j+1], nest[j]);
-            } else {
-                break;
-            }
-        }
-    }
-
-    // Rewrap the statement in the containing lets and fors.
-    for (int i = (int)nest.size() - 1; i >= 0; i--) {
-        if (nest[i].value.defined()) {
-            stmt = LetStmt::make(nest[i].name, nest[i].value, stmt);
-        } else {
-            const Dim &dim = s.dims()[nest[i].dim_idx];
-            Expr min = Variable::make(Int(32), nest[i].name + ".loop_min");
-            Expr extent = Variable::make(Int(32), nest[i].name + ".loop_extent");
-            stmt = For::make(nest[i].name, min, extent, dim.for_type, dim.device_api, stmt);
-        }
-    }
-
-    // Define the bounds on the split dimensions using the bounds
-    // on the function args
-    for (size_t i = splits.size(); i > 0; i--) {
-        const Split &split = splits[i-1];
-        Expr old_var_extent = Variable::make(Int(32), prefix + split.old_var + ".loop_extent");
-        Expr old_var_max = Variable::make(Int(32), prefix + split.old_var + ".loop_max");
-        Expr old_var_min = Variable::make(Int(32), prefix + split.old_var + ".loop_min");
-        if (split.is_split()) {
-            Expr inner_extent = split.factor;
-            Expr outer_extent = (old_var_max - old_var_min + split.factor)/split.factor;
-            stmt = LetStmt::make(prefix + split.inner + ".loop_min", 0, stmt);
-            stmt = LetStmt::make(prefix + split.inner + ".loop_max", inner_extent-1, stmt);
-            stmt = LetStmt::make(prefix + split.inner + ".loop_extent", inner_extent, stmt);
-            stmt = LetStmt::make(prefix + split.outer + ".loop_min", 0, stmt);
-            stmt = LetStmt::make(prefix + split.outer + ".loop_max", outer_extent-1, stmt);
-            stmt = LetStmt::make(prefix + split.outer + ".loop_extent", outer_extent, stmt);
-        } else if (split.is_fuse()) {
-            // Define bounds on the fused var using the bounds on the inner and outer
-            Expr inner_extent = Variable::make(Int(32), prefix + split.inner + ".loop_extent");
-            Expr outer_extent = Variable::make(Int(32), prefix + split.outer + ".loop_extent");
-            Expr fused_extent = inner_extent * outer_extent;
-            stmt = LetStmt::make(prefix + split.old_var + ".loop_min", 0, stmt);
-            stmt = LetStmt::make(prefix + split.old_var + ".loop_max", fused_extent - 1, stmt);
-            stmt = LetStmt::make(prefix + split.old_var + ".loop_extent", fused_extent, stmt);
-        } else {
-            // rename
-            stmt = LetStmt::make(prefix + split.outer + ".loop_min", old_var_min, stmt);
-            stmt = LetStmt::make(prefix + split.outer + ".loop_max", old_var_max, stmt);
-            stmt = LetStmt::make(prefix + split.outer + ".loop_extent", old_var_extent, stmt);
-        }
-    }
-
-    // Define the bounds on the outermost dummy dimension.
-    {
-        string o = prefix + Var::outermost().name();
-        stmt = LetStmt::make(o + ".loop_min", 0, stmt);
-        stmt = LetStmt::make(o + ".loop_max", 1, stmt);
-        stmt = LetStmt::make(o + ".loop_extent", 1, stmt);
-    }
-
-    // Define the loop mins and extents in terms of the mins and maxs produced by bounds inference
-    for (size_t i = 0; i < f.args().size(); i++) {
-        string var = prefix + f.args()[i];
-        Expr max = Variable::make(Int(32), var + ".max");
-        Expr min = Variable::make(Int(32), var + ".min"); // Inject instance name here? (compute instance names during lowering)
-        stmt = LetStmt::make(var + ".loop_extent",
-                             (max + 1) - min,
-                             stmt);
-        stmt = LetStmt::make(var + ".loop_min", min, stmt);
-        stmt = LetStmt::make(var + ".loop_max", max, stmt);
-    }
-
-    // Make any specialized copies
-    for (size_t i = s.specializations().size(); i > 0; i--) {
-        Expr c = s.specializations()[i-1].condition;
-        Schedule sched = s.specializations()[i-1].schedule;
-        const EQ *eq = c.as<EQ>();
-        const Variable *var = eq ? eq->a.as<Variable>() : c.as<Variable>();
-
-        Stmt then_case =
-            build_provide_loop_nest(f, prefix, site, values, sched, is_update);
-
-        if (var && eq) {
-            then_case = simplify_exprs(substitute(var->name, eq->b, then_case));
-            Stmt else_case = stmt;
-            if (eq->b.type().is_bool()) {
-                else_case = simplify_exprs(substitute(var->name, !eq->b, else_case));
-            }
-            stmt = IfThenElse::make(c, then_case, else_case);
-        } else if (var) {
-            then_case = simplify_exprs(substitute(var->name, const_true(), then_case));
-            Stmt else_case = simplify_exprs(substitute(var->name, const_false(), stmt));
-            stmt = IfThenElse::make(c, then_case, else_case);
-        } else {
-            stmt = IfThenElse::make(c, then_case, stmt);
-        }
-    }
-
-    return stmt;
-}
-
-// Turn a function into a loop nest that computes it. It will
-// refer to external vars of the form function_name.arg_name.min
-// and function_name.arg_name.extent to define the bounds over
-// which it should be realized. It will compute at least those
-// bounds (depending on splits, it may compute more). This loop
-// won't do any allocation.
-Stmt build_produce(Function f) {
-
-    if (f.has_extern_definition()) {
-        // Call the external function
-
-        // Build an argument list
-        vector<Expr> extern_call_args;
-        const vector<ExternFuncArgument> &args = f.extern_arguments();
-
-        const string &extern_name = f.extern_function_name();
-
-        vector<pair<string, Expr> > lets;
-
-        // Iterate through all of the input args to the extern
-        // function building a suitable argument list for the
-        // extern function call.
-        for (size_t j = 0; j < args.size(); j++) {
-            if (args[j].is_expr()) {
-                extern_call_args.push_back(args[j].expr);
-            } else if (args[j].is_func()) {
-                Function input(args[j].func);
-                for (int k = 0; k < input.outputs(); k++) {
-                    string buf_name = input.name();
-                    if (input.outputs() > 1) {
-                        buf_name += "." + int_to_string(k);
-                    }
-                    buf_name += ".buffer";
-                    Expr buffer = Variable::make(Handle(), buf_name);
-                    extern_call_args.push_back(buffer);
-                }
-            } else if (args[j].is_buffer()) {
-                Buffer b = args[j].buffer;
-                Parameter p(b.type(), true, b.dimensions(), b.name());
-                p.set_buffer(b);
-                Expr buf = Variable::make(Handle(), b.name() + ".buffer", p);
-                extern_call_args.push_back(buf);
-            } else if (args[j].is_image_param()) {
-                Parameter p = args[j].image_param;
-                Expr buf = Variable::make(Handle(), p.name() + ".buffer", p);
-                extern_call_args.push_back(buf);
-            } else {
-                internal_error << "Bad ExternFuncArgument type\n";
-            }
-        }
-
-        // Grab the buffer_ts representing the output. If the store
-        // level matches the compute level, then we can use the ones
-        // already injected by allocation bounds inference. If it's
-        // the output to the pipeline then it will similarly be in the
-        // symbol table.
-        if (f.schedule().store_level() == f.schedule().compute_level()) {
-            for (int j = 0; j < f.outputs(); j++) {
-                string buf_name = f.name();
-                if (f.outputs() > 1) {
-                    buf_name += "." + int_to_string(j);
-                }
-                buf_name += ".buffer";
-                Expr buffer = Variable::make(Handle(), buf_name);
-                extern_call_args.push_back(buffer);
-            }
-        } else {
-            // Store level doesn't match compute level. Make an output
-            // buffer just for this subregion.
-            string stride_name = f.name();
-            if (f.outputs() > 1) {
-                stride_name += ".0";
-            }
-            string stage_name = f.name() + ".s0.";
-            for (int j = 0; j < f.outputs(); j++) {
-
-                vector<Expr> buffer_args(2);
-
-                vector<Expr> top_left;
-                for (int k = 0; k < f.dimensions(); k++) {
-                    string var = stage_name + f.args()[k];
-                    top_left.push_back(Variable::make(Int(32), var + ".min"));
-                }
-                Expr host_ptr = Call::make(f, top_left, j);
-                host_ptr = Call::make(Handle(), Call::address_of, vec(host_ptr), Call::Intrinsic);
-
-                buffer_args[0] = host_ptr;
-                buffer_args[1] = f.output_types()[j].bytes();
-                for (int k = 0; k < f.dimensions(); k++) {
-                    string var = stage_name + f.args()[k];
-                    Expr min = Variable::make(Int(32), var + ".min");
-                    Expr max = Variable::make(Int(32), var + ".max");
-                    Expr stride = Variable::make(Int(32), stride_name + ".stride." + int_to_string(k));
-                    buffer_args.push_back(min);
-                    buffer_args.push_back(max - min + 1);
-                    buffer_args.push_back(stride);
-                }
-
-                Expr output_buffer_t = Call::make(Handle(), Call::create_buffer_t,
-                                                  buffer_args, Call::Intrinsic);
-
-                string buf_name = f.name() + "." + int_to_string(j) + ".tmp_buffer";
-                extern_call_args.push_back(Variable::make(Handle(), buf_name));
-                lets.push_back(make_pair(buf_name, output_buffer_t));
-            }
-        }
-
-        // Make the extern call
-        Expr e = Call::make(Int(32), extern_name,
-                            extern_call_args, Call::Extern);
-        string result_name = unique_name('t');
-        Expr result = Variable::make(Int(32), result_name);
-        // Check if it succeeded
-        Expr error = Call::make(Int(32), "halide_error_extern_stage_failed",
-                                vec<Expr>(extern_name, result), Call::Extern);
-        Stmt check = AssertStmt::make(EQ::make(result, 0), error);
-        check = LetStmt::make(result_name, e, check);
-
-        for (size_t i = 0; i < lets.size(); i++) {
-            check = LetStmt::make(lets[i].first, lets[i].second, check);
-        }
-
-        return check;
-    } else {
-
-        string prefix = f.name() + ".s0.";
-
-        // Compute the site to store to as the function args
-        vector<Expr> site;
-
-        vector<Expr> values(f.values().size());
-        for (size_t i = 0; i < values.size(); i++) {
-            values[i] = qualify(prefix, f.values()[i]);
-        }
-
-        for (size_t i = 0; i < f.args().size(); i++) {
-            site.push_back(Variable::make(Int(32), prefix + f.args()[i]));
-        }
-
-        return build_provide_loop_nest(f, prefix, site, values, f.schedule(), false);
-    }
-}
-
-// Build the loop nests that update a function (assuming it's a reduction).
-vector<Stmt> build_update(Function f) {
-
-    vector<Stmt> updates;
-
-    for (size_t i = 0; i < f.updates().size(); i++) {
-        UpdateDefinition r = f.updates()[i];
-
-        string prefix = f.name() + ".s" + int_to_string(i+1) + ".";
-
-        vector<Expr> site(r.args.size());
-        vector<Expr> values(r.values.size());
-        for (size_t i = 0; i < values.size(); i++) {
-            Expr v = r.values[i];
-            v = qualify(prefix, v);
-            values[i] = v;
-        }
-
-        for (size_t i = 0; i < r.args.size(); i++) {
-            Expr s = r.args[i];
-            s = qualify(prefix, s);
-            site[i] = s;
-            debug(2) << "Update site " << i << " = " << s << "\n";
-        }
-
-        Stmt loop = build_provide_loop_nest(f, prefix, site, values, r.schedule, true);
-
-        // Now define the bounds on the reduction domain
-        if (r.domain.defined()) {
-            const vector<ReductionVariable> &dom = r.domain.domain();
-            for (size_t i = 0; i < dom.size(); i++) {
-                string p = prefix + dom[i].var;
-                Expr rmin = Variable::make(Int(32), p + ".min");
-                Expr rmax = Variable::make(Int(32), p + ".max");
-                loop = LetStmt::make(p + ".loop_min", rmin, loop);
-                loop = LetStmt::make(p + ".loop_max", rmax, loop);
-                loop = LetStmt::make(p + ".loop_extent", rmax - rmin + 1, loop);
-            }
-        }
-
-        updates.push_back(loop);
-    }
-
-    return updates;
-}
-
-pair<Stmt, Stmt> build_production(Function func) {
-    Stmt produce = build_produce(func);
-    vector<Stmt> updates = build_update(func);
-
-    // Build it from the last stage backwards.
-    Stmt merged_updates;
-    for (size_t s = updates.size(); s > 0; s--) {
-        merged_updates = Block::make(updates[s-1], merged_updates);
-    }
-    return make_pair(produce, merged_updates);
-}
-
-// A schedule may include explicit bounds on some dimension. This
-// injects assertions that check that those bounds are sufficiently
-// large to cover the inferred bounds required.
-Stmt inject_explicit_bounds(Stmt body, Function func) {
-    const Schedule &s = func.schedule();
-    for (size_t stage = 0; stage <= func.updates().size(); stage++) {
-        for (size_t i = 0; i < s.bounds().size(); i++) {
-            Bound b = s.bounds()[i];
-            Expr max_val = (b.extent + b.min) - 1;
-            Expr min_val = b.min;
-            string prefix = func.name() + ".s" + int_to_string(stage) + "." + b.var;
-            string min_name = prefix + ".min_unbounded";
-            string max_name = prefix + ".max_unbounded";
-            Expr min_var = Variable::make(Int(32), min_name);
-            Expr max_var = Variable::make(Int(32), max_name);
-            Expr check = (min_val <= min_var) && (max_val >= max_var);
-            Expr error_msg = Call::make(Int(32), "halide_error_explicit_bounds_too_small",
-                                        vec<Expr>(b.var, func.name(), min_val, max_val, min_var, max_var),
-                                        Call::Extern);
-
-            // bounds inference has already respected these values for us
-            //body = LetStmt::make(prefix + ".min", min_val, body);
-            //body = LetStmt::make(prefix + ".max", max_val, body);
-
-            body = Block::make(AssertStmt::make(check, error_msg), body);
-        }
-    }
-
-    return body;
-}
-
-class IsUsedInStmt : public IRVisitor {
-    string func;
-
-    using IRVisitor::visit;
-
-    void visit(const Call *op) {
-        IRVisitor::visit(op);
-        if (op->name == func) result = true;
-    }
-
-    // A reference to the function's buffers counts as a use
-    void visit(const Variable *op) {
-        if (op->type == Handle() &&
-            starts_with(op->name, func + ".") &&
-            ends_with(op->name, ".buffer")) {
-            result = true;
-        }
-    }
-
-public:
-    bool result;
-    IsUsedInStmt(Function f) : func(f.name()), result(false) {
-    }
-
-};
-
-bool function_is_used_in_stmt(Function f, Stmt s) {
-    IsUsedInStmt is_called(f);
-    s.accept(&is_called);
-    return is_called.result;
-}
-
-// Inject the allocation and realization of a function into an
-// existing loop nest using its schedule
-class InjectRealization : public IRMutator {
-public:
-    const Function &func;
-    bool found_store_level, found_compute_level;
-    const Target &target;
-
-    InjectRealization(const Function &f, const Target &t) :
-        func(f), found_store_level(false), found_compute_level(false), target(t) {}
-private:
-
-    string producing;
-
-    Stmt build_pipeline(Stmt s) {
-        pair<Stmt, Stmt> realization = build_production(func);
-
-        return Pipeline::make(func.name(), realization.first, realization.second, s);
-    }
-
-    Stmt build_realize(Stmt s) {
-        Region bounds;
-        string name = func.name();
-        for (int i = 0; i < func.dimensions(); i++) {
-            string arg = func.args()[i];
-            Expr min = Variable::make(Int(32), name + "." + arg + ".min_realized");
-            Expr extent = Variable::make(Int(32), name + "." + arg + ".extent_realized");
-            bounds.push_back(Range(min, extent));
-        }
-
-        s = Realize::make(name, func.output_types(), bounds, const_true(), s);
-
-        // This is also the point at which we inject explicit bounds
-        // for this realization.
-        if (target.has_feature(Target::NoAsserts)) {
-            return s;
-        } else {
-            return inject_explicit_bounds(s, func);
-        }
-    }
-
-    using IRMutator::visit;
-
-    void visit(const Pipeline *op) {
-        string old = producing;
-        producing = op->name;
-        Stmt produce = mutate(op->produce);
-        Stmt update;
-        if (op->update.defined()) {
-            update = mutate(op->update);
-        }
-        producing = old;
-        Stmt consume = mutate(op->consume);
-
-        if (produce.same_as(op->produce) &&
-            update.same_as(op->update) &&
-            consume.same_as(op->consume)) {
-            stmt = op;
-        } else {
-            stmt = Pipeline::make(op->name, produce, update, consume);
-        }
-    }
-
-    void visit(const For *for_loop) {
-        debug(3) << "InjectRealization of " << func.name() << " entering for loop over " << for_loop->name << "\n";
-        const LoopLevel &compute_level = func.schedule().compute_level();
-        const LoopLevel &store_level = func.schedule().store_level();
-
-        Stmt body = for_loop->body;
-
-        // Dig through any let statements
-        vector<pair<string, Expr> > lets;
-        while (const LetStmt *l = body.as<LetStmt>()) {
-            lets.push_back(make_pair(l->name, l->value));
-            body = l->body;
-        }
-
-        // Can't schedule extern things inside a vector for loop
-        if (func.has_extern_definition() &&
-            func.schedule().compute_level().is_inline() &&
-            for_loop->for_type == ForType::Vectorized &&
-            function_is_used_in_stmt(func, for_loop)) {
-
-            // If we're trying to inline an extern function, schedule it here and bail out
-            debug(2) << "Injecting realization of " << func.name() << " around node " << Stmt(for_loop) << "\n";
-            stmt = build_realize(build_pipeline(for_loop));
-            found_store_level = found_compute_level = true;
-            return;
-        }
-
-        body = mutate(body);
-
-        if (compute_level.match(for_loop->name)) {
-            debug(3) << "Found compute level\n";
-            if (function_is_used_in_stmt(func, body)) {
-                body = build_pipeline(body);
-            }
-            found_compute_level = true;
-        }
-
-        if (store_level.match(for_loop->name)) {
-            debug(3) << "Found store level\n";
-            internal_assert(found_compute_level)
-                << "The compute loop level was not found within the store loop level!\n";
-
-            if (function_is_used_in_stmt(func, body)) {
-                body = build_realize(body);
-            }
-
-            found_store_level = true;
-        }
-
-        // Reinstate the let statements
-        for (size_t i = lets.size(); i > 0; i--) {
-            body = LetStmt::make(lets[i - 1].first, lets[i - 1].second, body);
-        }
-
-        if (body.same_as(for_loop->body)) {
-            stmt = for_loop;
-        } else {
-            stmt = For::make(for_loop->name,
-                             for_loop->min,
-                             for_loop->extent,
-                             for_loop->for_type,
-                             for_loop->device_api,
-                             body);
-        }
-    }
-
-    // If we're an inline update or extern, we may need to inject a realization here
-    virtual void visit(const Provide *op) {
-        if (op->name != func.name() &&
-            !func.is_pure() &&
-            func.schedule().compute_level().is_inline() &&
-            function_is_used_in_stmt(func, op)) {
-
-            // Prefix all calls to func in op
-            stmt = build_realize(build_pipeline(op));
-            found_store_level = found_compute_level = true;
-        } else {
-            stmt = op;
-        }
-    }
-};
-
-/* Find all the externally referenced buffers in a stmt */
-class FindBuffers : public IRGraphVisitor {
-public:
-    struct Result {
-        Buffer image;
-        Parameter param;
-        Type type;
-        int dimensions;
-        Result() : dimensions(0) {}
-    };
-
-    map<string, Result> buffers;
-
-    using IRGraphVisitor::visit;
-
-    void visit(const Call *op) {
-        IRGraphVisitor::visit(op);
-        if (op->image.defined()) {
-            Result r;
-            r.image = op->image;
-            r.type = op->type.element_of();
-            r.dimensions = (int)op->args.size();
-            buffers[op->name] = r;
-        } else if (op->param.defined()) {
-            Result r;
-            r.param = op->param;
-            r.type = op->type.element_of();
-            r.dimensions = (int)op->args.size();
-            buffers[op->name] = r;
-        }
-    }
-
-    void visit(const Variable *op) {
-        if (ends_with(op->name, ".buffer") &&
-            op->param.defined() &&
-            op->param.is_buffer() &&
-            buffers.find(op->param.name()) == buffers.end()) {
-            Result r;
-            r.param = op->param;
-            r.type = op->param.type();
-            r.dimensions = op->param.dimensions();
-            buffers[op->param.name()] = r;
-        }
-    }
-};
-
-/* Find all the externally referenced scalar parameters */
-class FindParameters : public IRGraphVisitor {
-public:
-    map<string, Parameter> params;
-
-    using IRGraphVisitor::visit;
-
-    void visit(const Variable *op) {
-        if (op->param.defined()) {
-            params[op->name] = op->param;
-        }
-    }
-};
-
-void realization_order_dfs(string current, map<string, set<string> > &graph, set<string> &visited, set<string> &result_set, vector<string> &order) {
-    set<string> &inputs = graph[current];
-    visited.insert(current);
-
-    for (const string &i : inputs) {
-        if (visited.find(i) == visited.end()) {
-            realization_order_dfs(i, graph, visited, result_set, order);
-        } else if (i != current) {
-            internal_assert(result_set.find(i) != result_set.end())
-                << "Stuck in a loop computing a realization order. Perhaps this pipeline has a loop?\n";
-        }
-    }
-
-    result_set.insert(current);
-    order.push_back(current);
-}
-
-vector<string> realization_order(string output, const map<string, Function> &env, map<string, set<string> > &graph) {
-    // Make a DAG representing the pipeline. Each function maps to the set describing its inputs.
-    // Populate the graph
-    for (const pair<string, Function> &i : env) {
-        map<string, Function> calls = find_direct_calls(i.second);
-        for (const pair<string, Function> &j : calls) {
-            graph[i.first].insert(j.first);
-        }
-    }
-
-    vector<string> order;
-    set<string> result_set;
-    set<string> visited;
-
-    realization_order_dfs(output, graph, visited, result_set, order);
-
-    return order;
-}
-
-Stmt create_initial_loop_nest(Function f, const Target &t) {
-    // Generate initial loop nest
-    pair<Stmt, Stmt> r = build_production(f);
-    Stmt s = r.first;
-    // This must be in a pipeline so that bounds inference understands the update step
-    s = Pipeline::make(f.name(), r.first, r.second, Evaluate::make(0));
-    if (t.has_feature(Target::NoAsserts)) {
-        return s;
-    } else {
-        return inject_explicit_bounds(s, f);
-    }
-}
-
-class ComputeLegalSchedules : public IRVisitor {
-public:
-    struct Site {
-        bool is_parallel;
-        LoopLevel loop_level;
-    };
-    vector<Site> sites_allowed;
-
-    ComputeLegalSchedules(Function f) : func(f), found(false) {}
-
-private:
-    using IRVisitor::visit;
-
-    vector<Site> sites;
-    Function func;
-    bool found;
-
-    void visit(const For *f) {
-        f->min.accept(this);
-        f->extent.accept(this);
-        size_t first_dot = f->name.find('.');
-        size_t last_dot = f->name.rfind('.');
-        internal_assert(first_dot != string::npos && last_dot != string::npos);
-        string func = f->name.substr(0, first_dot);
-        string var = f->name.substr(last_dot + 1);
-        Site s = {f->for_type == ForType::Parallel ||
-                  f->for_type == ForType::Vectorized,
-                  LoopLevel(func, var)};
-        sites.push_back(s);
-        f->body.accept(this);
-        sites.pop_back();
-    }
-
-    void register_use() {
-        if (!found) {
-            found = true;
-            sites_allowed = sites;
-        } else {
-            // Take the common sites between loops and loops allowed
-            for (size_t i = 0; i < sites_allowed.size(); i++) {
-                bool ok = false;
-                for (size_t j = 0; j < sites.size(); j++) {
-                    if (sites_allowed[i].loop_level.match(sites[j].loop_level)) {
-                        ok = true;
-                    }
-                }
-                if (!ok) {
-                    sites_allowed[i] = sites_allowed.back();
-                    sites_allowed.pop_back();
-                }
-            }
-        }
-    }
-
-    void visit(const Call *c) {
-        IRVisitor::visit(c);
-
-        if (c->name == func.name()) {
-            register_use();
-        }
-    }
-
-    void visit(const Variable *v) {
-        if (v->type == Handle() &&
-            starts_with(v->name, func.name() + ".") &&
-            ends_with(v->name, ".buffer")) {
-            register_use();
-        }
-    }
-};
-
-string schedule_to_source(Function f,
-                          LoopLevel store_at,
-                          LoopLevel compute_at) {
-    std::ostringstream ss;
-    ss << f.name();
-    if (compute_at.is_inline()) {
-        ss << ".compute_inline()";
-    } else {
-        if (!store_at.match(compute_at)) {
-            if (store_at.is_root()) {
-                ss << ".store_root()";
-            } else {
-                ss << ".store_at(" << store_at.func << ", " << store_at.var << ")";
-            }
-        }
-        if (compute_at.is_root()) {
-            ss << ".compute_root()";
-        } else {
-            ss << ".compute_at(" << compute_at.func << ", " << compute_at.var << ")";
-        }
-    }
-    ss << ";";
-    return ss.str();
-}
-
-void validate_schedule(Function f, Stmt s, bool is_output) {
-
-    // If f is extern, check that none of its inputs are scheduled inline.
-    if (f.has_extern_definition()) {
-        for (size_t i = 0; i < f.extern_arguments().size(); i++) {
-            ExternFuncArgument arg = f.extern_arguments()[i];
-            if (arg.is_func()) {
-                Function g(arg.func);
-                if (g.schedule().compute_level().is_inline()) {
-                    user_error
-                        << "Function " << g.name() << " cannot be scheduled to be computed inline, "
-                        << "because it is used in the externally-computed function " << f.name() << "\n";
-                }
-            }
-        }
-    }
-
-    // Emit a warning if only some of the steps have been scheduled.
-    bool any_scheduled = f.schedule().touched();
-    for (size_t i = 0; i < f.updates().size(); i++) {
-        any_scheduled = any_scheduled || f.update_schedule(i).touched();
-    }
-    if (any_scheduled) {
-        for (size_t i = 0; i < f.updates().size(); i++) {
-            const UpdateDefinition &r = f.updates()[i];
-            if (!r.schedule.touched()) {
-                std::cerr << "Warning: Update step " << i
-                          << " of function " << f.name()
-                          << " has not been scheduled, even though some other"
-                          << " steps have been. You may have forgotten to"
-                          << " schedule it. If this was intentional, call "
-                          << f.name() << ".update(" << i << ") to suppress"
-                          << " this warning.\n";
-            }
-        }
-    }
-
-    LoopLevel store_at = f.schedule().store_level();
-    LoopLevel compute_at = f.schedule().compute_level();
-    // Inlining is always allowed
-    if (store_at.is_inline() && compute_at.is_inline()) {
-        return;
-    }
-
-    if (is_output) {
-        if ((store_at.is_inline() || store_at.is_root()) &&
-            (compute_at.is_inline() || compute_at.is_root())) {
-            return;
-        } else {
-            user_error << "Function " << f.name() << " is the output, so must"
-                       << " be scheduled compute_root (which is the default).\n";
-        }
-    }
-
-    // Otherwise inspect the uses to see what's ok.
-    ComputeLegalSchedules legal(f);
-    s.accept(&legal);
-
-    bool store_at_ok = false, compute_at_ok = false;
-    const vector<ComputeLegalSchedules::Site> &sites = legal.sites_allowed;
-    size_t store_idx = 0, compute_idx = 0;
-    for (size_t i = 0; i < sites.size(); i++) {
-        if (sites[i].loop_level.match(store_at)) {
-            store_at_ok = true;
-            store_idx = i;
-        }
-        if (sites[i].loop_level.match(compute_at)) {
-            compute_at_ok = store_at_ok;
-            compute_idx = i;
-        }
-    }
-
-    // Check there isn't a parallel loop between the compute_at and the store_at
-    std::ostringstream err;
-
-    if (store_at_ok && compute_at_ok) {
-        for (size_t i = store_idx + 1; i <= compute_idx; i++) {
-            if (sites[i].is_parallel) {
-                err << "Function \"" << f.name()
-                    << "\" is stored outside the parallel loop over "
-                    << sites[i].loop_level.func << "." << sites[i].loop_level.var
-                    << " but computed within it. This is a potential race condition.\n";
-                store_at_ok = compute_at_ok = false;
-            }
-        }
-    }
-
-    if (!store_at_ok || !compute_at_ok) {
-        err << "Function \"" << f.name() << "\" is computed and stored in the following invalid location:\n"
-            << schedule_to_source(f, store_at, compute_at) << "\n"
-            << "Legal locations for this function are:\n";
-        for (size_t i = 0; i < sites.size(); i++) {
-            for (size_t j = i; j < sites.size(); j++) {
-                if (j > i && sites[j].is_parallel) break;
-                err << schedule_to_source(f, sites[i].loop_level, sites[j].loop_level) << "\n";
-
-            }
-        }
-        user_error << err.str();
-    }
-}
-
-class RemoveLoopsOverOutermost : public IRMutator {
-    using IRMutator::visit;
-
-    void visit(const For *op) {
-        if (ends_with(op->name, ".__outermost")) {
-            stmt = mutate(op->body);
-        } else {
-            IRMutator::visit(op);
-        }
-    }
-
-    void visit(const Variable *op) {
-        if (ends_with(op->name, ".__outermost.loop_extent")) {
-            expr = 1;
-        } else if (ends_with(op->name, ".__outermost.loop_min")) {
-            expr = 0;
-        } else if (ends_with(op->name, ".__outermost.loop_max")) {
-            expr = 1;
-        } else {
-            expr = op;
-        }
-    }
-
-    void visit(const LetStmt *op) {
-        if (ends_with(op->name, ".__outermost.loop_extent") ||
-            ends_with(op->name, ".__outermost.loop_min") ||
-            ends_with(op->name, ".__outermost.loop_max")) {
-            stmt = mutate(op->body);
-        } else {
-            IRMutator::visit(op);
-        }
-    }
-};
-
-Stmt schedule_functions(Stmt s, const vector<string> &order,
-                        const map<string, Function> &env,
-                        const map<string, set<string> > &graph, const Target &t) {
-
-    // Inject a loop over root to give us a scheduling point
-    string root_var = LoopLevel::root().func + "." + LoopLevel::root().var;
-    s = For::make(root_var, 0, 1, ForType::Serial, DeviceAPI::Host, s);
-
-    for (size_t i = order.size(); i > 0; i--) {
-        Function f = env.find(order[i-1])->second;
-
-        validate_schedule(f, s, i == order.size());
-
-        // We don't actually want to schedule the output function here.
-        if (i == order.size()) continue;
-
-        if (f.has_pure_definition() &&
-            !f.has_update_definition() &&
-            f.schedule().compute_level().is_inline()) {
-            debug(1) << "Inlining " << order[i-1] << '\n';
-            s = inline_function(s, f);
-        } else {
-            debug(1) << "Injecting realization of " << order[i-1] << '\n';
-            InjectRealization injector(f, t);
-            s = injector.mutate(s);
-            internal_assert(injector.found_store_level && injector.found_compute_level);
-        }
-        debug(2) << s << '\n';
-    }
-
-    // We can remove the loop over root now
-    const For *root_loop = s.as<For>();
-    internal_assert(root_loop);
-    s = root_loop->body;
-
-    // We can also remove all the loops over __outermost now.
-    RemoveLoopsOverOutermost r;
-    s = r.mutate(s);
-
-    return s;
-}
-
-// Insert checks to make sure that parameters are within their
-// declared range.
-Stmt add_parameter_checks(Stmt s, const Target &t) {
-    // First, find all the parameters
-    FindParameters finder;
-    s.accept(&finder);
-
-    map<string, Expr> replace_with_constrained;
-    vector<pair<string, Expr> > lets;
-
-    struct ParamAssert {
-        Expr condition;
-        Expr value, limit_value;
-        string param_name;
-    };
-
-    vector<ParamAssert> asserts;
-
-    // Make constrained versions of the params
-    for (pair<const string, Parameter> &i : finder.params) {
-        Parameter param = i.second;
-
-        if (!param.is_buffer() &&
-            (param.get_min_value().defined() ||
-             param.get_max_value().defined())) {
-
-            string constrained_name = i.first + ".constrained";
-
-            Expr constrained_var = Variable::make(param.type(), constrained_name);
-            Expr constrained_value = Variable::make(param.type(), i.first, param);
-            replace_with_constrained[i.first] = constrained_var;
-
-            if (param.get_min_value().defined()) {
-                ParamAssert p = {
-                    constrained_value >= param.get_min_value(),
-                    constrained_value, param.get_min_value(),
-                    param.name()
-                };
-                asserts.push_back(p);
-                constrained_value = max(constrained_value, param.get_min_value());
-            }
-
-            if (param.get_max_value().defined()) {
-                ParamAssert p = {
-                    constrained_value <= param.get_max_value(),
-                    constrained_value, param.get_max_value(),
-                    param.name()
-                };
-                asserts.push_back(p);
-                constrained_value = min(constrained_value, param.get_max_value());
-            }
-
-            lets.push_back(make_pair(constrained_name, constrained_value));
-        }
-    }
-
-    // Replace the params with their constrained version in the rest of the pipeline
-    s = substitute(replace_with_constrained, s);
-
-    // Inject the let statements
-    for (size_t i = 0; i < lets.size(); i++) {
-        s = LetStmt::make(lets[i].first, lets[i].second, s);
-    }
-
-    if (t.has_feature(Target::NoAsserts)) {
-        asserts.clear();
-    }
-
-    // Inject the assert statements
-    for (size_t i = 0; i < asserts.size(); i++) {
-        ParamAssert p = asserts[i];
-        // Upgrade the types to 64-bit versions for the error call
-        Type wider = p.value.type();
-        wider.bits = 64;
-        p.limit_value = cast(wider, p.limit_value);
-        p.value       = cast(wider, p.value);
-
-        string error_call_name = "halide_error_param";
-
-        if (p.condition.as<LE>()) {
-            error_call_name += "_too_large";
-        } else {
-            internal_assert(p.condition.as<GE>());
-            error_call_name += "_too_small";
-        }
-
-        if (wider.is_int()) {
-            error_call_name += "_i64";
-        } else if (wider.is_uint()) {
-            error_call_name += "_u64";
-        } else {
-            internal_assert(wider.is_float());
-            error_call_name += "_f64";
-        }
-
-        Expr error = Call::make(Int(32), error_call_name,
-                                vec<Expr>(p.param_name, p.value, p.limit_value),
-                                Call::Extern);
-
-        s = Block::make(AssertStmt::make(p.condition, error), s);
-    }
-
-    return s;
-}
-
-
-// Insert checks to make sure a statement doesn't read out of bounds
-// on inputs or outputs, and that the inputs and outputs conform to
-// the format required (e.g. stride.0 must be 1). Returns two
-// statements, the first one is the mutated statement with the checks
-// inserted. The second is a piece of code which will rewrite the
-// buffer_t sizes, mins, and strides in order to satisfy the
-// requirements.
-Stmt add_image_checks(Stmt s, Function f, const Target &t,
-                      const vector<string> &order,
-                      const map<string, Function> &env,
-                      const FuncValueBounds &fb) {
-
-    bool no_asserts = t.has_feature(Target::NoAsserts);
-    bool no_bounds_query = t.has_feature(Target::NoBoundsQuery);
-
-    // First hunt for all the referenced buffers
-    FindBuffers finder;
-    s.accept(&finder);
-    map<string, FindBuffers::Result> bufs = finder.buffers;
-
-    // Add the output buffer(s)
-    for (size_t i = 0; i < f.values().size(); i++) {
-        FindBuffers::Result output_buffer;
-        output_buffer.type = f.values()[i].type();
-        output_buffer.param = f.output_buffers()[i];
-        output_buffer.dimensions = f.dimensions();
-        if (f.values().size() > 1) {
-            bufs[f.name() + '.' + int_to_string(i)] = output_buffer;
-        } else {
-            bufs[f.name()] = output_buffer;
-        }
-    }
-
-    Scope<Interval> empty_scope;
-    map<string, Box> boxes = boxes_touched(s, empty_scope, fb);
-
-    // Now iterate through all the buffers, creating a list of lets
-    // and a list of asserts.
-    vector<pair<string, Expr> > lets_overflow;
-    vector<pair<string, Expr> > lets_required;
-    vector<pair<string, Expr> > lets_constrained;
-    vector<pair<string, Expr> > lets_proposed;
-    vector<Stmt> dims_no_overflow_asserts;
-    vector<Stmt> asserts_required;
-    vector<Stmt> asserts_constrained;
-    vector<Stmt> asserts_proposed;
-    vector<Stmt> asserts_elem_size;
-    vector<Stmt> buffer_rewrites;
-
-    // Inject the code that conditionally returns if we're in inference mode
-    Expr maybe_return_condition = const_false();
-
-    // We're also going to apply the constraints to the required min
-    // and extent. To do this we have to substitute all references to
-    // the actual sizes of the input images in the constraints with
-    // references to the required sizes.
-    map<string, Expr> replace_with_required;
-
-    for (const pair<string, FindBuffers::Result> &buf : bufs) {
-        const string &name = buf.first;
-
-        for (int i = 0; i < 4; i++) {
-            string dim = int_to_string(i);
-
-            Expr min_required = Variable::make(Int(32), name + ".min." + dim + ".required");
-            replace_with_required[name + ".min." + dim] = min_required;
-
-            Expr extent_required = Variable::make(Int(32), name + ".extent." + dim + ".required");
-            replace_with_required[name + ".extent." + dim] = extent_required;
-
-            Expr stride_required = Variable::make(Int(32), name + ".stride." + dim + ".required");
-            replace_with_required[name + ".stride." + dim] = stride_required;
-        }
-    }
-
-    // We also want to build a map that lets us replace values passed
-    // in with the constrained version. This is applied to the rest of
-    // the lowered pipeline to take advantage of the constraints,
-    // e.g. for constant folding.
-    map<string, Expr> replace_with_constrained;
-
-    for (pair<const string, FindBuffers::Result> &buf : bufs) {
-        const string &name = buf.first;
-        Buffer &image = buf.second.image;
-        Parameter &param = buf.second.param;
-        Type type = buf.second.type;
-        int dimensions = buf.second.dimensions;
-
-        // Detect if this is one of the outputs of a multi-output pipeline.
-        bool is_output_buffer = false;
-        bool is_secondary_output_buffer = false;
-        for (size_t i = 0; i < f.output_buffers().size(); i++) {
-            if (param.defined() &&
-                param.same_as(f.output_buffers()[i])) {
-                is_output_buffer = true;
-                if (i > 0) {
-                    is_secondary_output_buffer = true;
-                }
-            }
-        }
-
-        // If we're one of multiple output buffers, we should use the
-        // region inferred for the output Func.
-        string buffer_name = is_output_buffer ? f.name() : name;
-
-        Box touched = boxes[buffer_name];
-        internal_assert(touched.empty() || (int)(touched.size()) == dimensions);
-
-        // The buffer may be used in one or more extern stage. If so we need to
-        // expand the box touched to include the results of the
-        // top-level bounds query calls to those extern stages.
-        if (param.defined()) {
-            // Find the extern users.
-            vector<string> extern_users;
-            for (size_t i = 0; i < order.size(); i++) {
-                Function f = env.find(order[i])->second;
-                if (f.has_extern_definition()) {
-                    const vector<ExternFuncArgument> &args = f.extern_arguments();
-                    for (size_t j = 0; j < args.size(); j++) {
-                        if ((args[j].image_param.defined() &&
-                             args[j].image_param.name() == param.name()) ||
-                            (args[j].buffer.defined() &&
-                             args[j].buffer.name() == param.name())) {
-                            extern_users.push_back(order[i]);
-                        }
-                    }
-                }
-            }
-
-            // Expand the box by the result of the bounds query from each.
-            for (size_t i = 0; i < extern_users.size(); i++) {
-                const string &extern_user = extern_users[i];
-                Box query_box;
-                Expr query_buf = Variable::make(Handle(), param.name() + ".bounds_query." + extern_user);
-                for (int j = 0; j < dimensions; j++) {
-                    Expr min = Call::make(Int(32), Call::extract_buffer_min,
-                                          vec<Expr>(query_buf, j), Call::Intrinsic);
-                    Expr max = Call::make(Int(32), Call::extract_buffer_max,
-                                          vec<Expr>(query_buf, j), Call::Intrinsic);
-                    query_box.push_back(Interval(min, max));
-                }
-                merge_boxes(touched, query_box);
-            }
-        }
-
-        // An expression returning whether or not we're in inference mode
-        ReductionDomain rdom;
-        Expr inference_mode = Variable::make(UInt(1), name + ".host_and_dev_are_null", image, param, rdom);
-
-        maybe_return_condition = maybe_return_condition || inference_mode;
-
-        // Come up with a name to refer to this buffer in the error messages
-        string error_name = (is_output_buffer ? "Output" : "Input");
-        error_name += " buffer " + name;
-
-        // Check the elem size matches the internally-understood type
-        {
-            string elem_size_name = name + ".elem_size";
-            Expr elem_size = Variable::make(Int(32), elem_size_name, image, param, rdom);
-            int correct_size = type.bytes();
-            ostringstream type_name;
-            type_name << type;
-            Expr error = Call::make(Int(32), "halide_error_bad_elem_size",
-                                    vec<Expr>(error_name, type_name.str(),
-                                              elem_size, correct_size),
-                                    Call::Extern);
-            asserts_elem_size.push_back(AssertStmt::make(elem_size == correct_size, error));
-        }
-
-        if (touched.maybe_unused()) {
-            debug(3) << "Image " << name << " is only used when " << touched.used << "\n";
-        }
-
-        // Check that the region passed in (after applying constraints) is within the region used
-        debug(3) << "In image " << name << " region touched is:\n";
-
-
-        for (int j = 0; j < dimensions; j++) {
-            string dim = int_to_string(j);
-            string actual_min_name = name + ".min." + dim;
-            string actual_extent_name = name + ".extent." + dim;
-            string actual_stride_name = name + ".stride." + dim;
-            Expr actual_min = Variable::make(Int(32), actual_min_name, image, param, rdom);
-            Expr actual_extent = Variable::make(Int(32), actual_extent_name, image, param, rdom);
-            Expr actual_stride = Variable::make(Int(32), actual_stride_name, image, param, rdom);
-            if (!touched[j].min.defined() || !touched[j].max.defined()) {
-                user_error << "Buffer " << name
-                           << " may be accessed in an unbounded way in dimension "
-                           << j << "\n";
-            }
-
-            Expr min_required = touched[j].min;
-            Expr extent_required = touched[j].max + 1 - touched[j].min;
-
-            if (touched.maybe_unused()) {
-                min_required = select(touched.used, min_required, actual_min);
-                extent_required = select(touched.used, extent_required, actual_extent);
-            }
-
-            string min_required_name = name + ".min." + dim + ".required";
-            string extent_required_name = name + ".extent." + dim + ".required";
-
-            Expr min_required_var = Variable::make(Int(32), min_required_name);
-            Expr extent_required_var = Variable::make(Int(32), extent_required_name);
-
-            lets_required.push_back(make_pair(extent_required_name, extent_required));
-            lets_required.push_back(make_pair(min_required_name, min_required));
-
-            Expr actual_max = actual_min + actual_extent - 1;
-            Expr max_required = min_required_var + extent_required_var - 1;
-
-            if (touched.maybe_unused()) {
-                max_required = select(touched.used, max_required, actual_max);
-            }
-
-            Expr oob_condition = actual_min <= min_required_var && actual_max >= max_required;
-
-            Expr oob_error = Call::make(Int(32), "halide_error_access_out_of_bounds",
-                                        vec<Expr>(error_name, j,
-                                                  min_required_var, max_required,
-                                                  actual_min, actual_max),
-                                        Call::Extern);
-
-            asserts_required.push_back(AssertStmt::make(oob_condition, oob_error));
-
-            // Come up with a required stride to use in bounds
-            // inference mode. We don't assert it. It's just used to
-            // apply the constraints to to come up with a proposed
-            // stride. Strides actually passed in may not be in this
-            // order (e.g if storage is swizzled relative to dimension
-            // order).
-            Expr stride_required;
-            if (j == 0) {
-                stride_required = 1;
-            } else {
-                string last_dim = int_to_string(j-1);
-                stride_required = (Variable::make(Int(32), name + ".stride." + last_dim + ".required") *
-                                   Variable::make(Int(32), name + ".extent." + last_dim + ".required"));
-            }
-            lets_required.push_back(make_pair(name + ".stride." + dim + ".required", stride_required));
-
-            // Insert checks to make sure the total size of all input
-            // and output buffers is <= 2^31 - 1.  And that no product
-            // of extents overflows 2^31 - 1. This second test is
-            // likely only needed if a fuse directive is used in the
-            // schedule to combine multiple extents, but it is here
-            // for extra safety. Ultimately we will want to make
-            // Halide handle larger single buffers, at least on 64-bit
-            // systems.
-            Expr max_size = cast<int64_t>(0x7fffffff);
-            Expr actual_size = cast<int64_t>(actual_extent) * actual_stride;
-            Expr allocation_size_error = Call::make(Int(32), "halide_error_buffer_allocation_too_large",
-                                                    vec<Expr>(name, actual_size, max_size), Call::Extern);
-            Stmt check = AssertStmt::make(actual_size <= max_size, allocation_size_error);
-            dims_no_overflow_asserts.push_back(check);
-
-            // Don't repeat extents check for secondary buffers as extents must be the same as for the first one.
-            if (!is_secondary_output_buffer) {
-                if (j == 0) {
-                    lets_overflow.push_back(make_pair(name + ".total_extent." + dim, cast<int64_t>(actual_extent)));
-                } else {
-                    Expr last_dim = Variable::make(Int(64), name + ".total_extent." + int_to_string(j-1));
-                    Expr this_dim = actual_extent * last_dim;
-                    Expr this_dim_var = Variable::make(Int(64), name + ".total_extent." + dim);
-                    lets_overflow.push_back(make_pair(name + ".total_extent." + dim, this_dim));
-                    Expr error = Call::make(Int(32), "halide_error_buffer_extents_too_large",
-                                            vec<Expr>(name, this_dim_var, max_size), Call::Extern);
-                    Stmt check = AssertStmt::make(this_dim_var <= max_size, error);
-                    dims_no_overflow_asserts.push_back(check);
-                }
-            }
-        }
-
-        // Create code that mutates the input buffers if we're in bounds inference mode.
-        Expr buffer_name_expr = Variable::make(Handle(), name + ".buffer");
-        vector<Expr> args = vec(buffer_name_expr, Expr(type.bits/8));
-        for (int i = 0; i < dimensions; i++) {
-            string dim = int_to_string(i);
-            args.push_back(Variable::make(Int(32), name + ".min." + dim + ".proposed"));
-            args.push_back(Variable::make(Int(32), name + ".extent." + dim + ".proposed"));
-            args.push_back(Variable::make(Int(32), name + ".stride." + dim + ".proposed"));
-        }
-        Expr call = Call::make(UInt(1), Call::rewrite_buffer, args, Call::Intrinsic, Function(), 0, image, param);
-        Stmt rewrite = Evaluate::make(call);
-        rewrite = IfThenElse::make(inference_mode, rewrite);
-        buffer_rewrites.push_back(rewrite);
-
-        // Build the constraints tests and proposed sizes.
-        vector<pair<string, Expr> > constraints;
-        for (int i = 0; i < dimensions; i++) {
-            string dim = int_to_string(i);
-            string min_name = name + ".min." + dim;
-            string stride_name = name + ".stride." + dim;
-            string extent_name = name + ".extent." + dim;
-
-            Expr stride_constrained, extent_constrained, min_constrained;
-
-            Expr stride_orig = Variable::make(Int(32), stride_name, image, param, rdom);
-            Expr extent_orig = Variable::make(Int(32), extent_name, image, param, rdom);
-            Expr min_orig    = Variable::make(Int(32), min_name, image, param, rdom);
-
-            Expr stride_required = Variable::make(Int(32), stride_name + ".required");
-            Expr extent_required = Variable::make(Int(32), extent_name + ".required");
-            Expr min_required = Variable::make(Int(32), min_name + ".required");
-
-            Expr stride_proposed = Variable::make(Int(32), stride_name + ".proposed");
-            Expr extent_proposed = Variable::make(Int(32), extent_name + ".proposed");
-            Expr min_proposed = Variable::make(Int(32), min_name + ".proposed");
-
-            debug(2) << "Injecting constraints for " << name << "." << i << "\n";
-            if (is_secondary_output_buffer) {
-                // For multi-output (Tuple) pipelines, output buffers
-                // beyond the first implicitly have their min and extent
-                // constrained to match the first output.
-
-                if (param.defined()) {
-                    user_assert(!param.extent_constraint(i).defined() &&
-                                !param.min_constraint(i).defined())
-                        << "Can't constrain the min or extent of an output buffer beyond the "
-                        << "first. They are implicitly constrained to have the same min and extent "
-                        << "as the first output buffer.\n";
-
-                    stride_constrained = param.stride_constraint(i);
-                } else if (image.defined() && (int)i < image.dimensions()) {
-                    stride_constrained = image.stride(i);
-                }
-
-                std::string min0_name = f.name() + ".0.min." + dim;
-                if (replace_with_constrained.count(min0_name) > 0 ) {
-                    min_constrained = replace_with_constrained[min0_name];
-                } else {
-                    min_constrained = Variable::make(Int(32), min0_name);
-                }
-
-                std::string extent0_name = f.name() + ".0.extent." + dim;
-                if (replace_with_constrained.count(extent0_name) > 0 ) {
-                    extent_constrained = replace_with_constrained[extent0_name];
-                } else {
-                    extent_constrained = Variable::make(Int(32), extent0_name);
-                }
-            } else if (image.defined() && (int)i < image.dimensions()) {
-                stride_constrained = image.stride(i);
-                extent_constrained = image.extent(i);
-                min_constrained = image.min(i);
-            } else if (param.defined()) {
-                stride_constrained = param.stride_constraint(i);
-                extent_constrained = param.extent_constraint(i);
-                min_constrained = param.min_constraint(i);
-            }
-
-            if (stride_constrained.defined()) {
-                // Come up with a suggested stride by passing the
-                // required region through this constraint.
-                constraints.push_back(make_pair(stride_name, stride_constrained));
-                stride_constrained = substitute(replace_with_required, stride_constrained);
-                lets_proposed.push_back(make_pair(stride_name + ".proposed", stride_constrained));
-            } else {
-                lets_proposed.push_back(make_pair(stride_name + ".proposed", stride_required));
-            }
-
-            if (min_constrained.defined()) {
-                constraints.push_back(make_pair(min_name, min_constrained));
-                min_constrained = substitute(replace_with_required, min_constrained);
-                lets_proposed.push_back(make_pair(min_name + ".proposed", min_constrained));
-            } else {
-                lets_proposed.push_back(make_pair(min_name + ".proposed", min_required));
-            }
-
-            if (extent_constrained.defined()) {
-                constraints.push_back(make_pair(extent_name, extent_constrained));
-                extent_constrained = substitute(replace_with_required, extent_constrained);
-                lets_proposed.push_back(make_pair(extent_name + ".proposed", extent_constrained));
-            } else {
-                lets_proposed.push_back(make_pair(extent_name + ".proposed", extent_required));
-            }
-
-            // In bounds inference mode, make sure the proposed
-            // versions still satisfy the constraints.
-            Expr max_proposed = min_proposed + extent_proposed - 1;
-            Expr max_required = min_required + extent_required - 1;
-            Expr check = (min_proposed <= min_required) && (max_proposed >= max_required);
-            Expr error = Call::make(Int(32), "halide_error_constraints_make_required_region_smaller",
-                                    vec<Expr>(error_name, i,
-                                              min_proposed, max_proposed,
-                                              min_required, max_required), Call::Extern);
-            asserts_proposed.push_back(AssertStmt::make((!inference_mode) || check, error));
-
-            // stride_required is just a suggestion. It's ok if the
-            // constraints shuffle them around in ways that make it
-            // smaller.
-            /*
-            check = (stride_proposed >= stride_required);
-            error = "Applying the constraints to the required stride made it smaller";
-            asserts_proposed.push_back(AssertStmt::make((!inference_mode) || check, error, vector<Expr>()));
-            */
-        }
-
-        // Assert all the conditions, and set the new values
-        for (size_t i = 0; i < constraints.size(); i++) {
-            Expr var = Variable::make(Int(32), constraints[i].first);
-            Expr constrained_var = Variable::make(Int(32), constraints[i].first + ".constrained");
-
-            const string &var_str = constraints[i].first;
-            ostringstream ss;
-            ss << constraints[i].second;
-            string constrained_var_str = ss.str();
-
-            replace_with_constrained[var_str] = constrained_var;
-
-            lets_constrained.push_back(make_pair(var_str + ".constrained", constraints[i].second));
-
-            Expr error = Call::make(Int(32), "halide_error_constraint_violated",
-                                    vec<Expr>(var_str, var, constrained_var_str, constrained_var),
-                                    Call::Extern);
-
-            // Check the var passed in equals the constrained version (when not in inference mode)
-            asserts_constrained.push_back(AssertStmt::make(var == constrained_var, error));
-        }
-    }
-
-    // Inject the code that checks that no dimension math overflows
-    if (!no_asserts) {
-        for (size_t i = dims_no_overflow_asserts.size(); i > 0; i--) {
-            s = Block::make(dims_no_overflow_asserts[i-1], s);
-        }
-
-        // Inject the code that defines the proposed sizes.
-        for (size_t i = lets_overflow.size(); i > 0; i--) {
-            s = LetStmt::make(lets_overflow[i-1].first, lets_overflow[i-1].second, s);
-        }
-    }
-
-    // Replace uses of the var with the constrained versions in the
-    // rest of the program. We also need to respect the existence of
-    // constrained versions during storage flattening and bounds
-    // inference.
-    s = substitute(replace_with_constrained, s);
-
-    // Now we add a bunch of code to the top of the pipeline. This is
-    // all in reverse order compared to execution, as we incrementally
-    // prepending code.
-
-    if (!no_asserts) {
-        // Inject the code that checks the constraints are correct.
-        for (size_t i = asserts_constrained.size(); i > 0; i--) {
-            s = Block::make(asserts_constrained[i-1], s);
-        }
-
-        // Inject the code that checks for out-of-bounds access to the buffers.
-        for (size_t i = asserts_required.size(); i > 0; i--) {
-            s = Block::make(asserts_required[i-1], s);
-        }
-
-        // Inject the code that checks that elem_sizes are ok.
-        for (size_t i = asserts_elem_size.size(); i > 0; i--) {
-            s = Block::make(asserts_elem_size[i-1], s);
-        }
-    }
-
-    // Inject the code that returns early for inference mode.
-    if (!no_bounds_query) {
-        s = IfThenElse::make(!maybe_return_condition, s);
-
-        // Inject the code that does the buffer rewrites for inference mode.
-        for (size_t i = buffer_rewrites.size(); i > 0; i--) {
-            s = Block::make(buffer_rewrites[i-1], s);
-        }
-    }
-
-    if (!no_asserts) {
-        // Inject the code that checks the proposed sizes still pass the bounds checks
-        for (size_t i = asserts_proposed.size(); i > 0; i--) {
-            s = Block::make(asserts_proposed[i-1], s);
-        }
-    }
-
-    // Inject the code that defines the proposed sizes.
-    for (size_t i = lets_proposed.size(); i > 0; i--) {
-        s = LetStmt::make(lets_proposed[i-1].first, lets_proposed[i-1].second, s);
-    }
-
-    // Inject the code that defines the constrained sizes.
-    for (size_t i = lets_constrained.size(); i > 0; i--) {
-        s = LetStmt::make(lets_constrained[i-1].first, lets_constrained[i-1].second, s);
-    }
-
-    // Inject the code that defines the required sizes produced by bounds inference.
-    for (size_t i = lets_required.size(); i > 0; i--) {
-        s = LetStmt::make(lets_required[i-1].first, lets_required[i-1].second, s);
-    }
-
-    return s;
-}
-
-class PropagateInheritedAttributes : public IRMutator {
-    using IRMutator::visit;
-
-    DeviceAPI for_device;
-
-    void visit(const For *op) {
-        DeviceAPI save_device = for_device;
-        for_device = (op->device_api == DeviceAPI::Parent) ? for_device : op->device_api;
-
-        Expr min = mutate(op->min);
-        Expr extent = mutate(op->extent);
-        Stmt body = mutate(op->body);
-
-        if (min.same_as(op->min) &&
-            extent.same_as(op->extent) &&
-            body.same_as(op->body) &&
-            for_device == op->device_api) {
-            stmt = op;
-        } else {
-            stmt = For::make(op->name, min, extent, op->for_type, for_device, body);
-        }
-
-        for_device = save_device;
-    }
-
-public:
-    PropagateInheritedAttributes() : for_device(DeviceAPI::Host) {
-    }
-};
-
-Stmt propagate_inherited_attributes(Stmt s) {
-    PropagateInheritedAttributes propagator;
-
-    return propagator.mutate(s);
-}
-
-=======
->>>>>>> 7a0d9919
 Stmt lower(Function f, const Target &t, const vector<IRMutator *> &custom_passes) {
     // Compute an environment
     map<string, Function> env = find_transitive_calls(f);
