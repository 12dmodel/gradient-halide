--- conflicted
+++ resolved
@@ -2039,14 +2039,9 @@
     custom_lowering_passes.clear();
 }
 
-<<<<<<< HEAD
 void Func::realize(Buffer b, const Target &target,
                    const std::map<std::string, JITExtern> &externs) {
-  realize(Realization(vec<Buffer>(b)), target, externs);
-=======
-void Func::realize(Buffer b, const Target &target) {
-    realize(Realization({b}), target);
->>>>>>> a909388e
+  realize(Realization({b}), target, externs);
 }
 
 namespace Internal {
@@ -2202,14 +2197,9 @@
     jit_context.finalize(exit_status);
 }
 
-<<<<<<< HEAD
 void Func::infer_input_bounds(Buffer dst,
                               const std::map<std::string, JITExtern> &externs) {
-  infer_input_bounds(Realization(vec<Buffer>(dst)), externs);
-=======
-void Func::infer_input_bounds(Buffer dst) {
-    infer_input_bounds(Realization({dst}));
->>>>>>> a909388e
+  infer_input_bounds({dst}, externs);
 }
 
 void Func::infer_input_bounds(Realization dst,
