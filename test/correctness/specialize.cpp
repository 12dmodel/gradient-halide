--- conflicted
+++ resolved
@@ -612,7 +612,33 @@
     {
         Var x;
         Param<int> p;
-<<<<<<< HEAD
+        Expr const_true = Expr(0) == Expr(0);
+        Expr different_const_true = Expr(1) == Expr(1);
+
+        // Check that if we promote a final const-true specialize, we keep the
+        // implicit compute/store_root required for outputs.
+        Func f("foof");
+        f(x) = x;
+        f.specialize(p == 0).vectorize(x, 32);      // will *not* be pruned
+        f.specialize(const_true).vectorize(x, 16);
+
+        f.set_custom_trace(&my_trace);
+        f.trace_stores();
+
+        vector_store_lanes = 0;
+        p.set(42);  // arbitrary nonzero value
+        f.realize(100);
+        _halide_user_assert(vector_store_lanes == 16);
+
+        vector_store_lanes = 0;
+        p.set(0);
+        f.realize(100);
+        _halide_user_assert(vector_store_lanes == 32);
+    }
+
+    {
+        Var x;
+        Param<int> p;
 
         // Check that specialize_fail() is correctly skipped.
         Func f;
@@ -625,30 +651,11 @@
         // f.specialize(p == 1);  -- would fail
         // Also not ok to have duplicate specialize_fail() calls.
         // f.specialize_fail("This is bad.");  -- would fail
-=======
-        Expr const_true = Expr(0) == Expr(0);
-        Expr different_const_true = Expr(1) == Expr(1);
-
-        // Check that if we promote a final const-true specialize, we keep the
-        // implicit compute/store_root required for outputs.
-        Func f("foof");
-        f(x) = x;
-        f.specialize(p == 0).vectorize(x, 32);      // will *not* be pruned
-        f.specialize(const_true).vectorize(x, 16);
->>>>>>> b6c451e5
 
         f.set_custom_trace(&my_trace);
         f.trace_stores();
 
         vector_store_lanes = 0;
-<<<<<<< HEAD
-=======
-        p.set(42);  // arbitrary nonzero value
-        f.realize(100);
-        _halide_user_assert(vector_store_lanes == 16);
-
-        vector_store_lanes = 0;
->>>>>>> b6c451e5
         p.set(0);
         f.realize(100);
         _halide_user_assert(vector_store_lanes == 32);
