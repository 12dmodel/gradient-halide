--- conflicted
+++ resolved
@@ -16,11 +16,8 @@
 #include "Interval.h"
 #include "Associativity.h"
 #include "Generator.h"
-<<<<<<< HEAD
 #include "Derivative.h"
-=======
 #include "AutoScheduleUtils.h"
->>>>>>> baffac39
 
 using namespace Halide;
 using namespace Halide::Internal;
@@ -42,11 +39,8 @@
     interval_test();
     associativity_test();
     generator_test();
-<<<<<<< HEAD
     derivative_test();
-=======
     propagate_estimate_test();
->>>>>>> baffac39
 
     return 0;
 }